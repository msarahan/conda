# necessary because conda symlinks
unlink $PREFIX/bin/conda || true
unlink $PREFIX/bin/activate || true
unlink $PREFIX/bin/deactivate || true

$PYTHON conda.recipe/setup.py install
<<<<<<< HEAD
$PYTHON conda.recipe/setup.py --version > __conda_version__.txt

=======

# fish setup
>>>>>>> 535d7790
mkdir -p $PREFIX/etc/fish/conf.d/
cp $SRC_DIR/shell/conda.fish $PREFIX/etc/fish/conf.d/

mkdir -p $PREFIX/etc/profile.d
cp $SRC_DIR/shell/conda.sh $PREFIX/etc/profile.d/

mkdir -p $PREFIX/etc/conda/activate.d
ln -s $PREFIX/etc/profile.d/conda.sh $PREFIX/etc/conda/activate.d/<|MERGE_RESOLUTION|>--- conflicted
+++ resolved
@@ -4,13 +4,7 @@
 unlink $PREFIX/bin/deactivate || true
 
 $PYTHON conda.recipe/setup.py install
-<<<<<<< HEAD
-$PYTHON conda.recipe/setup.py --version > __conda_version__.txt
 
-=======
-
-# fish setup
->>>>>>> 535d7790
 mkdir -p $PREFIX/etc/fish/conf.d/
 cp $SRC_DIR/shell/conda.fish $PREFIX/etc/fish/conf.d/
 
