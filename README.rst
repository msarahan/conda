.. NOTE: This file serves both as the README on GitHub and the index.html for
   conda.pydata.org. If you update this file, be sure to cd to the web
   directory and run ``make html; make live``

.. image:: https://s3.amazonaws.com/conda-dev/conda_logo.svg
   :alt: Conda Logo

----------------------------------------

<<<<<<< HEAD
.. image:: https://img.shields.io/travis/conda/conda/4.3.x.svg?maxAge=900&label=Linux%20%26%20MacOS
    :target: https://travis-ci.org/conda/conda
    :alt: Linux & MacOS tests (Travis)

.. image:: https://img.shields.io/appveyor/ci/ContinuumAnalyticsFOSS/conda/4.3.x.svg?maxAge=900&label=Windows
    :target: https://ci.appveyor.com/project/ContinuumAnalyticsFOSS/conda
    :alt: Windows tests (Appveyor)

.. image:: https://img.shields.io/codecov/c/github/conda/conda/4.3.x.svg?label=coverage
=======
.. image:: https://img.shields.io/travis/conda/conda/4.1.x.svg?maxAge=900&label=Linux%20%26%20MacOS
    :target: https://travis-ci.org/conda/conda
    :alt: Linux & MacOS tests (Travis)

.. image:: https://img.shields.io/appveyor/ci/ContinuumAnalyticsFOSS/conda/4.1.x.svg?maxAge=900&label=Windows
    :target: https://ci.appveyor.com/project/ContinuumAnalyticsFOSS/conda
    :alt: Windows tests (Appveyor)

.. image:: https://img.shields.io/codecov/c/github/conda/conda/4.1.x.svg?label=coverage
>>>>>>> b5121494
   :alt: Codecov Status
   :target: https://codecov.io/github/conda/conda?branch=master

.. image:: https://img.shields.io/github/release/conda/conda.svg
   :alt: latest release version
   :target: https://github.com/conda/conda/releases

<<<<<<< HEAD
|

.. image:: https://s3.amazonaws.com/conda-dev/conda-announce-signup-button.svg
   :alt: Join the Conda Announcment List
   :target: http://conda.pydata.org/docs/announcements.html

|
=======
>>>>>>> b5121494

Conda is a cross-platform, Python-agnostic binary package manager. It is the
package manager used by `Anaconda
<http://docs.continuum.io/anaconda/index.html>`_ installations, but it may be
used for other systems as well.  Conda makes environments first-class
citizens, making it easy to create independent environments even for C
libraries. Conda is written entirely in Python, and is BSD licensed open
source.

Conda is enhanced by organizations, tools, and repositories created and managed by the amazing members of the conda community.  Some of them can be found `here <https://github.com/conda/conda/wiki/Conda-Community>`_.


Installation
------------

Conda is a part of the `Anaconda distribution <https://store.continuum.io/cshop/anaconda/>`_.  You can also download a
minimal installation that only includes conda and its dependencies, called
`Miniconda <http://conda.pydata.org/miniconda.html>`_.


Getting Started
---------------

If you install Anaconda, you will already have hundreds of packages
installed.  You can see what packages are installed by running

.. code-block:: bash

   $ conda list

to see all the packages that are available, use

.. code-block:: bash

   $ conda search

and to install a package, use

.. code-block:: bash

   $ conda install <package-name>


The real power of conda comes from its ability to manage environments. In
conda, an environment can be thought of as a completely separate installation.
Conda installs packages into environments efficiently using `hard links
<http://en.wikipedia.org/wiki/Hard_links>`_ by default when it is possible, so
environments are space efficient, and take seconds to create.

The default environment, which ``conda`` itself is installed into is called
``root``.  To create another environment, use the ``conda create``
command. For instance, to create an environment with the IPython notebook and
NumPy 1.6, which is older than the version that comes with Anaconda by
default, you would run

.. code-block:: bash

   $ conda create -n numpy16 ipython-notebook numpy=1.6

This creates an environment called ``numpy16`` with the latest version of
the IPython notebook, NumPy 1.6, and their dependencies.

We can now activate this environment, use

.. code-block:: bash

   # On Linux and Mac OS X
   $ source activate numpy16

   # On Windows
   > activate numpy16

This puts the bin directory of the ``numpy16`` environment in the front of the
``PATH``, and sets it as the default environment for all subsequent conda commands.

To go back to the root environment, use

.. code-block:: bash

   # On Linux and Mac OS X
   $ source deactivate

   # On Windows
   > deactivate


Building Your Own Packages
--------------------------

You can easily build your own packages for conda, and upload them
to `anaconda.org <https://anaconda.org>`_, a free service for hosting
packages for conda, as well as other package managers.
To build a package, create a recipe.
See http://github.com/conda/conda-recipes for many example recipes, and
http://docs.continuum.io/conda/build.html for documentation on how to build
recipes.

To upload to anaconda.org, create an account.  Then, install the
anaconda-client and login

.. code-block:: bash

   $ conda install anaconda-client
   $ anaconda login

Then, after you build your recipe

.. code-block:: bash

   $ conda build <recipe-dir>

you will be prompted to upload to anaconda.org.

To add your anaconda.org channel, or the channel of others to conda so
that ``conda install`` will find and install their packages, run

.. code-block:: bash

   $ conda config --add channels https://conda.anaconda.org/username

(replacing ``username`` with the user name of the person whose channel you want
to add).

Getting Help
------------

The documentation for conda is at http://conda.pydata.org/docs/. You can
subscribe to the `conda mailing list
<https://groups.google.com/a/continuum.io/forum/#!forum/conda>`_.  The source
code and issue tracker for conda are on `GitHub <https://github.com/conda/conda>`_.

Contributing
------------

Contributions to conda are welcome. Just fork the GitHub repository and send a
pull request.

To develop on conda, the easiest way is to use a development build. This can be
accomplished as follows:

* clone the conda git repository to a computer with conda already installed
* navigate to the root directory of the git clone
* run ``$CONDA/bin/python setup.py develop`` where ``$CONDA`` is the path to your
  miniconda installation

Note building a development file requires git to be installed.

To undo this, run ``$CONDA/bin/python setup.py develop -u``.  Note that if you
used a python other than ``$CONDA/bin/python`` to install, you may have to manually
delete the conda executable.  For example, on OS X, if you use a homebrew python
located at ``/usr/local/bin/python``, then you'll need to ``rm /usr/local/bin/conda``
so that ``which -a conda`` lists first your miniconda installation.

If you are worried about breaking your conda installation, you can install a
separate instance of `Miniconda <http://conda.pydata.org/miniconda.html>`_ and
work off it. This is also the only way to test conda in both Python 2 and
Python 3, as conda can only be installed into a root environment.

Run the conda tests by ``conda install pytest pytest-cov pytest-timeout mock responses`` and then running ``py.test``
in the conda directory. The tests are also run by Travis CI when you make a
pull request.<|MERGE_RESOLUTION|>--- conflicted
+++ resolved
@@ -7,17 +7,6 @@
 
 ----------------------------------------
 
-<<<<<<< HEAD
-.. image:: https://img.shields.io/travis/conda/conda/4.3.x.svg?maxAge=900&label=Linux%20%26%20MacOS
-    :target: https://travis-ci.org/conda/conda
-    :alt: Linux & MacOS tests (Travis)
-
-.. image:: https://img.shields.io/appveyor/ci/ContinuumAnalyticsFOSS/conda/4.3.x.svg?maxAge=900&label=Windows
-    :target: https://ci.appveyor.com/project/ContinuumAnalyticsFOSS/conda
-    :alt: Windows tests (Appveyor)
-
-.. image:: https://img.shields.io/codecov/c/github/conda/conda/4.3.x.svg?label=coverage
-=======
 .. image:: https://img.shields.io/travis/conda/conda/4.1.x.svg?maxAge=900&label=Linux%20%26%20MacOS
     :target: https://travis-ci.org/conda/conda
     :alt: Linux & MacOS tests (Travis)
@@ -27,7 +16,6 @@
     :alt: Windows tests (Appveyor)
 
 .. image:: https://img.shields.io/codecov/c/github/conda/conda/4.1.x.svg?label=coverage
->>>>>>> b5121494
    :alt: Codecov Status
    :target: https://codecov.io/github/conda/conda?branch=master
 
@@ -35,16 +23,6 @@
    :alt: latest release version
    :target: https://github.com/conda/conda/releases
 
-<<<<<<< HEAD
-|
-
-.. image:: https://s3.amazonaws.com/conda-dev/conda-announce-signup-button.svg
-   :alt: Join the Conda Announcment List
-   :target: http://conda.pydata.org/docs/announcements.html
-
-|
-=======
->>>>>>> b5121494
 
 Conda is a cross-platform, Python-agnostic binary package manager. It is the
 package manager used by `Anaconda
