--- conflicted
+++ resolved
@@ -1,49 +1,3 @@
-<<<<<<< HEAD
-## 4.3.0 (unreleased)
-
-### Deprecations/Breaking Changes
-* the 'r' channel is now part of defaults (#3677)
-* remove dead install_tar function (#3641)
-* no longer symlinking conda for activated envs (#3712)
-
-### Improvements
-* noarch python packages (#3712)
-* cache VersionOrder objects to improve performance (#3596)
-* fix documentation and typos (#3526, #3572, #3627)
-* imporoved solver hint detection, simplified filtering (#3597)
-* add multikey configuration validation (#3432)
-* some Fish autocompletions (#2519)
-* reduce priority for packages removed from the index (#3703)
-* add user-agent, uid, gid to conda info (#3671)
-* make http timeouts configurable (#3832)
-* add a pkgs_dirs config parameter (#3691)
-* Add an 'always_softlink' option (#3870, #3876)
-
-### Bug Fixes
-* account for the Windows Python 2.7 os.environ unicode aversion (#3363)
-* fix link field in record object (#3424)
-* anaconda api token bug fix; additional tests (#3673)
-* fix #3667 unicode literals and unicode decode (#3682)
-* add conda-env entrypoint (#3743)
-* fix #3807 json dump on conda config --show --json (#3811)
-* fix #3801 location of temporary hard links of index.json (#3813)
-* fix invalid yml example (#3849)
-* add arm platforms back to subdirs (#3852)
-* fix #3771 better error message for assertion errors (#3802)
-
-### Non-User-Facing Changes
-* remove unnecessary eval (#3428)
-* add conda.exports module (#3429)
-* apply PEP-8 to conda-env (#3653)
-* refactor dist into an object (#3616)
-* vendor appdirs; remove conda's dependency on anaconda-client import (#3675)
-* revert boto patch from #2380 (#3676)
-* move and update ROOT_NO_RM (#3697)
-* integration tests for conda clean (#3695, #3699)
-* disable coverage on s3 and ftp requests adapaters (#3696, #3701)
-* github repo hygiene (#3705, #3706)
-* major install refactor (#3712)
-=======
 4.1.13 (unreleased):
 --------------------
   * improve handling of local dependency information, #2107
@@ -59,7 +13,6 @@
 ### Non-User-Facing Changes
 * flake8 E116, E121, & E123 enabled (#3883)
 
->>>>>>> 2ea54abd
 
 ## 4.1.13 (unreleased)
 
