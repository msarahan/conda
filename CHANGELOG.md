--- conflicted
+++ resolved
@@ -1,26 +1,3 @@
-<<<<<<< HEAD
-## 4.4.0 (unreleased)
-
-### New Features
-* constrained, optional dependencies (#4982)
-* conda shell function (#5044)
-
-### Improvements
-* filter out unwritable package caches from conda clean command (#4620)
-* envs_manager, requested spec history, declarative solve, and private env tests (#4676)
-* make python entry point format match pip entry points (#5010)
-
-### Bug Fixes
-* fix some conda-build compatibility issues (#5089)
-
-### Non-User-Facing Changes
-* eliminate index modification in Resolve.__init__ (#4333)
-* new MatchSpec implementation (#4158)
-* update conda.recipe for 4.4 (#5086)
-
-
-=======
->>>>>>> ebecaf32
 ## 4.3.17 (unreleased)
 
 ### Improvements
