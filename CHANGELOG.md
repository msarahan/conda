--- conflicted
+++ resolved
@@ -1,71 +1,4 @@
-<<<<<<< HEAD
-## 4.3.2 (unreleased)
-
-### Deprecations/Breaking Changes
-* Further refine conda channels specification. To verify if the url of a channel
-  represents a valid conda channel, we check that `noarch/repodata.json` and/or
-  `noarch/repodata.json.bz2` exist, even if empty. (#3739)
-
-### Improvements
-* add new 'path_conflict' and 'clobber' configuration options (#4119)
-* separate fetch/extract pass for explicit URLs (#4125)
-* update conda homepage to conda.io (#4180)
-
-### Bug Fixes
-* fix pre/post unlink/link scripts (#4113)
-* fix package version regex and bug in create_link (#4132)
-* fix history tracking (#4143)
-* fix index creation order (#4131)
-* fix #4152 conda env export failure (#4175)
-* fix #3779 channel UNC path encoding errors on windows (#4190)
-* fix progress bar (#4191)
-
-2016-09-08  4.1.12:
--------------------
-  * fix #2837 "File exists" in symlinked path with parallel activations, #3210
-  * fix prune option when installing packages, #3354
-  * change check for placeholder to be more friendly to long PATH, #3349
-
-
-2016-07-26  4.1.11:
--------------------
-  * fix PS1 backup in activate script, #3135 via #3155
-  * correct resolution for 'handle failures in binstar_client more generaly', #3156
-
-
-2016-07-25  4.1.10:
--------------------
-  * ignore symlink failure because of read-only file system, #3055
-  * backpaort shortcut tests, #3064
-  * fix #2979 redefition of $SHELL variable, #3081
-  * fix #3060 --clone root --copy exception, #3080
-
-
-2016-07-20  4.1.9:
-------------------
-  * fix #3104, add global BINSTAR_TOKEN_PAT
-  * handle failures in binstar_client more generally
-
-
-2016-07-12  4.1.8:
-------------------
-  * fix #3004 UNAUTHORIZED for url (null binstar token), #3008
-  * fix overwrite existing redirect shortcuts when symlinking envs, #3025
-  * partially revert no default shortcuts, #3032, #3047
-
-
-2016-07-09  4.0.11:
--------------------
-  * allow auto_update_conda from sysrc, #3015 via #3021
-
-## 4.1.13 (unreleased)
-
-### Deprecations/Breaking Changes
-* show warning message for pre-link scripts (#3727)
-* error and exit for install of packages that require conda minimum version 4.3 (#3726)
-=======
 ## 4.2.14 (2017-01-05)
->>>>>>> 990169df
 
 ### Improvements
 * use install.rm_rf for TemporaryDirectory cleanup (#3425)
