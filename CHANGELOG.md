<<<<<<< HEAD
## 4.3.0 (unreleased)

### Deprecations/Breaking Changes
* the 'r' channel is now part of defaults (#3677)
* remove dead install_tar function (#3641)

### Improvements
* cache VersionOrder objects to improve performance (#3596)
* fix documentation and typos (#3526, #3572, #3627)
* imporoved solver hint detection, simplified filtering (#3597)
* add multikey configuration validation (#3432)
* some Fish autocompletions (#2519)
* fix #3667 unicode literals and unicode decode (#3682)

### Bug Fixes
* account for the Windows Python 2.7 os.environ unicode aversion (#3363)
* fix link field in record object (#3424)
* anaconda api token bug fix; additional tests (#3673)

### Non-User-Facing Changes
* remove unnecessary eval (#3428)
* add conda.exports module (#3429)
* apply PEP-8 to conda-env (#3653)
* refactor dist into an object (#3616)
* vendor appdirs; remove conda's dependency on anaconda-client import (#3675)
* revert boto patch from #2380 (#3676)
=======
## 4.2.11 (unreleased)

### Bug Fixes
* fix anaconda api token bug (#3674)
* fix #3646 FileMode enum comparison (#3683)
* fix #3517 conda install --mkdir (#3684)
* fix #3560 hack anaconda token coverup on conda info (#3686)
>>>>>>> cadb6939


## 4.2.10 (2016-10-18)

### Improvements
* add json output for `conda info -s` (#3588)
* ignore certain binary prefixes on windows (#3539)
* allow conda config files to have .yaml extensions or 'condarc' anywhere in filename (#3633)

### Bug Fixes
* fix conda-build's handle_proxy_407 import (#3666)
* fix #3442, #3459, #3481, #3531, #3548 multiple networking and auth issues (#3550)
* add back linux-ppc64le subdir support (#3584)
* fix #3600 ensure links are removed when unlinking (#3625)
* fix #3602 search channels by platform (#3629)
* fix duplicated packages when updating environment (#3563)
* fix #3590 exception when parsing invalid yaml (#3593 via #3634)
* fix #3655 a string decoding error (#3656)

### Non-User-Facing Changes
* backport conda.exports module to 4.2.x (#3654)
* travis-ci OSX fix (#3615 via #3657)


## 4.1.13 (unreleased)

### Non-User-Facing Changes
* use install.rm_rf for TemporaryDirectory cleanup (#3425)
* fix the api->conda substitution (#3456)


## 4.2.9 (2016-09-27)

### Bug Fixes
* fix #3536 conda-env messaging to stdout with --json flag (#3537)
* fix #3525 writing to sys.stdout with --json flag for post-link scripts (#3538)
* fix #3492 make NULL falsey with python 3 (#3524)


## 4.2.8 (2016-09-26)

### Improvements
* add "error" key back to json error output (#3523)

### Bug Fixes
* fix #3453 conda fails with create_default_packages (#3454)
* fix #3455 --dry-run fails (#3457)
* dial down error messages for rm_rf (#3522)
* fix #3467 AttributeError encountered for map config parameter validation (#3521)


## 4.2.7 (2016-09-16)

### Deprecations/Breaking Changes
* revert to 4.1.x behavior of `conda list --export` (#3450, #3451)

### Bug Fixes
* don't add binstar token if it's given in the channel spec (#3427, #3440, #3444)
* fix #3433 failure to remove broken symlinks (#3436)

### Non-User-Facing Changes
* use install.rm_rf for TemporaryDirectory cleanup (#3425)


## 4.2.6 (2016-09-14)

### Improvements
* add support for client TLS certificates (#3419)
* address #3267 allow migration of channel_alias (#3410)
* conda-env version matches conda version (#3422)

### Bug Fixes
* fix #3409 unsatisfiable dependecy error message (#3412)
* fix #3408 quiet rm_rf (#3413)
* fix #3407 padding error messaging (#3416)
* account for the Windows Python 2.7 os.environ unicode aversion (#3363 via #3420)


## 4.2.5 (2016-09-08)

### Deprecations/Breaking Changes
* partially revert #3041 giving conda config --add previous --prepend behavior (#3364 via #3370)
* partially revert #2760 adding back conda package command (#3398)

### Improvements
* order output of conda config --show; make --json friendly (#3384 via #3386)
* clean the pid based lock on exception (#3325)
* improve file removal on all platforms (#3280 via #3396)

### Bug Fixes
* fix #3332 allow download urls with :: in them (#3335)
* fix always_yes and not-set argparse args overriding other sources (#3374)
* fix ftp fetch timeout (#3392)
* fix #3307 add try/except block for touch lock (#3326)
* fix CONDA_CHANNELS environment variable splitting (#3390)
* fix #3378 CONDA_FORCE_32BIT environment variable (#3391)
* make conda info channel urls actually give urls (#3397)
* fix cio_test compatibility (#3395 via #3400)


## 4.1.12 (2016-09-08)

### Bug Fixes
* fix #2837 "File exists" in symlinked path with parallel activations (#3210)
* fix prune option when installing packages (#3354)
* change check for placeholder to be more friendly to long PATH (#3349)


## 4.2.4 (2016-08-18)

### Bug Fixes
* fix #3277 conda list package order (#3278)
* fix channel priority issue with duplicated channels (#3283)
* fix local channel channels; add full conda-build unit tests (#3281)
* fix conda install with no package specified (#3284)
* fix #3253 exporting and importing conda environments (#3286)
* fix priority messaging on conda config --get (#3304)
* fix conda list --export; additional integration tests (#3291)
* fix conda update --all idempotence; add integration tests for channel priority (#3306)

### Non-User-Facing Changes
* additional conda-env integration tests (#3288)


2016-09-08  4.1.12:
-------------------
  * fix #2837 "File exists" in symlinked path with parallel activations, #3210
  * fix prune option when installing packages, #3354
  * change check for placeholder to be more friendly to long PATH, #3349


2016-07-26  4.1.11:
-------------------
  * fix PS1 backup in activate script, #3135 via #3155
  * correct resolution for 'handle failures in binstar_client more generaly', #3156

### Non-User-Facing Changes
* add integration tests for conda-env (#3270)
* add more conda-build smoke tests (#3274)


## 4.2.2 (2016-08-09)

### Improvements
* enable binary prefix replacement on windows (#3262)
* add `--verbose` command line flag (#3237)
* improve logging and exception detail (#3237, #3252)
* do not remove empty environment without asking; raise an error when a named environment can't be found (#3222)

### Bug Fixes
* fix #3226 user condarc not available on Windows (#3228)
* fix some bugs in conda config --show* (#3212)
* fix conda-build local channel bug (#3202)
* remove subprocess exiting message (#3245)
* fix comment parsing and channels in conda-env environment.yml (#3258, #3259)
* fix context error with conda-env (#3232)
* fix #3182 conda install silently skipping failed linking (#3184)


## 4.2.1 (2016-08-01)

### Improvements
* improve an error message that can happen during conda install --revision (#3181)
* use clean sys.exit with user choice 'No' (#3196)

### Bug Fixes
* critical fix for 4.2.0 error when no git is on PATH (#3193)
* revert #3171 lock cleaning on exit pending further refinement
* patches for conda-build compatibility with 4.2 (#3187)
* fix a bug in --show-sources output that ignored aliased parameter names (#3189)

### Non-User-Facing Changes
* move scripts in bin to shell directory (#3186)


## 4.2.0 (2016-07-28)

### New Features
* **New Configuration Engine**: Configuration and "operating context" are the foundation of conda's functionality. Conda now has the ability to pull configuration information from a multitude of on-disk locations, including `.d` directories and a `.condarc` file *within* a conda environment), along with full `CONDA_` environment variable support. Helpful validation errors are given for improperly-specified configuration. Full documentation updates pending. (#2537, #3160, #3178)
* **New Exception Handling Engine**: Previous releases followed a pattern of premature exiting (with hard calls to `sys.exit()` when exceptional circumstances were encountered. This release replaces over 100 `sys.exit` calls with python exceptions.  For conda developers, this will result in tests that are easier to write.  For developers using conda, this is a first step on a long path toward conda being directly importable.  For conda users, this will eventually result in more helpful and descriptive errors messages.  (#2899, #2993, #3016, #3152, #3045)
* **Empty Environments**: Conda can now create "empty" environments when no initial packages are specified, alleviating a common source of confusion. (#3072, #3174)
* **Conda in Private Env**: Conda can now be configured to live within its own private environment.  While it's not yet default behavior, this represents a first step toward separating the `root` environment into a "conda private" environment and a "user default" environment. (#3068)
* **Regex Version Specification**: Regular expressions are now valid version specifiers.  For example, `^1\.[5-8]\.1$|2.2`. (#2933)

### Deprecations/Breaking Changes
* remove conda init (#2759)
* remove conda package and conda bundle (#2760)
* deprecate conda-env repo; pull into conda proper (#2950, #2952, #2954, #3157, #3163, #3170)
* force use of ruamel_yaml (#2762)
* implement conda config --prepend; change behavior of --add to --append (#3041)
* exit on link error instead of logging it (#2639)

### Improvements
* improve locking (#2962, #2989, #3048, #3075)
* clean up requests usage for fetching packages (#2755)
* remove excess output from conda --help (#2872)
* remove os.remove in update_prefix (#3006)
* better error behavior if conda is spec'd for a non-root environment (#2956)
* scale back try_write function on unix (#3076)

### Bug Fixes
* remove psutil requirement, fixes annoying error message (#3135, #3183)
* fix #3124 add threading lock to memoize (#3134)
* fix a failure with multi-threaded repodata downloads (#3078)
* fix windows file url (#3139)
* address #2800, error with environment.yml and non-default channels (#3164)

### Non-User-Facing Changes
* project structure enhancement (#2929, #3132, #3133, #3136)
* clean up channel handling with new channel model (#3130, #3151)
* add Anaconda Cloud / Binstar auth handler (#3142)
* remove dead code (#2761, #2969)
* code refactoring and additional tests (#3052, #3020)
* remove auxlib from project root (#2931)
* vendor auxlib 0.0.40 (#2932, #2943, #3131)
* vendor toolz 0.8.0 (#2994)
* move progressbar to vendor directory (#2951)
* fix conda.recipe for new quirks with conda-build (#2959)
* move captured function to common module (#3083)
* rename CHANGELOG to md (#3087)


## 4.1.11 (2016-07-26)

* fix PS1 backup in activate script, #3135 via #3155
* correct resolution for 'handle failures in binstar_client more generally', #3156


## 4.1.10 (2016-07-25)

* ignore symlink failure because of read-only file system, #3055
* backport shortcut tests, #3064
* fix #2979 redefinition of $SHELL variable, #3081
* fix #3060 --clone root --copy exception, #3080


## 4.1.9 (2016-07-20)

* fix #3104, add global BINSTAR_TOKEN_PAT
* handle failures in binstar_client more generally


## 4.1.8 (2016-07-12)

* fix #3004 UNAUTHORIZED for url (null binstar token), #3008
* fix overwrite existing redirect shortcuts when symlinking envs, #3025
* partially revert no default shortcuts, #3032, #3047


## 4.0.11 2016-07-09

* allow auto_update_conda from sysrc, #3015 via #3021


## 4.1.7 (2016-07-07)

* add msys2 channel to defaults on Windows, #2999
* fix #2939 channel_alias issues; improve offline enforcement, #2964
* fix #2970, #2974 improve handling of file:// URLs inside channel, #2976


## 4.1.6 (2016-07-01)

* slow down exp backoff from 1 ms to 100 ms factor, #2944
* set max time on exp_backoff to ~6.5 sec,#2955
* fix #2914 add/subtract from PATH; kill folder output text, #2917
* normalize use of get_index behavior across clone/explicit, #2937
* wrap root prefix check with normcase, #2938


## 4.1.5 (2016-06-29)

* more conservative auto updates of conda #2900
* fix some permissions errors with more aggressive use of move_path_to_trash, #2882
* fix #2891 error if allow_other_channels setting is used, #2896
* fix #2886, #2907 installing a tarball directly from the package cache, #2908
* fix #2681, #2778 reverting #2320 lock behavior changes, #2915


## 4.0.10 (2016-06-29)

* fix #2846 revert the use of UNC paths; shorten trash filenames, #2859 via #2878
* fix some permissions errors with more aggressive use of move_path_to_trash, #2882 via #2894


## 4.1.4 (2016-06-27)

* fix #2846 revert the use of UNC paths; shorten trash filenames, #2859
* fix exp backoff on Windows, #2860
* fix #2845 URL for local file repos, #2862
* fix #2764 restore full path var on win; create to CONDA_PREFIX env var, #2848
* fix #2754 improve listing pip installed packages, #2873
* change root prefix detection to avoid clobbering root activate scripts, #2880
* address #2841 add lowest and highest priority indication to channel config output, #2875
* add SYMLINK_CONDA to planned instructions, #2861
* use CONDA_PREFIX, not CONDA_DEFAULT_ENV for activate.d, #2856
* call scripts with redirect on win; more error checking to activate, #2852


## 4.1.3 (2016-06-23)

* ensure conda-env auto update, along with conda, #2772
* make yaml booleans behave how everyone expects them to, #2784
* use accept-encoding for repodata; prefer repodata.json to repodata.json.bz2, #2821
* additional integration and regression tests, #2757, #2774, #2787
* add offline mode to printed info; use offline flag when grabbing channels, #2813
* show conda-env version in conda info, #2819
* adjust channel priority superseded list, #2820
* support epoch ! characters in command line specs, #2832
* accept old default names and new ones when canonicalizing channel URLs #2839
* push PATH, PS1 manipulation into shell scripts, #2796
* fix #2765 broken source activate without arguments, #2806
* fix standalone execution of install.py, #2756
* fix #2810 activating conda environment broken with git bash on Windows, #2795
* fix #2805, #2781 handle both file-based channels and explicit file-based URLs, #2812
* fix #2746 conda create --clone of root, #2838
* fix #2668, #2699 shell recursion with activate #2831


## 4.1.2 (2016-06-17)

* improve messaging for "downgrades" due to channel priority, #2718
* support conda config channel append/prepend, handle duplicates, #2730
* remove --shortcuts option to internal CLI code, #2723
* fix an issue concerning space characters in paths in activate.bat, #2740
* fix #2732 restore yes/no/on/off for booleans on the command line, #2734
* fix #2642 tarball install on Windows, #2729
* fix #2687, #2697 WindowsError when creating environments on Windows, #2717
* fix #2710 link instruction in conda create causes TypeError, #2715
* revert #2514, #2695, disabling of .netrc files, #2736
* revert #2281 printing progress bar to terminal, #2707


## 4.1.1 (2016-06-16)

* add auto_update_conda config parameter, #2686
* fix #2669 conda config --add channels can leave out defaults, #2670
* fix #2703 ignore activate symlink error if links already exist, #2705
* fix #2693 install duplicate packages with older version of Anaconda, #2701
* fix #2677 respect HTTP_PROXY, #2695
* fix #2680 broken fish integration, #2685, #2694
* fix an issue with conda never exiting, #2689
* fix #2688 explicit file installs, #2708
* fix #2700 conda list UnicodeDecodeError, #2706


## 4.0.9 (2016-06-15)

* add auto_update_conda config parameter, #2686


## 4.1.0 (2016-06-14)

* clean up activate and deactivate scripts, moving back to conda repo, #1727,
  #2265, #2291, #2473, #2501, #2484
* replace pyyaml with ruamel_yaml, #2283, #2321
* better handling of channel collisions, #2323, #2369 #2402, #2428
* improve listing of pip packages with conda list, #2275
* re-license progressbar under BSD 3-clause, #2334
* reduce the amount of extraneous info in hints, #2261
* add --shortcuts option to install shortcuts on windows, #2623
* skip binary replacement on windows, #2630
* don't show channel urls by default in conda list, #2282
* package resolution and solver tweaks, #2443, #2475, #2480
* improved version & build matching, #2442, #2488
* print progress to the terminal rather than stdout, #2281
* verify version specs given on command line are valid, #2246
* fix for try_write function in case of odd permissions, #2301
* fix a conda search --spec error, #2343
* update User-Agent for conda connections, #2347
* remove some dead code paths, #2338, #2374
* fixes a thread safety issue with http requests, #2377, #2383
* manage BeeGFS hard-links non-POSIX configuration, #2355
* prevent version downgrades during removes, #2394
* fix conda info --json, #2445
* truncate shebangs over 127 characters using /usr/bin/env, #2479
* extract packages to a temporary directory then rename, #2425, #2483
* fix help in install, #2460
* fix re-install bug when sha1 differs, #2507
* fix a bug with file deletion, #2499
* disable .netrc files, #2514
* dont fetch index on remove --all, #2553
* allow track_features to be a string *or* a list in .condarc, #2541
* fix #2415 infinite recursion in invalid_chains, #2566
* allow channel_alias to be different than binstar, #2564


## 4.0.8 (2016-06-03)

* fix a potential problem with moving files to trash, #2587


## 4.0.7 (2016-05-26)

* workaround for boto bug, #2380


## 4.0.6 (2016-05-11)

* log "custom" versions as updates rather than downgrades, #2290
* fixes a TypeError exception that can occur on install/update, #2331
* fixes an error on Windows removing files with long path names, #2452


## 4.0.5 (2016-03-16)

* improved help documentation for install, update, and remove, #2262
* fixes #2229 and #2250 related to conda update errors on Windows, #2251
* fixes #2258 conda list for pip packages on Windows, #2264


## 4.0.4 (2016-03-10)

* revert #2217 closing request sessions, #2233


## 4.0.3 (2016-03-10)

* adds a `conda clean --all` feature, #2211
* solver performance improvements, #2209
* fixes conda list for pip packages on windows, #2216
* quiets some logging for package downloads under python 3, #2217
* more urls for `conda list --explicit`, #1855
* prefer more "latest builds" for more packages, #2227
* fixes a bug with dependecy resolution and features, #2226


## 4.0.2 (2016-03-08)

* fixes track_features in ~/.condarc being a list, see also #2203
* fixes incorrect path in lock file error #2195
* fixes issues with cloning environments, #2193, #2194
* fixes a strange interaction between features and versions, #2206
* fixes a bug in low-level SAT clause generation creating a
  preference for older versions, #2199


## 4.0.1 (2016-03-07)

* fixes an install issue caused by md5 checksum mismatches, #2183
* remove auxlib build dependency, #2188


## 4.0.0 (2016-03-04)

* The solver has been retooled significantly. Performance
  should be improved in most circumstances, and a number of issues
  involving feature conflicts should be resolved.
* `conda update <package>` now handles depedencies properly
  according to the setting of the "update_deps" configuration:
      --update-deps: conda will also update any dependencies as needed
                     to install the latest verison of the requrested
                     packages.  The minimal set of changes required to
                     achieve this is sought.
      --no-update-deps: conda will update the packages *only* to the
                     extent that no updates to the dependencies are
                     required
  The previous behavior, which would update the packages without regard to
  their dependencies, could result in a broken configuration, and has been
  removed.
* Conda finally has an official logo.
* Fix `conda clean --packages` on Windows, #1944
* Conda sub-commands now support dashes in names, #1840


2016-02-19   3.19.3:
--------------------
  * fix critical issue, see #2106


2016-02-19   3.19.2:
--------------------
  * add basic activate/deactivate, conda activate/deactivate/ls for fish,
    see #545
  * remove error when CONDA_FORCE_32BIT is set on 32-bit systems, #1985
  * suppress help text for --unknown option, #2051
  * fix issue with conda create --clone post-link scripts, #2007
  * fix a permissions issue on windows, #2083


2016-02-01   3.19.1:
--------------------
  * resolve.py: properly escape periods in version numbers, #1926
  * support for pinning Lua by default, #1934
  * remove hard-coded test URLs, a module cio_test is now expected when
    CIO_TEST is set


2015-12-17   3.19.0:
--------------------
  * OpenBSD 5.x support, #1891
  * improve install CLI to make Miniconda -f work, #1905


2015-12-10   3.18.9:
--------------------
  * allow chaning default_channels (only applies to "system" condarc), from
    from CLI, #1886
  * improve default for --show-channel-urls in conda list, #1900


2015-12-03   3.18.8:
--------------------
  * always attempt to delete files in rm_rf, #1864


2015-12-02   3.18.7:
--------------------
  * simplify call to menuinst.install()
  * add menuinst as dependency on Windows
  * add ROOT_PREFIX to post-link (and pre_unlink) environment


2015-11-19   3.18.6:
--------------------
  * improve conda clean when user lacks permissions, #1807
  * make show_channel_urls default to True, #1771
  * cleaner write tests, #1735
  * fix documentation, #1709
  * improve conda clean when directories don't exist, #1808


2015-11-11   3.18.5:
--------------------
  * fix bad menuinst exception handling, #1798
  * add workaround for unresolved dependencies on Windows


2015-11-09   3.18.4:
--------------------
  * allow explicit file to contain MD5 hashsums
  * add --md5 option to "conda list --explicit"
  * stop infinite recursion during certain resolve operations, #1749
  * add dependencies even if strictness == 3, #1766


2015-10-15   3.18.3:
--------------------
  * added a pruning step for more efficient solves, #1702
  * disallow conda-env to be installed into non-root environment
  * improve error output for bad command input, #1706
  * pass env name and setup cmd to menuinst, #1699


2015-10-12   3.18.2:
--------------------
  * add "conda list --explicit" which contains the URLs of all conda packages
    to be installed, and can used with the install/create --file option, #1688
  * fix a potential issue in conda clean
  * avoid issues with LookupErrors when updating Python in the root
    environment on Windows
  * don't fetch the index from the network with conda remove
  * when installing conda packages directly, "conda install <pkg>.tar.bz2",
    unlink any installed package with that name (not just the installed one)
  * allow menu items to be installed in non-root env, #1692


2015-09-28   3.18.1:
--------------------
  * fix: removed reference to win_ignore_root in plan module


2015-09-28   3.18.0:
--------------------
  * allow Python to be updated in root environment on Windows, #1657
  * add defaults to specs after getting pinned specs (allows to pin a
    different version of Python than what is installed)
  * show what older versions are in the solutions in the resolve debug log
  * fix some issues with Python 3.5
  * respect --no-deps when installing from .tar or .tar.bz2
  * avoid infinite recursion with NoPackagesFound and conda update --all --file
  * fix conda update --file
  * toposort: Added special case to remove 'pip' dependency from 'python'
  * show dotlog messages during hint generation with --debug
  * disable the max_only heuristic during hint generation
  * new version comparison algorithm, which consistently compares any version
    string, and better handles version strings using things like alpha, beta,
    rc, post, and dev. This should remove any inconsistent version comparison
    that would lead to conda installing an incorrect version.
  * use the trash in rm_rf, meaning more things will get the benefit of the
    trash system on Windows
  * add the ability to pass the --file argument multiple times
  * add conda upgrade alias for conda update
  * add update_dependencies condarc option and --update-deps/--no-update-deps
    command line flags
  * allow specs with conda update --all
  * add --show-channel-urls and --no-show-channel-urls command line options
  * add always_copy condarc option
  * conda clean properly handles multiple envs directories. This breaks
    backwards compatibility with some of the --json output. Some of the old
    --json keys are kept for backwards compatibility.


2015-09-11   3.17.0:
--------------------
  * add windows_forward_slashes option to walk_prefix(), see #1513
  * add ability to set CONDA_FORCE_32BIT environment variable, it should
    should only be used when running conda-build, #1555
  * add config option to makes the python dependency on pip optional, #1577
  * fix an UnboundLocalError
  * print note about pinned specs in no packages found error
  * allow wildcards in AND-connected version specs
  * print pinned specs to the debug log
  * fix conda create --clone with create_default_packages
  * give a better error when a proxy isn't found for a given scheme
  * enable running 'conda run' in offline mode
  * fix issue where hardlinked cache contents were being overwritten
  * correctly skip packages whose dependencies can't be found with conda
    update --all
  * use clearer terminology in -m help text.
  * use splitlines to break up multiple lines throughout the codebase
  * fix AttributeError with SSLError


2015-08-10   3.16.0:
--------------------
  * rename binstar -> anaconda, see #1458
  * fix --use-local when the conda-bld directory doesn't exist
  * fixed --offline option when using "conda create --clone", see #1487
  * don't mask recursion depth errors
  * add conda search --reverse-dependency
  * check whether hardlinking is available before linking when
    using "python install.py --link" directly, see #1490
  * don't exit nonzero when installing a package with no dependencies
  * check which features are installed in an environment via track_features,
    not features
  * set the verify flag directly on CondaSession (fixes conda skeleton not
    respecting the ssl_verify option)


2015-07-23   3.15.1:
--------------------
  * fix conda with older versions of argcomplete
  * restore the --force-pscheck option as a no-op for backwards
    compatibility


2015-07-22   3.15.0:
--------------------
  * sort the output of conda info package correctly
  * enable tab completion of conda command extensions using
    argcomplete. Command extensions that import conda should use
    conda.cli.conda_argparse.ArgumentParser instead of
    argparse.ArgumentParser. Otherwise, they should enable argcomplete
    completion manually.
  * allow psutil and pycosat to be updated in the root environment on Windows
  * remove all mentions of pscheck. The --force-pscheck flag has been removed.
  * added support for S3 channels
  * fix color issues from pip in conda list on Windows
  * add support for other machine types on Linux, in particular ppc64le
  * add non_x86_linux_machines set to config module
  * allow ssl_verify to accept strings in addition to boolean values in condarc
  * enable --set to work with both boolean and string values


2015-06-29   3.14.1:
--------------------
  * make use of Crypto.Signature.PKCS1_PSS module, see #1388
  * note when features are being used in the unsatisfiable hint


2015-06-16   3.14.0:
--------------------
  * add ability to verify signed packages, see #1343 (and conda-build #430)
  * fix issue when trying to add 'pip' dependency to old python packages
  * provide option "conda info --unsafe-channels" for getting unobscured
    channel list, #1374


2015-06-04   3.13.0:
--------------------
  * avoid the Windows file lock by moving files to a trash directory, #1133
  * handle env dirs not existing in the Environments completer
  * rename binstar.org -> anaconda.org, see #1348
  * speed up 'source activate' by ~40%


2015-05-05   3.12.0:
--------------------
  * correctly allow conda to update itself
  * print which file leads to the "unable to remove file" error on Windows
  * add support for the no_proxy environment variable, #1171
  * add a much faster hint generation for unsatisfiable packages, which is now
    always enabled (previously it would not run if there were more than ten
    specs). The new hint only gives one set of conflicting packages, rather
    than all sets, so multiple passes may be necessary to fix such issues
  * conda extensions that import conda should use
    conda.cli.conda_argparser.ArgumentParser instead of
    argparse.ArgumentParser to conform to the conda help guidelines (e.g., all
    help messages should be capitalized with periods, and the options should
    be preceded by "Options:" for the sake of help2man).
  * add confirmation dialog to conda remove. Fixes conda remove --dry-run.


2015-04-22   3.11.0:
--------------------
  * fix issue where forced update on Windows could cause a package to break
  * remove detection of running processes that might conflict
  * deprecate --force-pscheck (now a no-op argument)
  * make conda search --outdated --names-only work, fixes #1252
  * handle the history file not having read or write permissions better
  * make multiple package resolutions warning easier to read
  * add --full-name to conda list
  * improvements to command help


2015-04-06   3.10.1:
--------------------
  * fix logic in @memoized for unhashable args
  * restored json cache of repodata, see #1249
  * hide binstar tokens in conda info --json
  * handle CIO_TEST='2 '
  * always find the solution with minimal number of packages, even if there
    are many solutions
  * allow comments at the end of the line in requirement files
  * don't update the progressbar until after the item is finished running
  * add conda/<version> to HTTP header User-Agent string


2015-03-12   3.10.0:
--------------------
  * change default repo urls to be https
  * add --offline to conda search
  * add --names-only and --full-name to conda search
  * add tab completion for packages to conda search


2015-02-24   3.9.1:
-------------------
  * pscheck: check for processes in the current environment, see #1157
  * don't write to the history file if nothing has changed, see #1148
  * conda update --all installs packages without version restrictions (except
    for Python), see #1138
  * conda update --all ignores the anaconda metapackage, see #1138
  * use forward slashes for file urls on Windows
  * don't symlink conda in the root environment from activate
  * use the correct package name in the progress bar info
  * use json progress bars for unsatisfiable dependencies hints
  * don't let requests decode gz files when downloaded


2015-02-16   3.9.0:
-------------------
  * remove (de)activation scripts from conda, those are now in conda-env
  * pip is now always added as a Python dependency
  * allow conda to be installed into environments which start with _
  * add argcomplete tab completion for environments with the -n flag, and for
    package names with install, update, create, and remove


2015-02-03   3.8.4:
-------------------
  * copy (de)activate scripts from conda-env
  * Add noarch (sub) directory support


2015-01-28   3.8.3:
-------------------
  * simplified how ROOT_PREFIX is obtained in (de)activate


2015-01-27   3.8.2:
-------------------
  * add conda clean --source-cache to clean the conda build source caches
  * add missing quotes in (de)activate.bat, fixes problem in Windows when
    conda is installed into a directory with spaces
  * fix conda install --copy


2015-01-23   3.8.1:
-------------------
  * add missing utf-8 decoding, fixes Python 3 bug when icondata to json file


2015-01-22   3.8.0:
-------------------
  * move active script into conda-env, which is now a new dependency
  * load the channel urls in the correct order when using concurrent.futures
  * add optional 'icondata' key to json files in conda-meta directory, which
    contain the base64 encoded png file or the icon
  * remove a debug print statement


2014-12-18   3.7.4:
-------------------
  * add --offline option to install, create, update and remove commands, and
    also add ability to set "offline: True" in condarc file
  * add conda uninstall as alias for conda remove
  * add conda info --root
  * add conda.pip module
  * fix CONDARC pointing to non-existing file, closes issue #961
  * make update -f work if the package is already up-to-date
  * fix possible TypeError when printing an error message
  * link packages in topologically sorted order (so that pre-link scripts can
    assume that the dependencies are installed)
  * add --copy flag to install
  * prevent the progressbar from crashing conda when fetching in some
    situations


2014-11-05   3.7.3:
-------------------
  * conda install from a local conda package (or a tar fill which
    contains conda packages), will now also install the dependencies
    listed by the installed packages.
  * add SOURCE_DIR environment variable in pre-link subprocess
  * record all created environments in ~/.conda/environments.txt


2014-10-31   3.7.2:
-------------------
  * only show the binstar install message once
  * print the fetching repodata dot after the repodata is fetched
  * write the install and remove specs to the history file
  * add '-y' as an alias to '--yes'
  * the `--file` option to conda config now defaults to
    os.environ.get('CONDARC')
  * some improvements to documentation (--help output)
  * add user_rc_path and sys_rc_path to conda info --json
  * cache the proxy username and password
  * avoid warning about conda in pscheck
  * make ~/.conda/envs the first user envs dir


2014-10-07   3.7.1:
-------------------
  * improve error message for forgetting to use source with activate and
    deactivate, see issue #601
  * don't allow to remove the current environment, see issue #639
  * don't fail if binstar_client can't be imported for other reasons,
    see issue #925
  * allow spaces to be contained in conda run
  * only show the conda install binstar hint if binstar is not installed
  * conda info package_spec now gives detailed info on packages. conda info
    path has been removed, as it is duplicated by conda package -w path.


2014-09-19   3.7.0:
-------------------
  * faster algorithm for --alt-hint
  * don't allow channel_alias with allow_other_channels: false if it is set in
    the system .condarc
  * don't show long "no packages found" error with update --all
  * automatically add the Binstar token to urls when the binstar client is
    installed and logged in
  * carefully avoid showing the binstar token or writing it to a file
  * be more careful in conda config about keys that are the wrong type
  * don't expect directories starting with conda- to be commands
  * no longer recommend to run conda init after pip installing conda. A pip
    installed conda will now work without being initialized to create and
    manage other environments
  * the rm function on Windows now works around access denied errors
  * fix channel urls now showing with conda list with show_channel_urls set to
    true


2014-09-08   3.6.4:
-------------------
  * fix removing packages that aren't in the channels any more
  * Pretties output for --alt-hint


2014-09-04   3.6.3:
-------------------
  * skip packages that can't be found with update --all
  * add --use-local to search and remove
  * allow --use-local to be used along with -c (--channels) and
    --override-channels. --override-channels now requires either -c or
    --use-local
  * allow paths in has_prefix to be quoted, to allow for spaces in paths on
    Windows
  * retain Unix style path separators for prefixes in has_prefix on
    Windows (if the placeholder path uses /, replace it with a path that uses
    /, not \)
  * fix bug in --use-local due to API changes in conda-build
  * include user site directories in conda info -s
  * make binary has_prefix replacement work with spaces after the prefix
  * make binary has_prefix replacement replace multiple occurrences of the
    placeholder in the same null-terminated string
  * don't show packages from other platforms as installed or cached in conda
    search
  * be more careful about not warning about conda itself in pscheck
  * Use a progress bar for the unsatisfiable packages hint generation
  * Don't use TemporaryFile in try_write, as it is too slow when it fails
  * Ignore InsecureRequestWarning when ssl_verify is False
  * conda remove removes features tracked by removed packages in
    track_features


2014-08-20   3.6.2:
-------------------
  * add --use-index-cache to conda remove
  * fix a bug where features (like mkl) would be selected incorrectly
  * use concurrent.future.ThreadPool to fetch package metadata asynchronously
    in Python 3.
  * do the retries in rm_rf on every platform
  * use a higher cutoff for package name misspellings
  * allow changing default channels in "system" .condarc


2014-08-13   3.6.1:
-------------------
  * add retries to download in fetch module
  * improved error messages for missing packages
  * more robust rm_rf on Windows
  * print multiline help for subcommands correctly


2014-08-11   3.6.0:
-------------------
  * correctly check if a package can be hard-linked if it isn't extracted yet
  * change how the package plan is printed to better show what is new,
    updated, and downgraded
  * use suggest_normalized_version in the resolve module. Now versions like
    1.0alpha that are not directly recognized by verlib's NormalizedVersion
    are supported better
  * conda run command, to run apps and commands from packages
  * more complete --json API. Every conda command should fully support --json
    output now.
  * show the conda_build and requests versions in conda info
  * include packages from setup.py develop in conda list (with use_pip)
  * raise a warning instead of dying when the history file is invalid
  * use urllib.quote on the proxy password
  * make conda search --outdated --canonical work
  * pin the Python version during conda init
  * fix some metadata that is written for Python during conda init
  * allow comments in a pinned file
  * allow installing and updating menuinst on Windows
  * allow conda create with both --file and listed packages
  * better handling of some nonexistent packages
  * fix command line flags in conda package
  * fix a bug in the ftp adapter


2014-06-10   3.5.5:
-------------------
  * remove another instance pycosat version detection, which fails on
    Windows, see issue #761


2014-06-10   3.5.4:
-------------------
  * remove pycosat version detection, which fails on Windows, see issue #761


2014-06-09   3.5.3:
-------------------
  * fix conda update to correctly not install packages that are already
    up-to-date
  * always fail with connection error in download
  * the package resolution is now much faster and uses less memory
  * add ssl_verify option in condarc to allow ignoring SSL certificate
    verification, see issue #737


2014-05-27   3.5.2:
-------------------
  * fix bug in activate.bat and deactivate.bat on Windows


2014-05-26   3.5.1:
-------------------
  * fix proxy support - conda now prompts for proxy username and password
    again
  * fix activate.bat on Windows with spaces in the path
  * update optional psutil dependency was updated to psutil 2.0 or higher


2014-05-15   3.5.0:
-------------------
  * replace use of urllib2 with requests. requests is now a hard dependency of
    conda.
  * add ability to only allow system-wise specified channels
  * hide binstar from output of conda info


2014-05-05   3.4.3:
-------------------
  * allow prefix replacement in binary files, see issue #710
  * check if creating hard link is possible and otherwise copy,
    during install
  * allow circular dependencies


2014-04-21   3.4.2:
-------------------
  * conda clean --lock: skip directories that don't exist, fixes #648
  * fixed empty history file causing crash, issue #644
  * remove timezone information from history file, fixes issue #651
  * fix PackagesNotFound error for missing recursive dependencies
  * change the default for adding cache from the local package cache -
    known is now the default and the option to use index metadata from the
    local package cache is --unknown
  * add --alt-hint as a method to get an alternate form of a hint for
    unsatisfiable packages
  * add conda package --ls-files to list files in a package
  * add ability to pin specs in an environment. To pin a spec, add a file
    called pinned to the environment's conda-meta directory with the specs to
    pin. Pinned specs are always kept installed, unless the --no-pin flag is
    used.
  * fix keyboard interrupting of external commands. Now keyboard interupting
    conda build correctly removes the lock file
  * add no_link ability to conda, see issue #678


2014-04-07   3.4.1:
-------------------
  * always use a pkgs cache directory associated with an envs directory, even
    when using -p option with an arbitrary a prefix which is not inside an
    envs dir
  * add setting of PYTHONHOME to conda info --system
  * skip packages with bad metadata


2014-04-02   3.4.0:
-------------------
  * added revision history to each environment:
      - conda list --revisions
      - conda install --revision
      - log is stored in conda-meta/history
  * allow parsing pip-style requirement files with --file option and in command
    line arguments, e.g. conda install 'numpy>=1.7', issue #624
  * fix error message for --file option when file does not exist
  * allow DEFAULTS in CONDA_ENVS_PATH, which expands to the defaults settings,
    including the condarc file
  * don't install a package with a feature (like mkl) unless it is
    specifically requested (i.e., that feature is already enabled in that
    environment)
  * add ability to show channel URLs when displaying what is going to be
    downloaded by setting "show_channel_urls: True" in condarc
  * fix the --quiet option
  * skip packages that have dependencies that can't be found


2014-03-24   3.3.2:
-------------------
  * fix the --file option
  * check install arguments before fetching metadata
  * fix a printing glitch with the progress bars
  * give a better error message for conda clean with no arguments
  * don't include unknown packages when searching another platform


2014-03-19   3.3.1:
-------------------
  * Fix setting of PS1 in activate.
  * Add conda update --all.
  * Allow setting CONDARC=' ' to use no condarc.
  * Add conda clean --packages.
  * Don't include bin/conda, bin/activate, or bin/deactivate in conda
    package.


2014-03-18   3.3.0:
-------------------
  * allow new package specification, i.e. ==, >=, >, <=, <, != separated
    by ',' for example: >=2.3,<3.0
  * add ability to disable self update of conda, by setting
    "self_update: False" in .condarc
  * Try installing packages using the old way of just installing the maximum
    versions of things first. This provides a major speedup of solving the
    package specifications in the cases where this scheme works.
  * Don't include python=3.3 in the specs automatically for the Python 3
    version of conda.  This allows you to do "conda create -n env package" for
    a package that only has a Python 2 version without specifying
    "python=2". This change has no effect in Python 2.
  * Automatically put symlinks to conda, activate, and deactivate in each
    environment on Unix.
  * On Unix, activate and deactivate now remove the root environment from the
    PATH. This should prevent "bleed through" issues with commands not
    installed in the activated environment but that are installed in the root
    environment. If you have "setup.py develop" installed conda on Unix, you
    should run this command again, as the activate and deactivate scripts have
    changed.
  * Begin work to support Python 3.4.
  * Fix a bug in version comparison
  * Fix usage of sys.stdout and sys.stderr in environments like pythonw on
    Windows where they are nonstandard file descriptors.


2014-03-12   3.2.1:
-------------------
  * fix installing packages with irrational versions
  * fix installation in the api
  * use a logging handler to print the dots


2014-03-11   3.2.0:
-------------------
  * print dots to the screen for progress
  * move logic functions from resolve to logic module


2014-03-07   3.2.0a1:
---------------------
  * conda now uses pseudo-boolean constraints in the SAT solver. This allows
    it to search for all versions at once, rather than only the latest (issue
    #491).
  * Conda contains a brand new logic submodule for converting pseudo-boolean
    constraints into SAT clauses.


2014-03-07   3.1.1:
-------------------
  * check if directory exists, fixed issue #591


2014-03-07   3.1.0:
-------------------
  * local packages in cache are now added to the index, this may be disabled
    by using the --known option, which only makes conda use index metadata
    from the known remote channels
  * add --use-index-cache option to enable using cache of channel index files
  * fix ownership of files when installing as root on Linux
  * conda search: add '.' symbol for extracted (cached) packages


2014-02-20   3.0.6:
-------------------
  * fix 'conda update' taking build number into account


2014-02-17   3.0.5:
-------------------
  * allow packages from create_default_packages to be overridden from the
    command line
  * fixed typo install.py, issue #566
  * try to prevent accidentally installing into a non-root conda environment


2014-02-14   3.0.4:
-------------------
  * conda update: don't try to update packages that are already up-to-date


2014-02-06   3.0.3:
-------------------
  * improve the speed of clean --lock
  * some fixes to conda config
  * more tests added
  * choose the first solution rather than the last when there are more than
    one, since this is more likely to be the one you want.


2014-02-03   3.0.2:
-------------------
  * fix detection of prefix being writable


2014-01-31   3.0.1:
-------------------
  * bug: not having track_features in condarc now uses default again
  * improved test suite
  * remove numpy version being treated special in plan module
  * if the post-link.(bat|sh) fails, don't treat it as though it installed,
    i.e. it is not added to conda-meta
  * fix activate if CONDA_DEFAULT_ENV is invalid
  * fix conda config --get to work with list keys again
  * print the total download size
  * fix a bug that was preventing conda from working in Python 3
  * add ability to run pre-link script, issue #548


2014-01-24   3.0.0:
-------------------
  * removed build, convert, index, and skeleton commands, which are now
    part of the conda-build project: https://github.com/conda/conda-build
  * limited pip integration to `conda list`, that means
    `conda install` no longer calls `pip install` # !!!
  * add ability to call sub-commands named 'conda-x'
  * The -c flag to conda search is now shorthand for --channel, not
    --canonical (this is to be consistent with other conda commands)
  * allow changing location of .condarc file using the CONDARC environment
    variable
  * conda search now shows the channel that the package comes from
  * conda search has a new --platform flag for searching for packages in other
    platforms.
  * remove condarc warnings: issue #526#issuecomment-33195012


2014-01-17   2.3.1:
-------------------
  * add ability create info/no_softlink
  * add conda convert command to convert non-platform-dependent packages from
    one platform to another (experimental)
  * unify create, install, and update code. This adds many features to create
    and update that were previously only available to install. A backwards
    incompatible change is that conda create -f now means --force, not
    --file.


2014-01-16   2.3.0:
-------------------
  * automatically prepend http://conda.binstar.org/ (or the value of
    channel_alias in the .condarc file) to channels whenever the
    channel is not a URL or the word 'defaults or 'system'
  * recipes made with the skeleton pypi command will use setuptools instead of
    distribute
  * re-work the setuptools dependency and entry_point logic so that
    non console_script entry_points for packages with a dependency on
    setuptools will get correct build script with conda skeleton pypi
  * add -m, --mkdir option to conda install
  * add ability to disable soft-linking


2014-01-06   2.2.8:
-------------------
  * add check for chrpath (on Linux) before build is started, see issue #469
  * conda build: fixed ELF headers not being recognized on Python 3
  * fixed issues: #467, #476


2014-01-02   2.2.7:
-------------------
  * fixed bug in conda build related to lchmod not being available on all
    platforms


2013-12-31   2.2.6:
-------------------
  * fix test section for automatic recipe creation from pypi
    using --build-recipe
  * minor Py3k fixes for conda build on Linux
  * copy symlinks as symlinks, issue #437
  * fix explicit install (e.g. from output of `conda list -e`) in root env
  * add pyyaml to the list of packages which can not be removed from root
    environment
  * fixed minor issues: #365, #453


2013-12-17   2.2.5:
-------------------
  * conda build: move broken packages to conda-bld/broken
  * conda config: automatically add the 'defaults' channel
  * conda build: improve error handling for invalid recipe directory
  * add ability to set build string, issue #425
  * fix LD_RUN_PATH not being set on Linux under Python 3,
    see issue #427, thanks peter1000


2013-12-10   2.2.4:
-------------------
  * add support for execution with the -m switch (issue #398), i.e. you
    can execute conda also as: python -m conda
  * add a deactivate script for windows
  * conda build adds .pth-file when it encounters an egg (TODO)
  * add ability to preserve egg directory when building using
        build/preserve_egg_dir: True
  * allow track_features in ~/.condarc
  * Allow arbitrary source, issue #405
  * fixed minor issues: #393, #402, #409, #413


2013-12-03   2.2.3:
-------------------
  * add "foreign mode", i.e. disallow install of certain packages when
    using a "foreign" Python, such as the system Python
  * remove activate/deactivate from source tarball created by sdist.sh,
    in order to not overwrite activate script from virtualenvwrapper


2013-11-27   2.2.2:
-------------------
  * remove ARCH environment variable for being able to change architecture
  * add PKG_NAME, PKG_VERSION to environment when running build.sh,
    .<name>-post-link.sh and .<name>-pre-unlink.sh


2013-11-15   2.2.1:
-------------------
  * minor fixes related to make conda pip installable
  * generated conda meta-data missing 'files' key, fixed issue #357


2013-11-14   2.2.0:
-------------------
  * add conda init command, to allow installing conda via pip
  * fix prefix being replaced by placeholder after conda build on Unix
  * add 'use_pip' to condarc configuration file
  * fixed activate on Windows to set CONDA_DEFAULT_ENV
  * allow setting "always_yes: True" in condarc file, which implies always
    using the --yes option whenever asked to proceed


2013-11-07   2.1.0:
-------------------
  * fix rm_egg_dirs so that the .egg_info file can be a zip file
  * improve integration with pip
      * conda list now shows pip installed packages
      * conda install will try to install via "pip install" if no
        conda package is available (unless --no-pip is provided)
      * conda build has a new --build-recipe option which
        will create a recipe (stored in <root>/conda-recipes) from pypi
        then build a conda package (and install it)
      * pip list and pip install only happen if pip is installed
  * enhance the locking mechanism so that conda can call itself in the same
    process.


2013-11-04   2.0.4:
-------------------
  * ensure lowercase name when generating package info, fixed issue #329
  * on Windows, handle the .nonadmin files


2013-10-28   2.0.3:
-------------------
  * update bundle format
  * fix bug when displaying packages to be downloaded (thanks Crystal)


2013-10-27   2.0.2:
-------------------
  * add --index-cache option to clean command, see issue #321
  * use RPATH (instead of RUNPATH) when building packages on Linux


2013-10-23   2.0.1:
-------------------
  * add --no-prompt option to conda skeleton pypi
  * add create_default_packages to condarc (and --no-default-packages option
    to create command)


2013-10-01   2.0.0:
-------------------
  * added user/root mode and ability to soft-link across filesystems
  * added create --clone option for copying local environments
  * fixed behavior when installing into an environment which does not
    exist yet, i.e. an error occurs
  * fixed install --no-deps option
  * added --export option to list command
  * allow building of packages in "user mode"
  * regular environment locations now used for build and test
  * add ability to disallow specification names
  * add ability to read help messages from a file when install location is RO
  * restore backwards compatibility of share/clone for conda-api
  * add new conda bundle command and format
  * pass ARCH environment variable to build scripts
  * added progress bar to source download for conda build, issue #230
  * added ability to use url instead of local file to conda install --file
    and conda create --file options


2013-09-06   1.9.1:
-------------------
  * fix bug in new caching of repodata index


2013-09-05   1.9.0:
-------------------
  * add caching of repodata index
  * add activate command on Windows
  * add conda package --which option, closes issue 163
  * add ability to install file which contains multiple packages, issue 256
  * move conda share functionality to conda package --share
  * update documentation
  * improve error messages when external dependencies are unavailable
  * add implementation for issue 194: post-link or pre-unlink may append
    to a special file ${PREFIX}/.messages.txt for messages, which is display
    to the user's console after conda completes all actions
  * add conda search --outdated option, which lists only installed packages
    for which newer versions are available
  * fixed numerous Py3k issues, in particular with the build command


2013-08-16   1.8.2:
-------------------
  * add conda build --check option
  * add conda clean --lock option
  * fixed error in recipe causing conda traceback, issue 158
  * fixes conda build error in Python 3, issue 238
  * improve error message when test command fails, as well as issue 229
  * disable Python (and other packages which are used by conda itself)
    to be updated in root environment on Windows
  * simplified locking, in particular locking should never crash conda
    when files cannot be created due to permission problems


2013-08-07   1.8.1:
-------------------
  * fixed conda update for no arguments, issue 237
  * fix setting prefix before calling should_do_win_subprocess()
    part of issue 235
  * add basic subversion support when building
  * add --output option to conda build


2013-07-31   1.8.0:
-------------------
  * add Python 3 support (thanks almarklein)
  * add Mercurial support when building from source (thanks delicb)
  * allow Python (and other packages which are used by conda itself)
    to be updated in root environment on Windows
  * add conda config command
  * add conda clean command
  * removed the conda pip command
  * improve locking to be finer grained
  * made activate/deactivate work with zsh (thanks to mika-fischer)
  * allow conda build to take tarballs containing a recipe as arguments
  * add PKG_CONFIG_PATH to build environment variables
  * fix entry point scripts pointing to wrong python when building Python 3
    packages
  * allow source/sha1 in meta.yaml, issue 196
  * more informative message when there are unsatisfiable package
    specifications
  * ability to set the proxy urls in condarc
  * conda build asks to upload to binstar. This can also be configured by
    changing binstar_upload in condarc.
  * basic tab completion if the argcomplete package is installed and eval
    "$(register-python-argcomplete conda)" is added to the bash profile.


2013-07-02   1.7.2:
-------------------
  * fixed conda update when packages include a post-link step which was
    caused by subprocess being lazily imported, fixed by 0d0b860
  * improve error message when 'chrpath' or 'patch' is not installed and
    needed by build framework
  * fixed sharing/cloning being broken (issue 179)
  * add the string LOCKERROR to the conda lock error message


2013-06-21   1.7.1:
-------------------
  * fix "executable" not being found on Windows when ending with .bat when
    launching application
  * give a better error message from when a repository does not exist


2013-06-20   1.7.0:
-------------------
  * allow ${PREFIX} in app_entry
  * add binstar upload information after conda build finishes


2013-06-20   1.7.0a2:
---------------------
  * add global conda lock file for only allowing one instance of conda
    to run at the same time
  * add conda skeleton command to create recipes from PyPI
  * add ability to run post-link and pre-unlink script


2013-06-13   1.7.0a1:
---------------------
  * add ability to build conda packages from "recipes", using the conda build
    command, for some examples, see:
    https://github.com/ContinuumIO/conda-recipes
  * fixed bug in conda install --force
  * conda update command no longer uses anaconda as default package name
  * add proxy support
  * added application API to conda.api module
  * add -c/--channel and --override-channels flags (issue 121).
  * add default and system meta-channels, for use in .condarc and with -c
    (issue 122).
  * fixed ability to install ipython=0.13.0 (issue 130)


2013-06-05   1.6.0:
-------------------
  * update package command to reflect changes in repodata
  * fixed refactoring bugs in share/clone
  * warn when anaconda processes are running on install in Windows (should
    fix most permissions errors on Windows)


2013-05-31   1.6.0rc2:
----------------------
  * conda with no arguments now prints help text (issue 111)
  * don't allow removing conda from root environment
  * conda update python does no longer update to Python 3, also ensure that
    conda itself is always installed into the root environment (issue 110)


2013-05-30   1.6.0rc1:
----------------------
  * major internal refactoring
  * use new "depends" key in repodata
  * uses pycosat to solve constraints more efficiently
  * add hard-linking on Windows
  * fixed linking across filesystems (issue 103)
  * add conda remove --features option
  * added more tests, in particular for new dependency resolver
  * add internal DSL to perform install actions
  * add package size to download preview
  * add conda install --force and --no-deps options
  * fixed conda help command
  * add conda remove --all option for removing entire environment
  * fixed source activate on systems where sourcing a gives "bash" as $0
  * add information about installed versions to conda search command
  * removed known "locations"
  * add output about installed packages when update and install do nothing
  * changed default when prompted for y/n in CLI to yes


2013-04-29   1.5.2:
-------------------
  * fixed issue 59: bad error message when pkgs dir is not writable


2013-04-19   1.5.1:
-------------------
  * fixed issue 71 and (73 duplicate): not being able to install packages
    starting with conda (such as 'conda-api')
  * fixed issue 69 (not being able to update Python / NumPy)
  * fixed issue 76 (cannot install mkl on OSX)


2013-03-22   1.5.0:
-------------------
  * add conda share and clone commands
  * add (hidden) --output-json option to clone, share and info commands
    to support the conda-api package
  * add repo sub-directory type 'linux-armv6l'


2013-03-12   1.4.6:
-------------------
  * fixed channel selection (issue #56)


2013-03-11   1.4.5:
-------------------
  * fix issue #53 with install for meta packages
  * add -q/--quiet option to update command


2013-03-09   1.4.4:
-------------------
  * use numpy 1.7 as default on all platfroms


2013-03-09   1.4.3:
-------------------
  * fixed bug in conda.builder.share.clone_bundle()


2013-03-08   1.4.2:
-------------------
  * feature selection fix for update
  * Windows: don't allow linking or unlinking python from the root
             environment because the file lock, see issue #42


2013-03-07   1.4.1:
-------------------
  * fix some feature selection bugs
  * never exit in activate and deactivate
  * improve help and error messages


2013-03-05   1.4.0:
-------------------
  * fixed conda pip NAME==VERSION
  * added conda info --license option
  * add source activate and deactivate commands
  * rename the old activate and deactivate to link and unlink
  * add ability for environments to track "features"
  * add ability to distinguish conda build packages from Anaconda
    packages by adding a "file_hash" meta-data field in info/index.json
  * add conda.builder.share module


2013-02-05   1.3.5:
-------------------
  * fixed detecting untracked files on Windows
  * removed backwards compatibility to conda 1.0 version


2013-01-28   1.3.4:
-------------------
  * fixed conda installing itself into environments (issue #10)
  * fixed non-existing channels being silently ignored (issue #12)
  * fixed trailing slash in ~/.condarc file cause crash (issue #13)
  * fixed conda list not working when ~/.condarc is missing (issue #14)
  * fixed conda install not working for Python 2.6 environment (issue #17)
  * added simple first cut implementation of remove command (issue #11)
  * pip, build commands: only package up new untracked files
  * allow a system-wide <sys.prefix>/.condarc (~/.condarc takes precedence)
  * only add pro channel is no condarc file exists (and license is valid)


2013-01-23   1.3.3:
-------------------
  * fix conda create not filtering channels correctly
  * remove (hidden) --test and --testgui options


2013-01-23   1.3.2:
-------------------
  * fix deactivation of packages with same build number
    note that conda upgrade did not suffer from this problem, as was using
    separate logic


2013-01-22   1.3.1:
-------------------
  * fix bug in conda update not installing new dependencies


2013-01-22   1.3.0:
-------------------
  * added conda package command
  * added conda index command
  * added -c, --canonical option to list and search commands
  * fixed conda --version on Windows
  * add this changelog


2012-11-21   1.2.1:
-------------------
  * remove ambiguity from conda update command


2012-11-20   1.2.0:
-------------------
  * "conda upgrade" now updates from AnacondaCE to Anaconda (removed
    upgrade2pro
  * add versioneer


2012-11-13   1.1.0:
-------------------
  * Many new features implemented by Bryan


2012-09-06   1.0.0:
-------------------
  * initial release<|MERGE_RESOLUTION|>--- conflicted
+++ resolved
@@ -1,31 +1,3 @@
-<<<<<<< HEAD
-## 4.3.0 (unreleased)
-
-### Deprecations/Breaking Changes
-* the 'r' channel is now part of defaults (#3677)
-* remove dead install_tar function (#3641)
-
-### Improvements
-* cache VersionOrder objects to improve performance (#3596)
-* fix documentation and typos (#3526, #3572, #3627)
-* imporoved solver hint detection, simplified filtering (#3597)
-* add multikey configuration validation (#3432)
-* some Fish autocompletions (#2519)
-* fix #3667 unicode literals and unicode decode (#3682)
-
-### Bug Fixes
-* account for the Windows Python 2.7 os.environ unicode aversion (#3363)
-* fix link field in record object (#3424)
-* anaconda api token bug fix; additional tests (#3673)
-
-### Non-User-Facing Changes
-* remove unnecessary eval (#3428)
-* add conda.exports module (#3429)
-* apply PEP-8 to conda-env (#3653)
-* refactor dist into an object (#3616)
-* vendor appdirs; remove conda's dependency on anaconda-client import (#3675)
-* revert boto patch from #2380 (#3676)
-=======
 ## 4.2.11 (unreleased)
 
 ### Bug Fixes
@@ -33,7 +5,6 @@
 * fix #3646 FileMode enum comparison (#3683)
 * fix #3517 conda install --mkdir (#3684)
 * fix #3560 hack anaconda token coverup on conda info (#3686)
->>>>>>> cadb6939
 
 
 ## 4.2.10 (2016-10-18)
