--- conflicted
+++ resolved
@@ -1,227 +1,7 @@
-<<<<<<< HEAD
-## 4.4.0 (unreleased)
-
-### New Features
-
-* **constrained, optional dependencies**: Conda now allows a package to constrain versions of other packages installed alongside it, even if those constrained packages are not themselves hard dependencies for that package.  In other words, it lets a package specify that, if another package ends up being installed into an environment, it must at least conform to a certain version specification.  In effect, constrained dependencies are a type of "reverse" dependency.  It gives a tool to a parent package to exclude other packages from an environment that might otherwise want to depend on it.
-
-  Constrained optional dependencies are supported starting with conda-build 3.0 (via [conda/conda-build#2001[(https://github.com/conda/conda-build/pull/2001)).  A new `run_constrained` keyword, which takes a list of package specs similar to the `run` keyword, is recognized under the `requirements` section of `meta.yaml`.  For backward compatibility with versions of conda older than 4.4, a requirement may be listed in both the `run` and the `run_constrained` section. In that case older versions of conda will see the package as a hard dependency, while conda 4.4 will understand that the package is meant to be optional.
-
-  Optional, constrained dependencies end up in `repodata.json` under a `constrains` keyword, parallel to the `depends` keyword for a package's hard dependencies.
-
-
-* **enhanced package query language**: Conda has a built-in query language for searching for and matching packages, what we often refer to as `MatchSpec`.  The MatchSpec is used for `conda search`, but also more generally for the packages requested for `create`, `install`, `update`, and `remove` operations.  With this release, our MatchSpec query language has been substantially enhanced.
-
-  For example,
-
-      conda install conda-forge::python
-
-  is now a valid command, which specifies that regardless of the active list of channel priorities, the python package itself should come from the `conda-forge` channel.  As before, the difference between `python=3.5` and `python==3.5` is that the first contains a "fuzzy" version while the second contains an "exact" version.  The fuzzy spec will match all python packages with versions `>=3.5` and `<3.6`.  The exact spec will match only python packages with version `3.5`, `3.5.0`, `3.5.0.0`, etc.  The canonical string form for a MatchSpec is thus
-
-      (channel::)name(version(build_string))
-
-  which should feel natural to experienced conda users. Specifications however are often necessarily more complicated than this simple form can support, and for these situations we've extended the specification to include an optional square bracket `[]` component containing comma-separated key-value pairs to allow matching on most any field contained in a package's metadata.  Take, for example,
-
-      conda search 'conda-forge/linux-64::*[md5=e42a03f799131d5af4196ce31a1084a7]' --info
-
-  which results in information for the single package
-
-  ```
-  cytoolz 0.8.2 py35_0
-  --------------------
-  file name   : cytoolz-0.8.2-py35_0.tar.bz2
-  name        : cytoolz
-  version     : 0.8.2
-  build string: py35_0
-  build number: 0
-  size        : 1.1 MB
-  arch        : x86_64
-  platform    : Platform.linux
-  license     : BSD 3-Clause
-  subdir      : linux-64
-  url         : https://conda.anaconda.org/conda-forge/linux-64/cytoolz-0.8.2-py35_0.tar.bz2
-  md5         : e42a03f799131d5af4196ce31a1084a7
-  dependencies:
-    - python 3.5*
-    - toolz >=0.8.0
-  ```
-
-  The square bracket notation can also be used for any field that we match on outside the package name, and will override information given in the "simple form" position.  To give a contrived example, `python==3.5[version='>=2.7,<2.8']` will match `2.7.*` versions and not `3.5`.
-
-
-* **environments track user-requested state**: Building on our enhanced MatchSpec query language, conda environments now also track and differentiate (a) packages added to an environment because of an explicit user request from (b) packages brought into an environment to satisfy dependencies.  For example, executing
-
-      conda install conda-forge::scikit-learn
-
-  will confine all future changes to the scikit-learn package in the environment to the conda-forge channel, until the spec is changed again.  A subsequent command `conda install scikit-learn=0.18` would drop the `conda-forge` channel restriction from the package.  And in this case, scikit-learn is the only user-defined spec, so the solver chooses dependencies from all configured channels and all available versions.
-
-
-* **conda activate**: The logic and mechanisms underlying environment activation have been reworked. For Bourne shell derivatives (bash, zsh, dash, etc.), we now recommend *activating* the default conda base environment (i.e. root environment) rather than modifying the `PATH` environment variable.  That is, while you may have previously enabled conda in `~/.bash_profile` or `~/.bashrc` with something like
-
-      export PATH="/opt/conda/bin/conda:$PATH"
-
-  we now recommend
-
-      . /opt/conda/bin/activate
-
-  Alternately, if you won't be switching back to conda 4.3 or earlier, a more future-proof modification will be
-
-      . /opt/conda/etc/profile.d/conda.sh && conda activate
-
-  For multi-user installs, and to enable the `conda` command for all login shells,
-
-      sudo ln -s /opt/conda/etc/profile.d/conda.sh /etc/profile.d/conda.sh
-
-  Note that sourcing the `etc/profile.d/conda.sh` script does not activate the conda base (i.e. root) environment. Instead, it loads a `conda` function into the login shell that proxies commands to the conda executable as appropriate. Therefore, it's now possible to have full access to the `conda` command without conda or the base (root) environment being on `PATH`.
-
-  With conda 4.4, `conda activate` and `conda deactivate` are now the preferred commands for activating and deactivating environments.  You'll find they are much more snappy than the `source activate` and `source deactivate` commands from previous conda versions.  The `conda activate` command also has advantages of (1) being universal across all OSes, shells, and platforms, and (2) not having path collisions with scripts from other packages like python virtualenv's activate script.
-
-
-* **key-value features**: Conda has long supported the concept of "features" to empower users to customize the specific flavors of certain packages that end up in environments.  The `mkl` and `nomkl` features are the most used in the `defaults` channel, along with the `vc9`, `vc10`, and `vc14` features on Windows.  With conda 4.4, features transition from being binary "present" or "not present" to being "present with value" or "not present."  The `nomkl` features will now be displayed as `blas=accelerate` on macOR or `blas=openblas` on other platforms, and similarly for the `vc=9`, `vc=10`, and `vc=14` features.  An environment can only have one variant of a given feature active at a time.  Conda users will start to see features in many more contexts.  Look for a `gpu=cuda8.0` feature in the near future, and possibly even a `python=pypy2.7` feature showing up as well.
-
-  In implementing these key-value features, conda has added two new keywords to repodata. The feature concept was previously supported with `track_features` and `features` keys that roughly corresponded respectively to the new, more descriptive, `provides_features` and `requires_features`.  The old keys are left for backward compatibility, and if the new keys are not provided in repodata, conda will actively do the translation.  In contrast to the old keys being a space-delimited string of feature names, the new keys are both maps of key-value pairs.
-
-  While users can manipulate features within an environment using the new MatchSpec language enhancements, there's a new `--feature` command line flag to simplify the interaction.  The commands
-
-      conda install scipy --feature blas=openblas
-      conda install scipy[features='blas=openblas']
-
-  are equivalent.
-
-
-* **errors posted to core maintainers**: In previous versions of conda, unexpected errors resulted in a request for users to consider posting the error as a new issue on conda's github issue tracker.  In conda 4.4, we've implemented a system for users to opt-in to sending that same error report via an HTTP POST request directly to the core maintainers.
-
-  When an unexpected error is encountered, users are prompted with the error report followed by a `[y/N]` input. Users can elect to send the report, with 'no' being the default response.  Users can also permanently opt-in or opt-out, thereby skipping the prompt altogether, using the boolean `report_errors` configuration parameter.
-
-
-* **various UI improvements**: To push through some of the big leaps with transactions in conda 4.3, we accepted some regressions on progress bars and other user interface features.  All of those indicators of progress, and more, have been brought back and further improved.
-
-
-* **aggressive updates**: Conda now supports an `aggressive_update_packages` configuration parameter that holds a sequence of MatchSpec strings, in addition to the `pinned_packages` configuration parameter.  Currently, the default value only contains a single item `openssl`.  When manipulating configuration with the `conda config` command, use the `--system` and `--env` flags will be especially helpful here.  For example,
-
-      conda config --add aggressive_update_packages openssl --system
-
-  would ensure that solves on all environments system-wide always enforce using the latest version of openssl.
-
-      conda config --add pinned_packages python=2.7 --env
-
-  would lock all solves for the current active environment to python versions matching `2.7.*`.
-
-
-* **other configuration improvements**: In addition to `conda config --describe`, which shows detailed descriptions and default values for all available configuration parameters, we have a new `conda config --write-default` command.  This new command simply writes the contents of `conda config --describe` to a condarc file, which is a great starter template.  Without additional arguments, the command will write to the `.condarc` file in the user's home directory.  The command also works with the `--system`, `--env`, and `--file` flags to write the contents to alternate locations.
-
-  Conda exposes a tremendous amount of flexibility via configuration.  For more information, [The Conda Configuration Engine for Power Users](https://www.continuum.io/blog/developer-blog/conda-configuration-engine-power-users) blog post is a good resource.
-
-### Deprecations/Breaking Changes
-* the conda 'root' environment is now generally referred to as the 'base' environment
-* Conda 4.4 now warns when available information about per-path sha256 sums and file sizes
-  do not match the recorded information.  The warning is scheduled to be an error in conda 4.5.
-  Behavior is configurable via the `safety_checks` configuration parameter.
-* remove support for with_features_depends (#5191)
-* resolve #5468 remove --alt-hint from CLI API (#5469)
-* resolve #5834 change default value of 'allow_softlinks' from True to False (#5835)
-
-### API
-* Add Solver from conda.core.solver with three methods to conda.api (4.4.0rc1) (#5838)
-
-### Improvements
-* constrained, optional dependencies (#4982)
-* conda shell function (#5044, #5141, #5162, #5169, #5182, #5210, #5482)
-* resolve #5160 conda xontrib plugin (#5157)
-* resolve #1543 add support and tests for --no-deps and --only-deps (#5265)
-* resolve #988 allow channel name to be part of the package name spec (#5365, #5791)
-* resolve #5530 add ability for users to choose to post unexpected errors to core maintainers (#5531, #5571, #5585)
-* Solver, UI, History, and Other (#5546, #5583, #5740)
-* improve 'conda search' to leverage new MatchSpec query language (#5597)
-* key-value features (#5645)
-* filter out unwritable package caches from conda clean command (#4620)
-* envs_manager, requested spec history, declarative solve, and private env tests (#4676, #5114, #5094, #5145, #5492)
-* make python entry point format match pip entry points (#5010)
-* resolve #5113 clean up CLI imports to improve process startup time (#4799)
-* resolve #5121 add features/track_features support for MatchSpec (#5054)
-* resolve #4671 hold verify backoff count in transaction context (#5122)
-* resolve #5078 record package metadata after tarball extraction (#5148)
-* resolve #3580 support stacking environments (#5159)
-* resolve #3763, #4378 allow pip requirements.txt syntax in environment files (#3969)
-* resolve #5147 add 'config files' to conda info (#5269)
-* use --format=json to parse list of pip packages (#5205)
-* resolve #1427 remove startswith '.' environment name constraint (#5284)
-* link packages from extracted tarballs when tarball is gone (#5289)
-* resolve #2511 accept config information from stdin (#5309)
-* resolve #4302 add ability to set map parameters with conda config (#5310)
-* resolve #5256 enable conda config --get for all primitive parameters (#5312)
-* resolve #1992 add short flag -C for --use-index-cache (#5314)
-* resolve #2173 add --quiet option to conda clean (#5313)
-* resolve #5358 conda should exec to subcommands, not subprocess (#5359)
-* resolve #5411 add 'conda config --write-default' (#5412)
-* resolve #5081 make pinned packages optional dependencies (#5414)
-* resolve #5430 eliminate current deprecation warnings (#5422)
-* resolve #5470 make stdout/stderr capture in python_api customizable (#5471)
-* logging simplifications/improvements (#5547, #5578)
-* update license information (#5568)
-* enable threadpool use for repodata collection by default (#5546, #5587)
-* conda info now raises PackagesNotFoundError (#5655)
-* index building optimizations (#5776)
-* fix #5811 change safety_checks default to 'warn' for conda 4.4 (#5824)
-* add constrained dependencies to conda's own recipe (#5823)
-
-### Bug Fixes
-* fix some conda-build compatibility issues (#5089)
-* resolve #5123 export toposort (#5124)
-* fix #5132 signal handler can only be used in main thread (#5133)
-* fix orphaned --clobber parser arg (#5188)
-* fix #3814 don't remove directory that's not a conda environment (#5204)
-* fix #4468 _license stack trace (#5206)
-* fix #4987 conda update --all no longer displays full list of packages (#5228)
-* fix #3489 don't error on remove --all if environment doesn't exist (#5231)
-* fix #1509 bash doesn't need full path for pre/post link/unlink scripts on unix (#5252)
-* fix #462 add regression test (#5286)
-* fix #5288 confirmation prompt doesn't accept no (#5291)
-* fix #1713 'conda package -w' is case dependent on Windows (#5308)
-* fix #5371 try falling back to pip's vendored requests if no requests available (#5372)
-* fix #5356 skip root logger configuration (#5380)
-* fix #5466 scrambled URL of non-alias channel with token (#5467)
-* fix #5444 environment.yml file not found (#5475)
-* fix #3200 use proper unbound checks in bash code and test (#5476)
-* invalidate PrefixData cache on rm_rf for conda-build (#5491, #5499)
-* fix exception when generating JSON output (#5628)
-* fix target prefix determination (#5642)
-* use proxy to avoid segfaults (#5716)
-* fix #5790 incorrect activation message (4.4.0rc1) (#5820)
-* fix #5808 assertion error when loading package cache (4.4.0rc1) (#5815)
-* fix #5809 _pip_install_via_requirements got an unexpected keyword argument 'prune' (4.4.0rc1) (#5814)
-* fix #5811 change safety_checks default to 'warn' for conda 4.4 (4.4.0rc1) (#5824)
-* fix #5825 --json output format (4.4.0rc1) (#5831)
-* fix force_reinstall for case when packages aren't actually installed (4.4.0rc1) (#5836)
-
-### Non-User-Facing Changes
-* eliminate index modification in Resolve init (#4333)
-* new MatchSpec implementation (#4158, #5517)
-* update conda.recipe for 4.4 (#5086)
-* resolve #5118 organization and cleanup for 4.4 release (#5115)
-* remove unused disk space check instructions (#5167)
-* localfs adapter tests (#5181)
-* extra config command tests (#5185)
-* add coverage for confirm (#5203)
-* clean up FileNotFoundError and DirectoryNotFoundError (#5237)
-* add assertion that a path only has a single hard link before rewriting prefixes (#5305)
-* remove pycrypto as requirement on windows (#5326)
-* import cleanup, dead code removal, coverage improvements, and other
-  housekeeping (#5472, #5474, #5480)
-* rename CondaFileNotFoundError to PathNotFoundError (#5521)
-* work toward repodata API (#5267)
-* rename PackageNotFoundError to PackagesNotFoundError and fix message formatting (#5602)
-* update conda 4.4 bld.bat windows recipe (#5573)
-* remove last remnant of CondaEnvRuntimeError (#5643)
-
-
-## 4.3.25 (unreleased)
-=======
 ## 4.3.25 (2017-08-16)
 
 ### Deprecations/Breaking Changes
 * resolve #5834 change default value of 'allow_softlinks' from True to False (#5839)
->>>>>>> a3147a8d
 
 ### Improvements
 * add non-admin check to optionally disable non-privileged operation (#5724)
