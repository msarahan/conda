<<<<<<< HEAD
## 4.3.0 (unreleased)

### Deprecations/Breaking Changes
* the 'r' channel is now part of defaults (#3677)
* remove dead install_tar function (#3641)

### Improvements
* cache VersionOrder objects to improve performance (#3596)
* fix documentation and typos (#3526, #3572, #3627)
* imporoved solver hint detection, simplified filtering (#3597)
* add multikey configuration validation (#3432)
* some Fish autocompletions (#2519)
* reduce priority for packages removed from the index (#3703)

### Bug Fixes
* account for the Windows Python 2.7 os.environ unicode aversion (#3363)
* fix link field in record object (#3424)
* anaconda api token bug fix; additional tests (#3673)
* fix #3667 unicode literals and unicode decode (#3682)

### Non-User-Facing Changes
* remove unnecessary eval (#3428)
* add conda.exports module (#3429)
* apply PEP-8 to conda-env (#3653)
* refactor dist into an object (#3616)
* vendor appdirs; remove conda's dependency on anaconda-client import (#3675)
* revert boto patch from #2380 (#3676)
* move and update ROOT_NO_RM (#3697)
* integration tests for conda clean (#3695, #3699)
* disable coverage on s3 and ftp requests adapaters (#3696, #3701)
* github repo hygiene (#3705, #3706)


## 4.2.11 (2016-10-23)

### Improvements
* only try once for windows trash removal (#3698)

### Bug Fixes
* fix anaconda api token bug (#3674)
* fix #3646 FileMode enum comparison (#3683)
* fix #3517 conda install --mkdir (#3684)
* fix #3560 hack anaconda token coverup on conda info (#3686)
* fix #3469 alias envs_path to envs_dirs (#3685)


## 4.2.10 (2016-10-18)

### Improvements
* add json output for `conda info -s` (#3588)
* ignore certain binary prefixes on windows (#3539)
* allow conda config files to have .yaml extensions or 'condarc' anywhere in filename (#3633)

### Bug Fixes
* fix conda-build's handle_proxy_407 import (#3666)
* fix #3442, #3459, #3481, #3531, #3548 multiple networking and auth issues (#3550)
* add back linux-ppc64le subdir support (#3584)
* fix #3600 ensure links are removed when unlinking (#3625)
* fix #3602 search channels by platform (#3629)
* fix duplicated packages when updating environment (#3563)
* fix #3590 exception when parsing invalid yaml (#3593 via #3634)
* fix #3655 a string decoding error (#3656)

### Non-User-Facing Changes
* backport conda.exports module to 4.2.x (#3654)
* travis-ci OSX fix (#3615 via #3657)


## 4.1.13 (unreleased)

### Non-User-Facing Changes
* use install.rm_rf for TemporaryDirectory cleanup (#3425)
* fix the api->conda substitution (#3456)


## 4.2.9 (2016-09-27)

### Bug Fixes
* fix #3536 conda-env messaging to stdout with --json flag (#3537)
* fix #3525 writing to sys.stdout with --json flag for post-link scripts (#3538)
* fix #3492 make NULL falsey with python 3 (#3524)


## 4.2.8 (2016-09-26)

### Improvements
* add "error" key back to json error output (#3523)

### Bug Fixes
* fix #3453 conda fails with create_default_packages (#3454)
* fix #3455 --dry-run fails (#3457)
* dial down error messages for rm_rf (#3522)
* fix #3467 AttributeError encountered for map config parameter validation (#3521)


## 4.2.7 (2016-09-16)

### Deprecations/Breaking Changes
* revert to 4.1.x behavior of `conda list --export` (#3450, #3451)

### Bug Fixes
* don't add binstar token if it's given in the channel spec (#3427, #3440, #3444)
* fix #3433 failure to remove broken symlinks (#3436)

### Non-User-Facing Changes
* use install.rm_rf for TemporaryDirectory cleanup (#3425)


## 4.2.6 (2016-09-14)

### Improvements
* add support for client TLS certificates (#3419)
* address #3267 allow migration of channel_alias (#3410)
* conda-env version matches conda version (#3422)

### Bug Fixes
* fix #3409 unsatisfiable dependecy error message (#3412)
* fix #3408 quiet rm_rf (#3413)
* fix #3407 padding error messaging (#3416)
* account for the Windows Python 2.7 os.environ unicode aversion (#3363 via #3420)


## 4.2.5 (2016-09-08)

### Deprecations/Breaking Changes
* partially revert #3041 giving conda config --add previous --prepend behavior (#3364 via #3370)
* partially revert #2760 adding back conda package command (#3398)

### Improvements
* order output of conda config --show; make --json friendly (#3384 via #3386)
* clean the pid based lock on exception (#3325)
* improve file removal on all platforms (#3280 via #3396)

### Bug Fixes
* fix #3332 allow download urls with :: in them (#3335)
* fix always_yes and not-set argparse args overriding other sources (#3374)
* fix ftp fetch timeout (#3392)
* fix #3307 add try/except block for touch lock (#3326)
* fix CONDA_CHANNELS environment variable splitting (#3390)
* fix #3378 CONDA_FORCE_32BIT environment variable (#3391)
* make conda info channel urls actually give urls (#3397)
* fix cio_test compatibility (#3395 via #3400)


## 4.1.12 (2016-09-08)

### Bug Fixes
* fix #2837 "File exists" in symlinked path with parallel activations (#3210)
* fix prune option when installing packages (#3354)
* change check for placeholder to be more friendly to long PATH (#3349)


## 4.2.4 (2016-08-18)

### Bug Fixes
* fix #3277 conda list package order (#3278)
* fix channel priority issue with duplicated channels (#3283)
* fix local channel channels; add full conda-build unit tests (#3281)
* fix conda install with no package specified (#3284)
* fix #3253 exporting and importing conda environments (#3286)
* fix priority messaging on conda config --get (#3304)
* fix conda list --export; additional integration tests (#3291)
* fix conda update --all idempotence; add integration tests for channel priority (#3306)

### Non-User-Facing Changes
* additional conda-env integration tests (#3288)


2016-09-08  4.1.12:
-------------------
  * fix #2837 "File exists" in symlinked path with parallel activations, #3210
  * fix prune option when installing packages, #3354
  * change check for placeholder to be more friendly to long PATH, #3349


2016-07-26  4.1.11:
-------------------
  * fix PS1 backup in activate script, #3135 via #3155
  * correct resolution for 'handle failures in binstar_client more generaly', #3156

### Non-User-Facing Changes
* add integration tests for conda-env (#3270)
* add more conda-build smoke tests (#3274)


## 4.2.2 (2016-08-09)

### Improvements
* enable binary prefix replacement on windows (#3262)
* add `--verbose` command line flag (#3237)
* improve logging and exception detail (#3237, #3252)
* do not remove empty environment without asking; raise an error when a named environment can't be found (#3222)

### Bug Fixes
* fix #3226 user condarc not available on Windows (#3228)
* fix some bugs in conda config --show* (#3212)
* fix conda-build local channel bug (#3202)
* remove subprocess exiting message (#3245)
* fix comment parsing and channels in conda-env environment.yml (#3258, #3259)
* fix context error with conda-env (#3232)
* fix #3182 conda install silently skipping failed linking (#3184)

=======
2016-XX-XX   3.19.4:
--------------------
  * improve handling of local dependency information
>>>>>>> 9567bd39

## 4.2.1 (2016-08-01)

### Improvements
* improve an error message that can happen during conda install --revision (#3181)
* use clean sys.exit with user choice 'No' (#3196)

### Bug Fixes
* critical fix for 4.2.0 error when no git is on PATH (#3193)
* revert #3171 lock cleaning on exit pending further refinement
* patches for conda-build compatibility with 4.2 (#3187)
* fix a bug in --show-sources output that ignored aliased parameter names (#3189)

### Non-User-Facing Changes
* move scripts in bin to shell directory (#3186)


## 4.2.0 (2016-07-28)

### New Features
* **New Configuration Engine**: Configuration and "operating context" are the foundation of conda's functionality. Conda now has the ability to pull configuration information from a multitude of on-disk locations, including `.d` directories and a `.condarc` file *within* a conda environment), along with full `CONDA_` environment variable support. Helpful validation errors are given for improperly-specified configuration. Full documentation updates pending. (#2537, #3160, #3178)
* **New Exception Handling Engine**: Previous releases followed a pattern of premature exiting (with hard calls to `sys.exit()` when exceptional circumstances were encountered. This release replaces over 100 `sys.exit` calls with python exceptions.  For conda developers, this will result in tests that are easier to write.  For developers using conda, this is a first step on a long path toward conda being directly importable.  For conda users, this will eventually result in more helpful and descriptive errors messages.  (#2899, #2993, #3016, #3152, #3045)
* **Empty Environments**: Conda can now create "empty" environments when no initial packages are specified, alleviating a common source of confusion. (#3072, #3174)
* **Conda in Private Env**: Conda can now be configured to live within its own private environment.  While it's not yet default behavior, this represents a first step toward separating the `root` environment into a "conda private" environment and a "user default" environment. (#3068)
* **Regex Version Specification**: Regular expressions are now valid version specifiers.  For example, `^1\.[5-8]\.1$|2.2`. (#2933)

### Deprecations/Breaking Changes
* remove conda init (#2759)
* remove conda package and conda bundle (#2760)
* deprecate conda-env repo; pull into conda proper (#2950, #2952, #2954, #3157, #3163, #3170)
* force use of ruamel_yaml (#2762)
* implement conda config --prepend; change behavior of --add to --append (#3041)
* exit on link error instead of logging it (#2639)

### Improvements
* improve locking (#2962, #2989, #3048, #3075)
* clean up requests usage for fetching packages (#2755)
* remove excess output from conda --help (#2872)
* remove os.remove in update_prefix (#3006)
* better error behavior if conda is spec'd for a non-root environment (#2956)
* scale back try_write function on unix (#3076)

### Bug Fixes
* remove psutil requirement, fixes annoying error message (#3135, #3183)
* fix #3124 add threading lock to memoize (#3134)
* fix a failure with multi-threaded repodata downloads (#3078)
* fix windows file url (#3139)
* address #2800, error with environment.yml and non-default channels (#3164)

### Non-User-Facing Changes
* project structure enhancement (#2929, #3132, #3133, #3136)
* clean up channel handling with new channel model (#3130, #3151)
* add Anaconda Cloud / Binstar auth handler (#3142)
* remove dead code (#2761, #2969)
* code refactoring and additional tests (#3052, #3020)
* remove auxlib from project root (#2931)
* vendor auxlib 0.0.40 (#2932, #2943, #3131)
* vendor toolz 0.8.0 (#2994)
* move progressbar to vendor directory (#2951)
* fix conda.recipe for new quirks with conda-build (#2959)
* move captured function to common module (#3083)
* rename CHANGELOG to md (#3087)


## 4.1.11 (2016-07-26)

* fix PS1 backup in activate script, #3135 via #3155
* correct resolution for 'handle failures in binstar_client more generally', #3156


## 4.1.10 (2016-07-25)

* ignore symlink failure because of read-only file system, #3055
* backport shortcut tests, #3064
* fix #2979 redefinition of $SHELL variable, #3081
* fix #3060 --clone root --copy exception, #3080


## 4.1.9 (2016-07-20)

* fix #3104, add global BINSTAR_TOKEN_PAT
* handle failures in binstar_client more generally


## 4.1.8 (2016-07-12)

* fix #3004 UNAUTHORIZED for url (null binstar token), #3008
* fix overwrite existing redirect shortcuts when symlinking envs, #3025
* partially revert no default shortcuts, #3032, #3047


## 4.0.11 2016-07-09

* allow auto_update_conda from sysrc, #3015 via #3021


## 4.1.7 (2016-07-07)

* add msys2 channel to defaults on Windows, #2999
* fix #2939 channel_alias issues; improve offline enforcement, #2964
* fix #2970, #2974 improve handling of file:// URLs inside channel, #2976


## 4.1.6 (2016-07-01)

* slow down exp backoff from 1 ms to 100 ms factor, #2944
* set max time on exp_backoff to ~6.5 sec,#2955
* fix #2914 add/subtract from PATH; kill folder output text, #2917
* normalize use of get_index behavior across clone/explicit, #2937
* wrap root prefix check with normcase, #2938


## 4.1.5 (2016-06-29)

* more conservative auto updates of conda #2900
* fix some permissions errors with more aggressive use of move_path_to_trash, #2882
* fix #2891 error if allow_other_channels setting is used, #2896
* fix #2886, #2907 installing a tarball directly from the package cache, #2908
* fix #2681, #2778 reverting #2320 lock behavior changes, #2915


## 4.0.10 (2016-06-29)

* fix #2846 revert the use of UNC paths; shorten trash filenames, #2859 via #2878
* fix some permissions errors with more aggressive use of move_path_to_trash, #2882 via #2894


## 4.1.4 (2016-06-27)

* fix #2846 revert the use of UNC paths; shorten trash filenames, #2859
* fix exp backoff on Windows, #2860
* fix #2845 URL for local file repos, #2862
* fix #2764 restore full path var on win; create to CONDA_PREFIX env var, #2848
* fix #2754 improve listing pip installed packages, #2873
* change root prefix detection to avoid clobbering root activate scripts, #2880
* address #2841 add lowest and highest priority indication to channel config output, #2875
* add SYMLINK_CONDA to planned instructions, #2861
* use CONDA_PREFIX, not CONDA_DEFAULT_ENV for activate.d, #2856
* call scripts with redirect on win; more error checking to activate, #2852


## 4.1.3 (2016-06-23)

* ensure conda-env auto update, along with conda, #2772
* make yaml booleans behave how everyone expects them to, #2784
* use accept-encoding for repodata; prefer repodata.json to repodata.json.bz2, #2821
* additional integration and regression tests, #2757, #2774, #2787
* add offline mode to printed info; use offline flag when grabbing channels, #2813
* show conda-env version in conda info, #2819
* adjust channel priority superseded list, #2820
* support epoch ! characters in command line specs, #2832
* accept old default names and new ones when canonicalizing channel URLs #2839
* push PATH, PS1 manipulation into shell scripts, #2796
* fix #2765 broken source activate without arguments, #2806
* fix standalone execution of install.py, #2756
* fix #2810 activating conda environment broken with git bash on Windows, #2795
* fix #2805, #2781 handle both file-based channels and explicit file-based URLs, #2812
* fix #2746 conda create --clone of root, #2838
* fix #2668, #2699 shell recursion with activate #2831


## 4.1.2 (2016-06-17)

* improve messaging for "downgrades" due to channel priority, #2718
* support conda config channel append/prepend, handle duplicates, #2730
* remove --shortcuts option to internal CLI code, #2723
* fix an issue concerning space characters in paths in activate.bat, #2740
* fix #2732 restore yes/no/on/off for booleans on the command line, #2734
* fix #2642 tarball install on Windows, #2729
* fix #2687, #2697 WindowsError when creating environments on Windows, #2717
* fix #2710 link instruction in conda create causes TypeError, #2715
* revert #2514, #2695, disabling of .netrc files, #2736
* revert #2281 printing progress bar to terminal, #2707


## 4.1.1 (2016-06-16)

* add auto_update_conda config parameter, #2686
* fix #2669 conda config --add channels can leave out defaults, #2670
* fix #2703 ignore activate symlink error if links already exist, #2705
* fix #2693 install duplicate packages with older version of Anaconda, #2701
* fix #2677 respect HTTP_PROXY, #2695
* fix #2680 broken fish integration, #2685, #2694
* fix an issue with conda never exiting, #2689
* fix #2688 explicit file installs, #2708
* fix #2700 conda list UnicodeDecodeError, #2706


## 4.0.9 (2016-06-15)

* add auto_update_conda config parameter, #2686


## 4.1.0 (2016-06-14)

* clean up activate and deactivate scripts, moving back to conda repo, #1727,
  #2265, #2291, #2473, #2501, #2484
* replace pyyaml with ruamel_yaml, #2283, #2321
* better handling of channel collisions, #2323, #2369 #2402, #2428
* improve listing of pip packages with conda list, #2275
* re-license progressbar under BSD 3-clause, #2334
* reduce the amount of extraneous info in hints, #2261
* add --shortcuts option to install shortcuts on windows, #2623
* skip binary replacement on windows, #2630
* don't show channel urls by default in conda list, #2282
* package resolution and solver tweaks, #2443, #2475, #2480
* improved version & build matching, #2442, #2488
* print progress to the terminal rather than stdout, #2281
* verify version specs given on command line are valid, #2246
* fix for try_write function in case of odd permissions, #2301
* fix a conda search --spec error, #2343
* update User-Agent for conda connections, #2347
* remove some dead code paths, #2338, #2374
* fixes a thread safety issue with http requests, #2377, #2383
* manage BeeGFS hard-links non-POSIX configuration, #2355
* prevent version downgrades during removes, #2394
* fix conda info --json, #2445
* truncate shebangs over 127 characters using /usr/bin/env, #2479
* extract packages to a temporary directory then rename, #2425, #2483
* fix help in install, #2460
* fix re-install bug when sha1 differs, #2507
* fix a bug with file deletion, #2499
* disable .netrc files, #2514
* dont fetch index on remove --all, #2553
* allow track_features to be a string *or* a list in .condarc, #2541
* fix #2415 infinite recursion in invalid_chains, #2566
* allow channel_alias to be different than binstar, #2564


## 4.0.8 (2016-06-03)

* fix a potential problem with moving files to trash, #2587


## 4.0.7 (2016-05-26)

* workaround for boto bug, #2380


## 4.0.6 (2016-05-11)

* log "custom" versions as updates rather than downgrades, #2290
* fixes a TypeError exception that can occur on install/update, #2331
* fixes an error on Windows removing files with long path names, #2452


## 4.0.5 (2016-03-16)

* improved help documentation for install, update, and remove, #2262
* fixes #2229 and #2250 related to conda update errors on Windows, #2251
* fixes #2258 conda list for pip packages on Windows, #2264


## 4.0.4 (2016-03-10)

* revert #2217 closing request sessions, #2233


## 4.0.3 (2016-03-10)

* adds a `conda clean --all` feature, #2211
* solver performance improvements, #2209
* fixes conda list for pip packages on windows, #2216
* quiets some logging for package downloads under python 3, #2217
* more urls for `conda list --explicit`, #1855
* prefer more "latest builds" for more packages, #2227
* fixes a bug with dependecy resolution and features, #2226


## 4.0.2 (2016-03-08)

* fixes track_features in ~/.condarc being a list, see also #2203
* fixes incorrect path in lock file error #2195
* fixes issues with cloning environments, #2193, #2194
* fixes a strange interaction between features and versions, #2206
* fixes a bug in low-level SAT clause generation creating a
  preference for older versions, #2199


## 4.0.1 (2016-03-07)

* fixes an install issue caused by md5 checksum mismatches, #2183
* remove auxlib build dependency, #2188


## 4.0.0 (2016-03-04)

* The solver has been retooled significantly. Performance
  should be improved in most circumstances, and a number of issues
  involving feature conflicts should be resolved.
* `conda update <package>` now handles depedencies properly
  according to the setting of the "update_deps" configuration:
      --update-deps: conda will also update any dependencies as needed
                     to install the latest verison of the requrested
                     packages.  The minimal set of changes required to
                     achieve this is sought.
      --no-update-deps: conda will update the packages *only* to the
                     extent that no updates to the dependencies are
                     required
  The previous behavior, which would update the packages without regard to
  their dependencies, could result in a broken configuration, and has been
  removed.
* Conda finally has an official logo.
* Fix `conda clean --packages` on Windows, #1944
* Conda sub-commands now support dashes in names, #1840


2016-02-19   3.19.3:
--------------------
  * fix critical issue, see #2106


2016-02-19   3.19.2:
--------------------
  * add basic activate/deactivate, conda activate/deactivate/ls for fish,
    see #545
  * remove error when CONDA_FORCE_32BIT is set on 32-bit systems, #1985
  * suppress help text for --unknown option, #2051
  * fix issue with conda create --clone post-link scripts, #2007
  * fix a permissions issue on windows, #2083


2016-02-01   3.19.1:
--------------------
  * resolve.py: properly escape periods in version numbers, #1926
  * support for pinning Lua by default, #1934
  * remove hard-coded test URLs, a module cio_test is now expected when
    CIO_TEST is set


2015-12-17   3.19.0:
--------------------
  * OpenBSD 5.x support, #1891
  * improve install CLI to make Miniconda -f work, #1905


2015-12-10   3.18.9:
--------------------
  * allow chaning default_channels (only applies to "system" condarc), from
    from CLI, #1886
  * improve default for --show-channel-urls in conda list, #1900


2015-12-03   3.18.8:
--------------------
  * always attempt to delete files in rm_rf, #1864


2015-12-02   3.18.7:
--------------------
  * simplify call to menuinst.install()
  * add menuinst as dependency on Windows
  * add ROOT_PREFIX to post-link (and pre_unlink) environment


2015-11-19   3.18.6:
--------------------
  * improve conda clean when user lacks permissions, #1807
  * make show_channel_urls default to True, #1771
  * cleaner write tests, #1735
  * fix documentation, #1709
  * improve conda clean when directories don't exist, #1808


2015-11-11   3.18.5:
--------------------
  * fix bad menuinst exception handling, #1798
  * add workaround for unresolved dependencies on Windows


2015-11-09   3.18.4:
--------------------
  * allow explicit file to contain MD5 hashsums
  * add --md5 option to "conda list --explicit"
  * stop infinite recursion during certain resolve operations, #1749
  * add dependencies even if strictness == 3, #1766


2015-10-15   3.18.3:
--------------------
  * added a pruning step for more efficient solves, #1702
  * disallow conda-env to be installed into non-root environment
  * improve error output for bad command input, #1706
  * pass env name and setup cmd to menuinst, #1699


2015-10-12   3.18.2:
--------------------
  * add "conda list --explicit" which contains the URLs of all conda packages
    to be installed, and can used with the install/create --file option, #1688
  * fix a potential issue in conda clean
  * avoid issues with LookupErrors when updating Python in the root
    environment on Windows
  * don't fetch the index from the network with conda remove
  * when installing conda packages directly, "conda install <pkg>.tar.bz2",
    unlink any installed package with that name (not just the installed one)
  * allow menu items to be installed in non-root env, #1692


2015-09-28   3.18.1:
--------------------
  * fix: removed reference to win_ignore_root in plan module


2015-09-28   3.18.0:
--------------------
  * allow Python to be updated in root environment on Windows, #1657
  * add defaults to specs after getting pinned specs (allows to pin a
    different version of Python than what is installed)
  * show what older versions are in the solutions in the resolve debug log
  * fix some issues with Python 3.5
  * respect --no-deps when installing from .tar or .tar.bz2
  * avoid infinite recursion with NoPackagesFound and conda update --all --file
  * fix conda update --file
  * toposort: Added special case to remove 'pip' dependency from 'python'
  * show dotlog messages during hint generation with --debug
  * disable the max_only heuristic during hint generation
  * new version comparison algorithm, which consistently compares any version
    string, and better handles version strings using things like alpha, beta,
    rc, post, and dev. This should remove any inconsistent version comparison
    that would lead to conda installing an incorrect version.
  * use the trash in rm_rf, meaning more things will get the benefit of the
    trash system on Windows
  * add the ability to pass the --file argument multiple times
  * add conda upgrade alias for conda update
  * add update_dependencies condarc option and --update-deps/--no-update-deps
    command line flags
  * allow specs with conda update --all
  * add --show-channel-urls and --no-show-channel-urls command line options
  * add always_copy condarc option
  * conda clean properly handles multiple envs directories. This breaks
    backwards compatibility with some of the --json output. Some of the old
    --json keys are kept for backwards compatibility.


2015-09-11   3.17.0:
--------------------
  * add windows_forward_slashes option to walk_prefix(), see #1513
  * add ability to set CONDA_FORCE_32BIT environment variable, it should
    should only be used when running conda-build, #1555
  * add config option to makes the python dependency on pip optional, #1577
  * fix an UnboundLocalError
  * print note about pinned specs in no packages found error
  * allow wildcards in AND-connected version specs
  * print pinned specs to the debug log
  * fix conda create --clone with create_default_packages
  * give a better error when a proxy isn't found for a given scheme
  * enable running 'conda run' in offline mode
  * fix issue where hardlinked cache contents were being overwritten
  * correctly skip packages whose dependencies can't be found with conda
    update --all
  * use clearer terminology in -m help text.
  * use splitlines to break up multiple lines throughout the codebase
  * fix AttributeError with SSLError


2015-08-10   3.16.0:
--------------------
  * rename binstar -> anaconda, see #1458
  * fix --use-local when the conda-bld directory doesn't exist
  * fixed --offline option when using "conda create --clone", see #1487
  * don't mask recursion depth errors
  * add conda search --reverse-dependency
  * check whether hardlinking is available before linking when
    using "python install.py --link" directly, see #1490
  * don't exit nonzero when installing a package with no dependencies
  * check which features are installed in an environment via track_features,
    not features
  * set the verify flag directly on CondaSession (fixes conda skeleton not
    respecting the ssl_verify option)


2015-07-23   3.15.1:
--------------------
  * fix conda with older versions of argcomplete
  * restore the --force-pscheck option as a no-op for backwards
    compatibility


2015-07-22   3.15.0:
--------------------
  * sort the output of conda info package correctly
  * enable tab completion of conda command extensions using
    argcomplete. Command extensions that import conda should use
    conda.cli.conda_argparse.ArgumentParser instead of
    argparse.ArgumentParser. Otherwise, they should enable argcomplete
    completion manually.
  * allow psutil and pycosat to be updated in the root environment on Windows
  * remove all mentions of pscheck. The --force-pscheck flag has been removed.
  * added support for S3 channels
  * fix color issues from pip in conda list on Windows
  * add support for other machine types on Linux, in particular ppc64le
  * add non_x86_linux_machines set to config module
  * allow ssl_verify to accept strings in addition to boolean values in condarc
  * enable --set to work with both boolean and string values


2015-06-29   3.14.1:
--------------------
  * make use of Crypto.Signature.PKCS1_PSS module, see #1388
  * note when features are being used in the unsatisfiable hint


2015-06-16   3.14.0:
--------------------
  * add ability to verify signed packages, see #1343 (and conda-build #430)
  * fix issue when trying to add 'pip' dependency to old python packages
  * provide option "conda info --unsafe-channels" for getting unobscured
    channel list, #1374


2015-06-04   3.13.0:
--------------------
  * avoid the Windows file lock by moving files to a trash directory, #1133
  * handle env dirs not existing in the Environments completer
  * rename binstar.org -> anaconda.org, see #1348
  * speed up 'source activate' by ~40%


2015-05-05   3.12.0:
--------------------
  * correctly allow conda to update itself
  * print which file leads to the "unable to remove file" error on Windows
  * add support for the no_proxy environment variable, #1171
  * add a much faster hint generation for unsatisfiable packages, which is now
    always enabled (previously it would not run if there were more than ten
    specs). The new hint only gives one set of conflicting packages, rather
    than all sets, so multiple passes may be necessary to fix such issues
  * conda extensions that import conda should use
    conda.cli.conda_argparser.ArgumentParser instead of
    argparse.ArgumentParser to conform to the conda help guidelines (e.g., all
    help messages should be capitalized with periods, and the options should
    be preceded by "Options:" for the sake of help2man).
  * add confirmation dialog to conda remove. Fixes conda remove --dry-run.


2015-04-22   3.11.0:
--------------------
  * fix issue where forced update on Windows could cause a package to break
  * remove detection of running processes that might conflict
  * deprecate --force-pscheck (now a no-op argument)
  * make conda search --outdated --names-only work, fixes #1252
  * handle the history file not having read or write permissions better
  * make multiple package resolutions warning easier to read
  * add --full-name to conda list
  * improvements to command help


2015-04-06   3.10.1:
--------------------
  * fix logic in @memoized for unhashable args
  * restored json cache of repodata, see #1249
  * hide binstar tokens in conda info --json
  * handle CIO_TEST='2 '
  * always find the solution with minimal number of packages, even if there
    are many solutions
  * allow comments at the end of the line in requirement files
  * don't update the progressbar until after the item is finished running
  * add conda/<version> to HTTP header User-Agent string


2015-03-12   3.10.0:
--------------------
  * change default repo urls to be https
  * add --offline to conda search
  * add --names-only and --full-name to conda search
  * add tab completion for packages to conda search


2015-02-24   3.9.1:
-------------------
  * pscheck: check for processes in the current environment, see #1157
  * don't write to the history file if nothing has changed, see #1148
  * conda update --all installs packages without version restrictions (except
    for Python), see #1138
  * conda update --all ignores the anaconda metapackage, see #1138
  * use forward slashes for file urls on Windows
  * don't symlink conda in the root environment from activate
  * use the correct package name in the progress bar info
  * use json progress bars for unsatisfiable dependencies hints
  * don't let requests decode gz files when downloaded


2015-02-16   3.9.0:
-------------------
  * remove (de)activation scripts from conda, those are now in conda-env
  * pip is now always added as a Python dependency
  * allow conda to be installed into environments which start with _
  * add argcomplete tab completion for environments with the -n flag, and for
    package names with install, update, create, and remove


2015-02-03   3.8.4:
-------------------
  * copy (de)activate scripts from conda-env
  * Add noarch (sub) directory support


2015-01-28   3.8.3:
-------------------
  * simplified how ROOT_PREFIX is obtained in (de)activate


2015-01-27   3.8.2:
-------------------
  * add conda clean --source-cache to clean the conda build source caches
  * add missing quotes in (de)activate.bat, fixes problem in Windows when
    conda is installed into a directory with spaces
  * fix conda install --copy


2015-01-23   3.8.1:
-------------------
  * add missing utf-8 decoding, fixes Python 3 bug when icondata to json file


2015-01-22   3.8.0:
-------------------
  * move active script into conda-env, which is now a new dependency
  * load the channel urls in the correct order when using concurrent.futures
  * add optional 'icondata' key to json files in conda-meta directory, which
    contain the base64 encoded png file or the icon
  * remove a debug print statement


2014-12-18   3.7.4:
-------------------
  * add --offline option to install, create, update and remove commands, and
    also add ability to set "offline: True" in condarc file
  * add conda uninstall as alias for conda remove
  * add conda info --root
  * add conda.pip module
  * fix CONDARC pointing to non-existing file, closes issue #961
  * make update -f work if the package is already up-to-date
  * fix possible TypeError when printing an error message
  * link packages in topologically sorted order (so that pre-link scripts can
    assume that the dependencies are installed)
  * add --copy flag to install
  * prevent the progressbar from crashing conda when fetching in some
    situations


2014-11-05   3.7.3:
-------------------
  * conda install from a local conda package (or a tar fill which
    contains conda packages), will now also install the dependencies
    listed by the installed packages.
  * add SOURCE_DIR environment variable in pre-link subprocess
  * record all created environments in ~/.conda/environments.txt


2014-10-31   3.7.2:
-------------------
  * only show the binstar install message once
  * print the fetching repodata dot after the repodata is fetched
  * write the install and remove specs to the history file
  * add '-y' as an alias to '--yes'
  * the `--file` option to conda config now defaults to
    os.environ.get('CONDARC')
  * some improvements to documentation (--help output)
  * add user_rc_path and sys_rc_path to conda info --json
  * cache the proxy username and password
  * avoid warning about conda in pscheck
  * make ~/.conda/envs the first user envs dir


2014-10-07   3.7.1:
-------------------
  * improve error message for forgetting to use source with activate and
    deactivate, see issue #601
  * don't allow to remove the current environment, see issue #639
  * don't fail if binstar_client can't be imported for other reasons,
    see issue #925
  * allow spaces to be contained in conda run
  * only show the conda install binstar hint if binstar is not installed
  * conda info package_spec now gives detailed info on packages. conda info
    path has been removed, as it is duplicated by conda package -w path.


2014-09-19   3.7.0:
-------------------
  * faster algorithm for --alt-hint
  * don't allow channel_alias with allow_other_channels: false if it is set in
    the system .condarc
  * don't show long "no packages found" error with update --all
  * automatically add the Binstar token to urls when the binstar client is
    installed and logged in
  * carefully avoid showing the binstar token or writing it to a file
  * be more careful in conda config about keys that are the wrong type
  * don't expect directories starting with conda- to be commands
  * no longer recommend to run conda init after pip installing conda. A pip
    installed conda will now work without being initialized to create and
    manage other environments
  * the rm function on Windows now works around access denied errors
  * fix channel urls now showing with conda list with show_channel_urls set to
    true


2014-09-08   3.6.4:
-------------------
  * fix removing packages that aren't in the channels any more
  * Pretties output for --alt-hint


2014-09-04   3.6.3:
-------------------
  * skip packages that can't be found with update --all
  * add --use-local to search and remove
  * allow --use-local to be used along with -c (--channels) and
    --override-channels. --override-channels now requires either -c or
    --use-local
  * allow paths in has_prefix to be quoted, to allow for spaces in paths on
    Windows
  * retain Unix style path separators for prefixes in has_prefix on
    Windows (if the placeholder path uses /, replace it with a path that uses
    /, not \)
  * fix bug in --use-local due to API changes in conda-build
  * include user site directories in conda info -s
  * make binary has_prefix replacement work with spaces after the prefix
  * make binary has_prefix replacement replace multiple occurrences of the
    placeholder in the same null-terminated string
  * don't show packages from other platforms as installed or cached in conda
    search
  * be more careful about not warning about conda itself in pscheck
  * Use a progress bar for the unsatisfiable packages hint generation
  * Don't use TemporaryFile in try_write, as it is too slow when it fails
  * Ignore InsecureRequestWarning when ssl_verify is False
  * conda remove removes features tracked by removed packages in
    track_features


2014-08-20   3.6.2:
-------------------
  * add --use-index-cache to conda remove
  * fix a bug where features (like mkl) would be selected incorrectly
  * use concurrent.future.ThreadPool to fetch package metadata asynchronously
    in Python 3.
  * do the retries in rm_rf on every platform
  * use a higher cutoff for package name misspellings
  * allow changing default channels in "system" .condarc


2014-08-13   3.6.1:
-------------------
  * add retries to download in fetch module
  * improved error messages for missing packages
  * more robust rm_rf on Windows
  * print multiline help for subcommands correctly


2014-08-11   3.6.0:
-------------------
  * correctly check if a package can be hard-linked if it isn't extracted yet
  * change how the package plan is printed to better show what is new,
    updated, and downgraded
  * use suggest_normalized_version in the resolve module. Now versions like
    1.0alpha that are not directly recognized by verlib's NormalizedVersion
    are supported better
  * conda run command, to run apps and commands from packages
  * more complete --json API. Every conda command should fully support --json
    output now.
  * show the conda_build and requests versions in conda info
  * include packages from setup.py develop in conda list (with use_pip)
  * raise a warning instead of dying when the history file is invalid
  * use urllib.quote on the proxy password
  * make conda search --outdated --canonical work
  * pin the Python version during conda init
  * fix some metadata that is written for Python during conda init
  * allow comments in a pinned file
  * allow installing and updating menuinst on Windows
  * allow conda create with both --file and listed packages
  * better handling of some nonexistent packages
  * fix command line flags in conda package
  * fix a bug in the ftp adapter


2014-06-10   3.5.5:
-------------------
  * remove another instance pycosat version detection, which fails on
    Windows, see issue #761


2014-06-10   3.5.4:
-------------------
  * remove pycosat version detection, which fails on Windows, see issue #761


2014-06-09   3.5.3:
-------------------
  * fix conda update to correctly not install packages that are already
    up-to-date
  * always fail with connection error in download
  * the package resolution is now much faster and uses less memory
  * add ssl_verify option in condarc to allow ignoring SSL certificate
    verification, see issue #737


2014-05-27   3.5.2:
-------------------
  * fix bug in activate.bat and deactivate.bat on Windows


2014-05-26   3.5.1:
-------------------
  * fix proxy support - conda now prompts for proxy username and password
    again
  * fix activate.bat on Windows with spaces in the path
  * update optional psutil dependency was updated to psutil 2.0 or higher


2014-05-15   3.5.0:
-------------------
  * replace use of urllib2 with requests. requests is now a hard dependency of
    conda.
  * add ability to only allow system-wise specified channels
  * hide binstar from output of conda info


2014-05-05   3.4.3:
-------------------
  * allow prefix replacement in binary files, see issue #710
  * check if creating hard link is possible and otherwise copy,
    during install
  * allow circular dependencies


2014-04-21   3.4.2:
-------------------
  * conda clean --lock: skip directories that don't exist, fixes #648
  * fixed empty history file causing crash, issue #644
  * remove timezone information from history file, fixes issue #651
  * fix PackagesNotFound error for missing recursive dependencies
  * change the default for adding cache from the local package cache -
    known is now the default and the option to use index metadata from the
    local package cache is --unknown
  * add --alt-hint as a method to get an alternate form of a hint for
    unsatisfiable packages
  * add conda package --ls-files to list files in a package
  * add ability to pin specs in an environment. To pin a spec, add a file
    called pinned to the environment's conda-meta directory with the specs to
    pin. Pinned specs are always kept installed, unless the --no-pin flag is
    used.
  * fix keyboard interrupting of external commands. Now keyboard interupting
    conda build correctly removes the lock file
  * add no_link ability to conda, see issue #678


2014-04-07   3.4.1:
-------------------
  * always use a pkgs cache directory associated with an envs directory, even
    when using -p option with an arbitrary a prefix which is not inside an
    envs dir
  * add setting of PYTHONHOME to conda info --system
  * skip packages with bad metadata


2014-04-02   3.4.0:
-------------------
  * added revision history to each environment:
      - conda list --revisions
      - conda install --revision
      - log is stored in conda-meta/history
  * allow parsing pip-style requirement files with --file option and in command
    line arguments, e.g. conda install 'numpy>=1.7', issue #624
  * fix error message for --file option when file does not exist
  * allow DEFAULTS in CONDA_ENVS_PATH, which expands to the defaults settings,
    including the condarc file
  * don't install a package with a feature (like mkl) unless it is
    specifically requested (i.e., that feature is already enabled in that
    environment)
  * add ability to show channel URLs when displaying what is going to be
    downloaded by setting "show_channel_urls: True" in condarc
  * fix the --quiet option
  * skip packages that have dependencies that can't be found


2014-03-24   3.3.2:
-------------------
  * fix the --file option
  * check install arguments before fetching metadata
  * fix a printing glitch with the progress bars
  * give a better error message for conda clean with no arguments
  * don't include unknown packages when searching another platform


2014-03-19   3.3.1:
-------------------
  * Fix setting of PS1 in activate.
  * Add conda update --all.
  * Allow setting CONDARC=' ' to use no condarc.
  * Add conda clean --packages.
  * Don't include bin/conda, bin/activate, or bin/deactivate in conda
    package.


2014-03-18   3.3.0:
-------------------
  * allow new package specification, i.e. ==, >=, >, <=, <, != separated
    by ',' for example: >=2.3,<3.0
  * add ability to disable self update of conda, by setting
    "self_update: False" in .condarc
  * Try installing packages using the old way of just installing the maximum
    versions of things first. This provides a major speedup of solving the
    package specifications in the cases where this scheme works.
  * Don't include python=3.3 in the specs automatically for the Python 3
    version of conda.  This allows you to do "conda create -n env package" for
    a package that only has a Python 2 version without specifying
    "python=2". This change has no effect in Python 2.
  * Automatically put symlinks to conda, activate, and deactivate in each
    environment on Unix.
  * On Unix, activate and deactivate now remove the root environment from the
    PATH. This should prevent "bleed through" issues with commands not
    installed in the activated environment but that are installed in the root
    environment. If you have "setup.py develop" installed conda on Unix, you
    should run this command again, as the activate and deactivate scripts have
    changed.
  * Begin work to support Python 3.4.
  * Fix a bug in version comparison
  * Fix usage of sys.stdout and sys.stderr in environments like pythonw on
    Windows where they are nonstandard file descriptors.


2014-03-12   3.2.1:
-------------------
  * fix installing packages with irrational versions
  * fix installation in the api
  * use a logging handler to print the dots


2014-03-11   3.2.0:
-------------------
  * print dots to the screen for progress
  * move logic functions from resolve to logic module


2014-03-07   3.2.0a1:
---------------------
  * conda now uses pseudo-boolean constraints in the SAT solver. This allows
    it to search for all versions at once, rather than only the latest (issue
    #491).
  * Conda contains a brand new logic submodule for converting pseudo-boolean
    constraints into SAT clauses.


2014-03-07   3.1.1:
-------------------
  * check if directory exists, fixed issue #591


2014-03-07   3.1.0:
-------------------
  * local packages in cache are now added to the index, this may be disabled
    by using the --known option, which only makes conda use index metadata
    from the known remote channels
  * add --use-index-cache option to enable using cache of channel index files
  * fix ownership of files when installing as root on Linux
  * conda search: add '.' symbol for extracted (cached) packages


2014-02-20   3.0.6:
-------------------
  * fix 'conda update' taking build number into account


2014-02-17   3.0.5:
-------------------
  * allow packages from create_default_packages to be overridden from the
    command line
  * fixed typo install.py, issue #566
  * try to prevent accidentally installing into a non-root conda environment


2014-02-14   3.0.4:
-------------------
  * conda update: don't try to update packages that are already up-to-date


2014-02-06   3.0.3:
-------------------
  * improve the speed of clean --lock
  * some fixes to conda config
  * more tests added
  * choose the first solution rather than the last when there are more than
    one, since this is more likely to be the one you want.


2014-02-03   3.0.2:
-------------------
  * fix detection of prefix being writable


2014-01-31   3.0.1:
-------------------
  * bug: not having track_features in condarc now uses default again
  * improved test suite
  * remove numpy version being treated special in plan module
  * if the post-link.(bat|sh) fails, don't treat it as though it installed,
    i.e. it is not added to conda-meta
  * fix activate if CONDA_DEFAULT_ENV is invalid
  * fix conda config --get to work with list keys again
  * print the total download size
  * fix a bug that was preventing conda from working in Python 3
  * add ability to run pre-link script, issue #548


2014-01-24   3.0.0:
-------------------
  * removed build, convert, index, and skeleton commands, which are now
    part of the conda-build project: https://github.com/conda/conda-build
  * limited pip integration to `conda list`, that means
    `conda install` no longer calls `pip install` # !!!
  * add ability to call sub-commands named 'conda-x'
  * The -c flag to conda search is now shorthand for --channel, not
    --canonical (this is to be consistent with other conda commands)
  * allow changing location of .condarc file using the CONDARC environment
    variable
  * conda search now shows the channel that the package comes from
  * conda search has a new --platform flag for searching for packages in other
    platforms.
  * remove condarc warnings: issue #526#issuecomment-33195012


2014-01-17   2.3.1:
-------------------
  * add ability create info/no_softlink
  * add conda convert command to convert non-platform-dependent packages from
    one platform to another (experimental)
  * unify create, install, and update code. This adds many features to create
    and update that were previously only available to install. A backwards
    incompatible change is that conda create -f now means --force, not
    --file.


2014-01-16   2.3.0:
-------------------
  * automatically prepend http://conda.binstar.org/ (or the value of
    channel_alias in the .condarc file) to channels whenever the
    channel is not a URL or the word 'defaults or 'system'
  * recipes made with the skeleton pypi command will use setuptools instead of
    distribute
  * re-work the setuptools dependency and entry_point logic so that
    non console_script entry_points for packages with a dependency on
    setuptools will get correct build script with conda skeleton pypi
  * add -m, --mkdir option to conda install
  * add ability to disable soft-linking


2014-01-06   2.2.8:
-------------------
  * add check for chrpath (on Linux) before build is started, see issue #469
  * conda build: fixed ELF headers not being recognized on Python 3
  * fixed issues: #467, #476


2014-01-02   2.2.7:
-------------------
  * fixed bug in conda build related to lchmod not being available on all
    platforms


2013-12-31   2.2.6:
-------------------
  * fix test section for automatic recipe creation from pypi
    using --build-recipe
  * minor Py3k fixes for conda build on Linux
  * copy symlinks as symlinks, issue #437
  * fix explicit install (e.g. from output of `conda list -e`) in root env
  * add pyyaml to the list of packages which can not be removed from root
    environment
  * fixed minor issues: #365, #453


2013-12-17   2.2.5:
-------------------
  * conda build: move broken packages to conda-bld/broken
  * conda config: automatically add the 'defaults' channel
  * conda build: improve error handling for invalid recipe directory
  * add ability to set build string, issue #425
  * fix LD_RUN_PATH not being set on Linux under Python 3,
    see issue #427, thanks peter1000


2013-12-10   2.2.4:
-------------------
  * add support for execution with the -m switch (issue #398), i.e. you
    can execute conda also as: python -m conda
  * add a deactivate script for windows
  * conda build adds .pth-file when it encounters an egg (TODO)
  * add ability to preserve egg directory when building using
        build/preserve_egg_dir: True
  * allow track_features in ~/.condarc
  * Allow arbitrary source, issue #405
  * fixed minor issues: #393, #402, #409, #413


2013-12-03   2.2.3:
-------------------
  * add "foreign mode", i.e. disallow install of certain packages when
    using a "foreign" Python, such as the system Python
  * remove activate/deactivate from source tarball created by sdist.sh,
    in order to not overwrite activate script from virtualenvwrapper


2013-11-27   2.2.2:
-------------------
  * remove ARCH environment variable for being able to change architecture
  * add PKG_NAME, PKG_VERSION to environment when running build.sh,
    .<name>-post-link.sh and .<name>-pre-unlink.sh


2013-11-15   2.2.1:
-------------------
  * minor fixes related to make conda pip installable
  * generated conda meta-data missing 'files' key, fixed issue #357


2013-11-14   2.2.0:
-------------------
  * add conda init command, to allow installing conda via pip
  * fix prefix being replaced by placeholder after conda build on Unix
  * add 'use_pip' to condarc configuration file
  * fixed activate on Windows to set CONDA_DEFAULT_ENV
  * allow setting "always_yes: True" in condarc file, which implies always
    using the --yes option whenever asked to proceed


2013-11-07   2.1.0:
-------------------
  * fix rm_egg_dirs so that the .egg_info file can be a zip file
  * improve integration with pip
      * conda list now shows pip installed packages
      * conda install will try to install via "pip install" if no
        conda package is available (unless --no-pip is provided)
      * conda build has a new --build-recipe option which
        will create a recipe (stored in <root>/conda-recipes) from pypi
        then build a conda package (and install it)
      * pip list and pip install only happen if pip is installed
  * enhance the locking mechanism so that conda can call itself in the same
    process.


2013-11-04   2.0.4:
-------------------
  * ensure lowercase name when generating package info, fixed issue #329
  * on Windows, handle the .nonadmin files


2013-10-28   2.0.3:
-------------------
  * update bundle format
  * fix bug when displaying packages to be downloaded (thanks Crystal)


2013-10-27   2.0.2:
-------------------
  * add --index-cache option to clean command, see issue #321
  * use RPATH (instead of RUNPATH) when building packages on Linux


2013-10-23   2.0.1:
-------------------
  * add --no-prompt option to conda skeleton pypi
  * add create_default_packages to condarc (and --no-default-packages option
    to create command)


2013-10-01   2.0.0:
-------------------
  * added user/root mode and ability to soft-link across filesystems
  * added create --clone option for copying local environments
  * fixed behavior when installing into an environment which does not
    exist yet, i.e. an error occurs
  * fixed install --no-deps option
  * added --export option to list command
  * allow building of packages in "user mode"
  * regular environment locations now used for build and test
  * add ability to disallow specification names
  * add ability to read help messages from a file when install location is RO
  * restore backwards compatibility of share/clone for conda-api
  * add new conda bundle command and format
  * pass ARCH environment variable to build scripts
  * added progress bar to source download for conda build, issue #230
  * added ability to use url instead of local file to conda install --file
    and conda create --file options


2013-09-06   1.9.1:
-------------------
  * fix bug in new caching of repodata index


2013-09-05   1.9.0:
-------------------
  * add caching of repodata index
  * add activate command on Windows
  * add conda package --which option, closes issue 163
  * add ability to install file which contains multiple packages, issue 256
  * move conda share functionality to conda package --share
  * update documentation
  * improve error messages when external dependencies are unavailable
  * add implementation for issue 194: post-link or pre-unlink may append
    to a special file ${PREFIX}/.messages.txt for messages, which is display
    to the user's console after conda completes all actions
  * add conda search --outdated option, which lists only installed packages
    for which newer versions are available
  * fixed numerous Py3k issues, in particular with the build command


2013-08-16   1.8.2:
-------------------
  * add conda build --check option
  * add conda clean --lock option
  * fixed error in recipe causing conda traceback, issue 158
  * fixes conda build error in Python 3, issue 238
  * improve error message when test command fails, as well as issue 229
  * disable Python (and other packages which are used by conda itself)
    to be updated in root environment on Windows
  * simplified locking, in particular locking should never crash conda
    when files cannot be created due to permission problems


2013-08-07   1.8.1:
-------------------
  * fixed conda update for no arguments, issue 237
  * fix setting prefix before calling should_do_win_subprocess()
    part of issue 235
  * add basic subversion support when building
  * add --output option to conda build


2013-07-31   1.8.0:
-------------------
  * add Python 3 support (thanks almarklein)
  * add Mercurial support when building from source (thanks delicb)
  * allow Python (and other packages which are used by conda itself)
    to be updated in root environment on Windows
  * add conda config command
  * add conda clean command
  * removed the conda pip command
  * improve locking to be finer grained
  * made activate/deactivate work with zsh (thanks to mika-fischer)
  * allow conda build to take tarballs containing a recipe as arguments
  * add PKG_CONFIG_PATH to build environment variables
  * fix entry point scripts pointing to wrong python when building Python 3
    packages
  * allow source/sha1 in meta.yaml, issue 196
  * more informative message when there are unsatisfiable package
    specifications
  * ability to set the proxy urls in condarc
  * conda build asks to upload to binstar. This can also be configured by
    changing binstar_upload in condarc.
  * basic tab completion if the argcomplete package is installed and eval
    "$(register-python-argcomplete conda)" is added to the bash profile.


2013-07-02   1.7.2:
-------------------
  * fixed conda update when packages include a post-link step which was
    caused by subprocess being lazily imported, fixed by 0d0b860
  * improve error message when 'chrpath' or 'patch' is not installed and
    needed by build framework
  * fixed sharing/cloning being broken (issue 179)
  * add the string LOCKERROR to the conda lock error message


2013-06-21   1.7.1:
-------------------
  * fix "executable" not being found on Windows when ending with .bat when
    launching application
  * give a better error message from when a repository does not exist


2013-06-20   1.7.0:
-------------------
  * allow ${PREFIX} in app_entry
  * add binstar upload information after conda build finishes


2013-06-20   1.7.0a2:
---------------------
  * add global conda lock file for only allowing one instance of conda
    to run at the same time
  * add conda skeleton command to create recipes from PyPI
  * add ability to run post-link and pre-unlink script


2013-06-13   1.7.0a1:
---------------------
  * add ability to build conda packages from "recipes", using the conda build
    command, for some examples, see:
    https://github.com/ContinuumIO/conda-recipes
  * fixed bug in conda install --force
  * conda update command no longer uses anaconda as default package name
  * add proxy support
  * added application API to conda.api module
  * add -c/--channel and --override-channels flags (issue 121).
  * add default and system meta-channels, for use in .condarc and with -c
    (issue 122).
  * fixed ability to install ipython=0.13.0 (issue 130)


2013-06-05   1.6.0:
-------------------
  * update package command to reflect changes in repodata
  * fixed refactoring bugs in share/clone
  * warn when anaconda processes are running on install in Windows (should
    fix most permissions errors on Windows)


2013-05-31   1.6.0rc2:
----------------------
  * conda with no arguments now prints help text (issue 111)
  * don't allow removing conda from root environment
  * conda update python does no longer update to Python 3, also ensure that
    conda itself is always installed into the root environment (issue 110)


2013-05-30   1.6.0rc1:
----------------------
  * major internal refactoring
  * use new "depends" key in repodata
  * uses pycosat to solve constraints more efficiently
  * add hard-linking on Windows
  * fixed linking across filesystems (issue 103)
  * add conda remove --features option
  * added more tests, in particular for new dependency resolver
  * add internal DSL to perform install actions
  * add package size to download preview
  * add conda install --force and --no-deps options
  * fixed conda help command
  * add conda remove --all option for removing entire environment
  * fixed source activate on systems where sourcing a gives "bash" as $0
  * add information about installed versions to conda search command
  * removed known "locations"
  * add output about installed packages when update and install do nothing
  * changed default when prompted for y/n in CLI to yes


2013-04-29   1.5.2:
-------------------
  * fixed issue 59: bad error message when pkgs dir is not writable


2013-04-19   1.5.1:
-------------------
  * fixed issue 71 and (73 duplicate): not being able to install packages
    starting with conda (such as 'conda-api')
  * fixed issue 69 (not being able to update Python / NumPy)
  * fixed issue 76 (cannot install mkl on OSX)


2013-03-22   1.5.0:
-------------------
  * add conda share and clone commands
  * add (hidden) --output-json option to clone, share and info commands
    to support the conda-api package
  * add repo sub-directory type 'linux-armv6l'


2013-03-12   1.4.6:
-------------------
  * fixed channel selection (issue #56)


2013-03-11   1.4.5:
-------------------
  * fix issue #53 with install for meta packages
  * add -q/--quiet option to update command


2013-03-09   1.4.4:
-------------------
  * use numpy 1.7 as default on all platfroms


2013-03-09   1.4.3:
-------------------
  * fixed bug in conda.builder.share.clone_bundle()


2013-03-08   1.4.2:
-------------------
  * feature selection fix for update
  * Windows: don't allow linking or unlinking python from the root
             environment because the file lock, see issue #42


2013-03-07   1.4.1:
-------------------
  * fix some feature selection bugs
  * never exit in activate and deactivate
  * improve help and error messages


2013-03-05   1.4.0:
-------------------
  * fixed conda pip NAME==VERSION
  * added conda info --license option
  * add source activate and deactivate commands
  * rename the old activate and deactivate to link and unlink
  * add ability for environments to track "features"
  * add ability to distinguish conda build packages from Anaconda
    packages by adding a "file_hash" meta-data field in info/index.json
  * add conda.builder.share module


2013-02-05   1.3.5:
-------------------
  * fixed detecting untracked files on Windows
  * removed backwards compatibility to conda 1.0 version


2013-01-28   1.3.4:
-------------------
  * fixed conda installing itself into environments (issue #10)
  * fixed non-existing channels being silently ignored (issue #12)
  * fixed trailing slash in ~/.condarc file cause crash (issue #13)
  * fixed conda list not working when ~/.condarc is missing (issue #14)
  * fixed conda install not working for Python 2.6 environment (issue #17)
  * added simple first cut implementation of remove command (issue #11)
  * pip, build commands: only package up new untracked files
  * allow a system-wide <sys.prefix>/.condarc (~/.condarc takes precedence)
  * only add pro channel is no condarc file exists (and license is valid)


2013-01-23   1.3.3:
-------------------
  * fix conda create not filtering channels correctly
  * remove (hidden) --test and --testgui options


2013-01-23   1.3.2:
-------------------
  * fix deactivation of packages with same build number
    note that conda upgrade did not suffer from this problem, as was using
    separate logic


2013-01-22   1.3.1:
-------------------
  * fix bug in conda update not installing new dependencies


2013-01-22   1.3.0:
-------------------
  * added conda package command
  * added conda index command
  * added -c, --canonical option to list and search commands
  * fixed conda --version on Windows
  * add this changelog


2012-11-21   1.2.1:
-------------------
  * remove ambiguity from conda update command


2012-11-20   1.2.0:
-------------------
  * "conda upgrade" now updates from AnacondaCE to Anaconda (removed
    upgrade2pro
  * add versioneer


2012-11-13   1.1.0:
-------------------
  * Many new features implemented by Bryan


2012-09-06   1.0.0:
-------------------
  * initial release<|MERGE_RESOLUTION|>--- conflicted
+++ resolved
@@ -1,211 +1,6 @@
-<<<<<<< HEAD
-## 4.3.0 (unreleased)
-
-### Deprecations/Breaking Changes
-* the 'r' channel is now part of defaults (#3677)
-* remove dead install_tar function (#3641)
-
-### Improvements
-* cache VersionOrder objects to improve performance (#3596)
-* fix documentation and typos (#3526, #3572, #3627)
-* imporoved solver hint detection, simplified filtering (#3597)
-* add multikey configuration validation (#3432)
-* some Fish autocompletions (#2519)
-* reduce priority for packages removed from the index (#3703)
-
-### Bug Fixes
-* account for the Windows Python 2.7 os.environ unicode aversion (#3363)
-* fix link field in record object (#3424)
-* anaconda api token bug fix; additional tests (#3673)
-* fix #3667 unicode literals and unicode decode (#3682)
-
-### Non-User-Facing Changes
-* remove unnecessary eval (#3428)
-* add conda.exports module (#3429)
-* apply PEP-8 to conda-env (#3653)
-* refactor dist into an object (#3616)
-* vendor appdirs; remove conda's dependency on anaconda-client import (#3675)
-* revert boto patch from #2380 (#3676)
-* move and update ROOT_NO_RM (#3697)
-* integration tests for conda clean (#3695, #3699)
-* disable coverage on s3 and ftp requests adapaters (#3696, #3701)
-* github repo hygiene (#3705, #3706)
-
-
-## 4.2.11 (2016-10-23)
-
-### Improvements
-* only try once for windows trash removal (#3698)
-
-### Bug Fixes
-* fix anaconda api token bug (#3674)
-* fix #3646 FileMode enum comparison (#3683)
-* fix #3517 conda install --mkdir (#3684)
-* fix #3560 hack anaconda token coverup on conda info (#3686)
-* fix #3469 alias envs_path to envs_dirs (#3685)
-
-
-## 4.2.10 (2016-10-18)
-
-### Improvements
-* add json output for `conda info -s` (#3588)
-* ignore certain binary prefixes on windows (#3539)
-* allow conda config files to have .yaml extensions or 'condarc' anywhere in filename (#3633)
-
-### Bug Fixes
-* fix conda-build's handle_proxy_407 import (#3666)
-* fix #3442, #3459, #3481, #3531, #3548 multiple networking and auth issues (#3550)
-* add back linux-ppc64le subdir support (#3584)
-* fix #3600 ensure links are removed when unlinking (#3625)
-* fix #3602 search channels by platform (#3629)
-* fix duplicated packages when updating environment (#3563)
-* fix #3590 exception when parsing invalid yaml (#3593 via #3634)
-* fix #3655 a string decoding error (#3656)
-
-### Non-User-Facing Changes
-* backport conda.exports module to 4.2.x (#3654)
-* travis-ci OSX fix (#3615 via #3657)
-
-
-## 4.1.13 (unreleased)
-
-### Non-User-Facing Changes
-* use install.rm_rf for TemporaryDirectory cleanup (#3425)
-* fix the api->conda substitution (#3456)
-
-
-## 4.2.9 (2016-09-27)
-
-### Bug Fixes
-* fix #3536 conda-env messaging to stdout with --json flag (#3537)
-* fix #3525 writing to sys.stdout with --json flag for post-link scripts (#3538)
-* fix #3492 make NULL falsey with python 3 (#3524)
-
-
-## 4.2.8 (2016-09-26)
-
-### Improvements
-* add "error" key back to json error output (#3523)
-
-### Bug Fixes
-* fix #3453 conda fails with create_default_packages (#3454)
-* fix #3455 --dry-run fails (#3457)
-* dial down error messages for rm_rf (#3522)
-* fix #3467 AttributeError encountered for map config parameter validation (#3521)
-
-
-## 4.2.7 (2016-09-16)
-
-### Deprecations/Breaking Changes
-* revert to 4.1.x behavior of `conda list --export` (#3450, #3451)
-
-### Bug Fixes
-* don't add binstar token if it's given in the channel spec (#3427, #3440, #3444)
-* fix #3433 failure to remove broken symlinks (#3436)
-
-### Non-User-Facing Changes
-* use install.rm_rf for TemporaryDirectory cleanup (#3425)
-
-
-## 4.2.6 (2016-09-14)
-
-### Improvements
-* add support for client TLS certificates (#3419)
-* address #3267 allow migration of channel_alias (#3410)
-* conda-env version matches conda version (#3422)
-
-### Bug Fixes
-* fix #3409 unsatisfiable dependecy error message (#3412)
-* fix #3408 quiet rm_rf (#3413)
-* fix #3407 padding error messaging (#3416)
-* account for the Windows Python 2.7 os.environ unicode aversion (#3363 via #3420)
-
-
-## 4.2.5 (2016-09-08)
-
-### Deprecations/Breaking Changes
-* partially revert #3041 giving conda config --add previous --prepend behavior (#3364 via #3370)
-* partially revert #2760 adding back conda package command (#3398)
-
-### Improvements
-* order output of conda config --show; make --json friendly (#3384 via #3386)
-* clean the pid based lock on exception (#3325)
-* improve file removal on all platforms (#3280 via #3396)
-
-### Bug Fixes
-* fix #3332 allow download urls with :: in them (#3335)
-* fix always_yes and not-set argparse args overriding other sources (#3374)
-* fix ftp fetch timeout (#3392)
-* fix #3307 add try/except block for touch lock (#3326)
-* fix CONDA_CHANNELS environment variable splitting (#3390)
-* fix #3378 CONDA_FORCE_32BIT environment variable (#3391)
-* make conda info channel urls actually give urls (#3397)
-* fix cio_test compatibility (#3395 via #3400)
-
-
-## 4.1.12 (2016-09-08)
-
-### Bug Fixes
-* fix #2837 "File exists" in symlinked path with parallel activations (#3210)
-* fix prune option when installing packages (#3354)
-* change check for placeholder to be more friendly to long PATH (#3349)
-
-
-## 4.2.4 (2016-08-18)
-
-### Bug Fixes
-* fix #3277 conda list package order (#3278)
-* fix channel priority issue with duplicated channels (#3283)
-* fix local channel channels; add full conda-build unit tests (#3281)
-* fix conda install with no package specified (#3284)
-* fix #3253 exporting and importing conda environments (#3286)
-* fix priority messaging on conda config --get (#3304)
-* fix conda list --export; additional integration tests (#3291)
-* fix conda update --all idempotence; add integration tests for channel priority (#3306)
-
-### Non-User-Facing Changes
-* additional conda-env integration tests (#3288)
-
-
-2016-09-08  4.1.12:
--------------------
-  * fix #2837 "File exists" in symlinked path with parallel activations, #3210
-  * fix prune option when installing packages, #3354
-  * change check for placeholder to be more friendly to long PATH, #3349
-
-
-2016-07-26  4.1.11:
--------------------
-  * fix PS1 backup in activate script, #3135 via #3155
-  * correct resolution for 'handle failures in binstar_client more generaly', #3156
-
-### Non-User-Facing Changes
-* add integration tests for conda-env (#3270)
-* add more conda-build smoke tests (#3274)
-
-
-## 4.2.2 (2016-08-09)
-
-### Improvements
-* enable binary prefix replacement on windows (#3262)
-* add `--verbose` command line flag (#3237)
-* improve logging and exception detail (#3237, #3252)
-* do not remove empty environment without asking; raise an error when a named environment can't be found (#3222)
-
-### Bug Fixes
-* fix #3226 user condarc not available on Windows (#3228)
-* fix some bugs in conda config --show* (#3212)
-* fix conda-build local channel bug (#3202)
-* remove subprocess exiting message (#3245)
-* fix comment parsing and channels in conda-env environment.yml (#3258, #3259)
-* fix context error with conda-env (#3232)
-* fix #3182 conda install silently skipping failed linking (#3184)
-
-=======
 2016-XX-XX   3.19.4:
 --------------------
   * improve handling of local dependency information
->>>>>>> 9567bd39
 
 ## 4.2.1 (2016-08-01)
 
