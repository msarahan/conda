--- conflicted
+++ resolved
@@ -1,56 +1,3 @@
-<<<<<<< HEAD
-## 4.6.0 (unreleased)
-
-### New Feature Highlights
-* resolve #7194 add '--stack' flag to 'conda activate'; remove max_shlvl
-  config (#7195, #7226, #7233)
-* resolve #7087 add non-conda-installed python packages into PrefixData (#7067)
-
-### Deprecations/Breaking Changes
-* resolve #6915 remove 'conda env attach' and 'conda env upload' (#6916)
-* resolve #7061 remove pkgs/pro from defaults (#7162)
-* resolve #7078 add deprecation warnings for 'conda.cli.activate',
-  'conda.compat', and 'conda.install' (#7079)
-* resolve #7194 add '--stack' flag to 'conda activate'; remove max_shlvl
-  config (#7195)
-* resolve #6979, #7086 remove Dist from majority of project (#7216, #7252)
-
-### Improvements
-* import speedups (#7122)
-* --help cleanup (#7120)
-* fish autocompletion for conda env (#7101)
-* remove reference to 'system' channel (#7163)
-* add http error body to debug information (#7160)
-* warn creating env name with space is not supported (#7168)
-* support complete MatchSpec syntax in environment.yml files (#7178)
-* resolve #4274 add option to remove an existing environment with 'conda create' (#7133)
-* add ability for conda prompt customization via 'env_prompt' config param (#7047)
-* resolve #7063 add license and license_family to MatchSpec for 'conda search' (#7064)
-* resolve #7189 progress bar formatting improvement (#7191)
-* raise log level for errors to error (#7229)
-* add to conda.exports (#7217)
-* resolve #6845 add option -S / --satisfied-skip-solve to exit early for satisfied specs (#7291)
-
-### Bug Fixes
-* fix #7107 verify hangs when a package is corrupted (#7131)
-* fix #7145 progress bar uses stderr instead of stdout (#7146)
-* fix typo in conda.fish (#7152)
-* fix #2154 conda remove should complain if requested removals don't exist (#7135)
-* fix #7094 exit early for --dry-run with explicit and clone (#7096)
-* fix activation script sort order (#7176)
-* fix #7109 incorrect chown with sudo (#7180)
-* fix #7210 add suppressed --mkdir back to 'conda create' (fix for 4.6.0a1) (#7211)
-
-### Non-User-Facing Changes
-* resolve #6595 use OO inheritance in activate.py (#7049)
-* resolve #7220 pep8 project renamed to pycodestyle (#7221)
-* proxy test routine (#7308)
-
-### Preview Releases
-
-* 4.6.0a1 at d5bec21d1f64c3bc66c2999cfc690681e9c46177 on 2018-04-20
-* 4.6.0a2 at c467517ca652371ebc4224f0d49315b7ec225108 on 2018-05-01
-=======
 ## 4.5.4 (unreleased)
 
 ### Bug Fixes
@@ -71,7 +18,6 @@
 * @jakirkham
 * @kalefranz
 * @mbargull
->>>>>>> 85d5173f
 
 
 ## 4.5.3 (2018-05-07)
