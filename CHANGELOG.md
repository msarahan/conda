--- conflicted
+++ resolved
@@ -1,53 +1,4 @@
-<<<<<<< HEAD
-## 4.4.0 (unreleased)
-
-### New Features
-* constrained, optional dependencies (#4982)
-* conda shell function (#5044, #5141, #5162, #5169, #5182)
-* resolve #5160 conda xontrib plugin (#5157)
-
-### Deprecations/Breaking Changes
-* remove support for with_features_depends (#5191)
-
-### Improvements
-* filter out unwritable package caches from conda clean command (#4620)
-* envs_manager, requested spec history, declarative solve, and private env tests (#4676, #5114, #5094, #5145)
-* make python entry point format match pip entry points (#5010)
-* resolve #5113 clean up CLI imports to improve process startup time (#4799)
-* resolve #5121 add features/track_features support for MatchSpec (#5054)
-* resolve #4671 hold verify backoff count in transaction context (#5122)
-* resolve #5078 record package metadata after tarball extraction (#5148)
-* resolve #3580 support stacking environments (#5159)
-* resolve #3763, #4378 allow pip requirements.txt syntax in environment files (#3969)
-* use --format=json to parse list of pip packages (#5205)
-
-### Bug Fixes
-* fix some conda-build compatibility issues (#5089)
-* resolve #5123 export toposort (#5124)
-* fix #5132 signal handler can only be used in main thread (#5133)
-* fix orphaned --clobber parser arg (#5188)
-* fix #3814 don't remove directory that's not a conda environment (#5204)
-* fix #4468 _license stack trace (#5206)
-* fix #4987 conda update --all no longer displays full list of packages (#5228)
-* fix #3489 don't error on remove --all if environment doesn't exist (#5231)
-* fix #1509 bash doesn't need full path for pre/post link/unlink scripts on unix (#5252)
-
-### Non-User-Facing Changes
-* eliminate index modification in Resolve.__init__ (#4333)
-* new MatchSpec implementation (#4158)
-* update conda.recipe for 4.4 (#5086)
-* resolve #5118 organization and cleanup for 4.4 release (#5115)
-* remove unused disk space check instructions (#5167)
-* localfs adapter tests (#5181)
-* extra config command tests (#5185)
-* add coverage for confirm (#5203)
-* clean up FileNotFoundError and DirectoryNotFoundError (#5237)
-
-
-## 4.3.18 (unreleased)
-=======
 ## 4.3.18 (2017-05-09)
->>>>>>> 061140df
 
 ### Improvements
 * resolve #4224 warn when pysocks isn't installed (#5226)
