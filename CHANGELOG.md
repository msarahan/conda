<<<<<<< HEAD
## 4.6.0 (unreleased)

### New Feature Highlights
* resolve #7194 add '--stack' flag to 'conda activate'; remove max_shlvl
  config (#7195, #7226, #7233)
* resolve #7087 add non-conda-installed python packages into PrefixData (#7067, #7370)
* conda initialize (#6518, #7388)
* resolve #2682 add conda run experimental support (#7320)

### Deprecations/Breaking Changes
* resolve #6915 remove 'conda env attach' and 'conda env upload' (#6916)
* resolve #7061 remove pkgs/pro from defaults (#7162)
* resolve #7078 add deprecation warnings for 'conda.cli.activate',
  'conda.compat', and 'conda.install' (#7079)
* resolve #7194 add '--stack' flag to 'conda activate'; remove max_shlvl
  config (#7195)
* resolve #6979, #7086 remove Dist from majority of project (#7216, #7252)
* fix #7362 remove --license from conda info and related code paths (#7386)

### Improvements
* import speedups (#7122)
* --help cleanup (#7120)
* fish autocompletion for conda env (#7101)
* remove reference to 'system' channel (#7163)
* add http error body to debug information (#7160)
* warn creating env name with space is not supported (#7168)
* support complete MatchSpec syntax in environment.yml files (#7178)
* resolve #4274 add option to remove an existing environment with 'conda create' (#7133)
* add ability for conda prompt customization via 'env_prompt' config param (#7047)
* resolve #7063 add license and license_family to MatchSpec for 'conda search' (#7064)
* resolve #7189 progress bar formatting improvement (#7191)
* raise log level for errors to error (#7229)
* add to conda.exports (#7217)
* resolve #6845 add option -S / --satisfied-skip-solve to exit early for satisfied specs (#7291)
* add NoBaseEnvironmentError and DirectoryNotACondaEnvironmentError (#7378)
* replace menuinst subprocessing by ctypes win elevation (4.6.0a3) (#7426)
* bump minimum requests version to stable, unbundled release (#7528)

### Bug Fixes
* fix #7107 verify hangs when a package is corrupted (#7131)
* fix #7145 progress bar uses stderr instead of stdout (#7146)
* fix typo in conda.fish (#7152)
* fix #2154 conda remove should complain if requested removals don't exist (#7135)
* fix #7094 exit early for --dry-run with explicit and clone (#7096)
* fix activation script sort order (#7176)
* fix #7109 incorrect chown with sudo (#7180)
* fix #7210 add suppressed --mkdir back to 'conda create' (fix for 4.6.0a1) (#7211)
* fix #5681 conda env create / update when --file does not exist (#7385)
* resolve #7375 enable conda config --set update_modifier (#7377)
* fix #5885 improve conda env error messages and add extra tests (#7395)
* msys2 path conversion (#7389)

### Non-User-Facing Changes
* resolve #6595 use OO inheritance in activate.py (#7049)
* resolve #7220 pep8 project renamed to pycodestyle (#7221)
* proxy test routine (#7308)
* add .mailmap and .cla-signers (#7361)
* add copyright headers (#7367)
* rename common.platform to common.os and split among windows, linux, and unix utils (#7396)
* fix windows test failures when symlink not available (#7369)

### Preview Releases

* 4.6.0a1 at d5bec21d1f64c3bc66c2999cfc690681e9c46177 on 2018-04-20
* 4.6.0a2 at c467517ca652371ebc4224f0d49315b7ec225108 on 2018-05-01

### Contributors
* @goanpeca
* @kalefranz
* @mbargull
=======
## 4.5.8 (2018-07-10)

### Bug Fixes

* fix #7524 should_bypass_proxies for requests 2.13.0 and earlier (#7525)

### Contributors
@kalefranz


## 4.5.7 (2018-07-09)

### Improvements
* resolve #7423 add upgrade error for unsupported repodata_version (#7415)
* raise CondaUpgradeError for conda version downgrades on environments (#7517)

### Bug Fixes
* fix #7505 temp directory for UnlinkLinkTransaction should be in target prefix (#7516)
* fix #7506 requests monkeypatch fallback for old requests versions (#7515)

### Contributors
@kalefranz
@nehaljwani
>>>>>>> c8fbab4c


## 4.5.6 (2018-07-06)

### Bug Fixes
* resolve #7473 py37 support (#7499)
* fix #7494 History spec parsing edge cases (#7500)
* fix requests 2.19 incompatibility with NO_PROXY env var (#7498)
* resolve #7372 disable http error uploads and CI cleanup (#7498, #7501)

### Contributors
@kalefranz


## 4.5.5 (2018-06-29)

### Bug Fixes
* fix #7165 conda version check should be restricted to channel conda is from (#7289, #7303)
* fix #7341 ValueError n cannot be negative (#7360)
* fix #6691 fix history file parsing containing comma-joined version specs (#7418)
* fix msys2 path conversion (#7471)

### Contributors
* @goanpeca
* @kalefranz
* @mingwandroid
* @mbargull


## 4.5.4 (2018-05-14)

### Improvements
* resolve #7189 progress bar improvement (#7191 via #7274)

### Bug Fixes
* fix twofold tarball extraction, improve progress update (#7275)
* fix #7253 always respect copy LinkType (#7269)

### Contributors
* @jakirkham
* @kalefranz
* @mbargull


## 4.5.3 (2018-05-07)

### Bug Fixes
* fix #7240 conda's configuration context is not initialized in conda.exports (#7244)

## 4.5.2 (2018-04-27)

### Bug Fixes
* fix #7107 verify hangs when a package is corrupted (#7223)
* fix #7094 exit early for --dry-run with explicit and clone (#7224)
* fix activation/deactivation script sort order (#7225)


## 4.5.1 (2018-04-13)

### Improvements
* resolve #7075 add anaconda.org search message to PackagesNotFoundError (#7076)
* add CondaError details to auto-upload reports (#7060)

### Bug Fixes
* fix #6703,#6981 index out of bound when running deactivate on fish shell (#6993)
* properly close over $_CONDA_EXE variable (#7004)
* fix condarc map parsing with comments (#7021)
* fix #6919 csh prompt (#7041)
* add _file_created attribute (#7054)
* fix handling of non-ascii characters in custom_multichannels (#7050)
* fix #6877 handle non-zero return in CSH (#7042)
* fix #7040 update tqdm to version 4.22.0 (#7157)


## 4.5.0 (2018-03-20)

### New Feature Highlights
* A new flag, '--envs', has been added to 'conda search'. In this mode,
  'conda search' will look for the package query in existing conda environments
  on your system. If ran as UID 0 (i.e. root) on unix systems or as an
  Administrator user on Windows, all known conda environments for all users
  on the system will be searched.  For example, 'conda search --envs openssl'
  will show the openssl version and environment location for all
  conda-installed openssl packages.

### Deprecations/Breaking Changes
* resolve #6886 transition defaults from repo.continuum.io to repo.anaconda.com (#6887)
* resolve #6192 deprecate 'conda help' in favor of --help CLI flag (#6918)
* resolve #6894 add http errors to auto-uploaded error reports (#6895)

### Improvements
* resolve #6791 conda search --envs (#6794)
* preserve exit status in fish shell (#6760)
* resolve #6810 add CONDA_EXE environment variable to activate (#6923)
* resolve #6695 outdated conda warning respects --quiet flag (#6935)
* add instructions to activate default environment (#6944)

### API
* resolve #5610 add PrefixData, SubdirData, and PackageCacheData to conda/api.py (#6922)

### Bug Fixes
* channel matchspec fixes (#6893)
* fix #6930 add missing return statement to S3Adapter (#6931)
* fix #5802, #6736 enforce disallowed_packages configuration parameter (#6932)
* fix #6860 infinite recursion in resolve.py for empty track_features (#6928)
* set encoding for PY2 stdout/stderr (#6951)
* fix #6821 non-deterministic behavior from MatchSpec merge clobbering (#6956)
* fix #6904 logic errors in prefix graph data structure (#6929)

### Non-User-Facing Changes
* fix several lgtm.com flags (#6757, #6883)
* cleanups and refactors for conda 4.5 (#6889)
* unify location of record types in conda/models/records.py (#6924)
* resolve #6952 memoize url search in package cache loading (#6957)


## 4.4.11 (2018-02-23)

### Improvements
* resolve #6582 swallow_broken_pipe context manager and Spinner refactor (#6616)
* resolve #6882 document max_shlvl (#6892)
* resolve #6733 make empty env vars sequence-safe for sequence parameters (#6741)
* resolve #6900 don't record conda skeleton environments in environments.txt (#6908)

### Bug Fixes
* fix potential error in ensure_pad(); add more tests (#6817)
* fix #6840 handle error return values in conda.sh (#6850)
* use conda.gateways.disk for misc.py imports (#6870)
* fix #6672 don't update conda during conda-env operations (#6773)
* fix #6811 don't attempt copy/remove fallback for rename failures (#6867)
* fix #6667 aliased posix commands (#6669)
* fix #6816 fish environment autocomplete (#6885)
* fix #6880 build_number comparison not functional in match_spec (#6881)
* fix #6910 sort key prioritizes build string over build number (#6911)
* fix #6914, #6691 conda can fail to update packages even though newer versions exist (#6921)
* fix #6899 handle Unicode output in activate commands (#6909)


## 4.4.10 (2018-02-09)

### Bug Fixes
* fix #6837 require at least futures 3.0.0 (#6855)
* fix #6852 ensure temporary path is writable (#6856)
* fix #6833 improve feature mismatch metric (via 4.3.34 #6853)


## 4.4.9 (2018-02-06)

### Improvements
* resolve #6632 display package removal plan when deleting an env (#6801)

### Bug Fixes
* fix #6531 don't drop credentials for conda-build workaround (#6798)
* fix external command execution issue (#6789)
* fix #5792 conda env export error common in path (#6795)
* fix #6390 add CorruptedEnvironmentError (#6778)
* fix #5884 allow --insecure CLI flag without contradicting meaning of ssl_verify (#6782)
* fix MatchSpec.match() accepting dict (#6808)
* fix broken Anaconda Prompt for users with spaces in paths (#6825)
* JSONDecodeError was added in Python 3.5 (#6848)
* fix #6796 update PATH/prompt on reactivate (#6828)
* fix #6401 non-ascii characters on windows using expanduser (#6847)
* fix #6824 import installers before invoking any (#6849)


## 4.4.8 (2018-01-25)

### Improvements
* allow falsey values for default_python to avoid pinning python (#6682)
* resolve #6700 add message for no space left on device (#6709)
* make variable 'sourced' local for posix shells (#6726)
* add column headers to conda list results (#5726)

### Bug Fixes
* fix #6713 allow parenthesis in prefix path for conda.bat (#6722)
* fix #6684 --force message (#6723)
* fix #6693 KeyError with '--update-deps' (#6694)
* fix aggressive_update_packages availability (#6727)
* fix #6745 don't truncate channel priority map in conda installer (#6746)
* add workaround for system Python usage by lsb_release (#6769)
* fix #6624 can't start new thread (#6653)
* fix #6628 'conda install --rev' in conda 4.4 (#6724)
* fix #6707 FileNotFoundError when extracting tarball (#6708)
* fix #6704 unexpected token in conda.bat (#6710)
* fix #6208 return for no pip in environment (#6784)
* fix #6457 env var cleanup (#6790)
* fix #6645 escape paths for argparse help (#6779)
* fix #6739 handle unicode in environment variables for py2 activate (#6777)
* fix #6618 RepresenterError with 'conda config --set' (#6619)
* fix #6699 suppress memory error upload reports (#6776)
* fix #6770 CRLF for cmd.exe (#6775)
* fix #6514 add message for case-insensitive filesystem errors (#6764)
* fix #6537 AttributeError value for url not set (#6754)
* fix #6748 only warn if unable to register environment due to EACCES (#6752)


## 4.4.7 (2018-01-08)

### Improvements
* resolve #6650 add upgrade message for unicode errors in python 2 (#6651)

### Bug Fixes
* fix #6643 difference between '==' and 'exact_match_' (#6647)
* fix #6620 KeyError(u'CONDA_PREFIX',) (#6652)
* fix #6661 remove env from environments.txt (#6662)
* fix #6629 'conda update --name' AssertionError (#6656)
* fix #6630 repodata AssertionError (#6657)
* fix #6626 add setuptools as constrained dependency (#6654)
* fix #6659 conda list explicit should be dependency sorted (#6671)
* fix #6665 KeyError for channel '<unknown>' (#6668, #6673)
* fix #6627 AttributeError on 'conda activate' (#6655)


## 4.4.6 (2017-12-31)

### Bug Fixes
* fix #6612 do not assume Anaconda Python on Windows nor Library\bin hack (#6615)
* recipe test improvements and associated bug fixes (#6614)


## 4.4.5 (2017-12-29)

### Bug Fixes
* fix #6577, #6580 single quote in PS1 (#6585)
* fix #6584 os.getcwd() FileNotFound (#6589)
* fix #6592 deactivate command order (#6602)
* fix #6579 python not recognized as command (#6588)
* fix #6572 cached repodata PermissionsError (#6573)
* change instances of 'root' to 'base' (#6598)
* fix #6607 use subprocess rather than execv for conda command extensions (#6609)
* fix #6581 git-bash activation (#6587)
* fix #6599 space in path to base prefix (#6608)


## 4.4.4 (2017-12-24)

### Improvements
* add SUDO_ env vars to info reports (#6563)
* add additional information to the #6546 exception (#6551)

### Bug Fixes
* fix #6548 'conda update' installs packages not in prefix #6550
* fix #6546 update after creating an empty env (#6568)
* fix #6557 conda list FileNotFoundError (#6558)
* fix #6554 package cache FileNotFoundError (#6555)
* fix #6529 yaml parse error (#6560)
* fix #6562 repodata_record.json permissions error stack trace (#6564)
* fix #6520 --use-local flag (#6526)

## 4.4.3 (2017-12-22)

### Improvements
* adjust error report message (#6534)

### Bug Fixes
* fix #6530 package cache JsonDecodeError / ValueError (#6533)
* fix #6538 BrokenPipeError (#6540)
* fix #6532 remove anaconda metapackage hack (#6539)
* fix #6536 'conda env export' for old versions of pip (#6535)
* fix #6541 py2 and unicode in environments.txt (#6542)

### Non-User-Facing Changes
* regression tests for #6512 (#6515)


## 4.4.2 (2017-12-22)

### Deprecations/Breaking Changes
* resolve #6523 don't prune with --update-all (#6524)

### Bug Fixes
* fix #6508 environments.txt permissions error stack trace (#6511)
* fix #6522 error message formatted incorrectly (#6525)
* fix #6516 hold channels over from get_index to install_actions (#6517)


## 4.4.1 (2017-12-21)

### Bug Fixes
* fix #6512 reactivate does not accept arguments (#6513)


## 4.4.0 (2017-12-20)

### Recommended change to enable conda in your shell

With the release of conda 4.4, we recommend a change to how the `conda` command is made available to your shell environment. All the old methods still work as before, but you'll need the new method to enable the new `conda activate` and `conda deactivate` commands.

For the "Anaconda Prompt" on Windows, there is no change.

For Bourne shell derivatives (bash, zsh, dash, etc.), you likely currently have a line similar to

    export PATH="/opt/conda/bin:$PATH"

in your `~/.bashrc` file (or `~/.bash_profile` file on macOS).  The effect of this line is that your base environment is put on PATH, but without actually *activating* that environment. (In 4.4 we've renamed the 'root' environment to the 'base' environment.) With conda 4.4, we recommend removing the line where the `PATH` environment variable is modified, and replacing it with

    . /opt/conda/etc/profile.d/conda.sh
    conda activate base

In the above, it's assumed that `/opt/conda` is the location where you installed miniconda or Anaconda.  It may also be something like `~/Anaconda3` or `~/miniconda2`.

For system-wide conda installs, to make the `conda` command available to all users, rather than manipulating individual `~/.bashrc` (or `~/.bash_profile`) files for each user, just execute once

    $ sudo ln -s /opt/conda/etc/profile.d/conda.sh /etc/profile.d/conda.sh

This will make the `conda` command itself available to all users, but conda's base (root) environment will *not* be activated by default.  Users will still need to run `conda activate base` to put the base environment on PATH and gain access to the executables in the base environment.

After updating to conda 4.4, we also recommend pinning conda to a specific channel.  For example, executing the command

    $ conda config --system --add pinned_packages conda-canary::conda

will make sure that whenever conda is installed or changed in an environment, the source of the package is always being pulled from the `conda-canary` channel.  This will be useful for people who use `conda-forge`, to prevent conda from flipping back and forth between 4.3 and 4.4.


### New Feature Highlights

* **conda activate**: The logic and mechanisms underlying environment activation have been reworked. With conda 4.4, `conda activate` and `conda deactivate` are now the preferred commands for activating and deactivating environments. You'll find they are much more snappy than the `source activate` and `source deactivate` commands from previous conda versions. The `conda activate` command also has advantages of (1) being universal across all OSes, shells, and platforms, and (2) not having path collisions with scripts from other packages like python virtualenv's activate script.


* **constrained, optional dependencies**: Conda now allows a package to constrain versions of other packages installed alongside it, even if those constrained packages are not themselves hard dependencies for that package. In other words, it lets a package specify that, if another package ends up being installed into an environment, it must at least conform to a certain version specification. In effect, constrained dependencies are a type of "reverse" dependency. It gives a tool to a parent package to exclude other packages from an environment that might otherwise want to depend on it.

  Constrained optional dependencies are supported starting with conda-build 3.0 (via [conda/conda-build#2001[(https://github.com/conda/conda-build/pull/2001)). A new `run_constrained` keyword, which takes a list of package specs similar to the `run` keyword, is recognized under the `requirements` section of `meta.yaml`. For backward compatibility with versions of conda older than 4.4, a requirement may be listed in both the `run` and the `run_constrained` section. In that case older versions of conda will see the package as a hard dependency, while conda 4.4 will understand that the package is meant to be optional.

  Optional, constrained dependencies end up in `repodata.json` under a `constrains` keyword, parallel to the `depends` keyword for a package's hard dependencies.


* **enhanced package query language**: Conda has a built-in query language for searching for and matching packages, what we often refer to as `MatchSpec`. The MatchSpec is what users input on the command line when they specify packages for `create`, `install`, `update`, and `remove` operations. With this release, MatchSpec (rather than a regex) becomes the default input for `conda search`. We have also substantially enhanced our MatchSpec query language.

  For example,

      conda install conda-forge::python

  is now a valid command, which specifies that regardless of the active list of channel priorities, the python package itself should come from the `conda-forge` channel. As before, the difference between `python=3.5` and `python==3.5` is that the first contains a "*fuzzy*" version while the second contains an *exact* version. The fuzzy spec will match all python packages with versions `>=3.5` and `<3.6`. The exact spec will match only python packages with version `3.5`, `3.5.0`, `3.5.0.0`, etc. The canonical string form for a MatchSpec is thus

      (channel::)name(version(build_string))

  which should feel natural to experienced conda users. Specifications however are often necessarily more complicated than this simple form can support, and for these situations we've extended the specification to include an optional square bracket `[]` component containing comma-separated key-value pairs to allow matching on most any field contained in a package's metadata. Take, for example,

      conda search 'conda-forge/linux-64::*[md5=e42a03f799131d5af4196ce31a1084a7]' --info

  which results in information for the single package

  ```
  cytoolz 0.8.2 py35_0
  --------------------
  file name   : cytoolz-0.8.2-py35_0.tar.bz2
  name        : cytoolz
  version     : 0.8.2
  build string: py35_0
  build number: 0
  size        : 1.1 MB
  arch        : x86_64
  platform    : Platform.linux
  license     : BSD 3-Clause
  subdir      : linux-64
  url         : https://conda.anaconda.org/conda-forge/linux-64/cytoolz-0.8.2-py35_0.tar.bz2
  md5         : e42a03f799131d5af4196ce31a1084a7
  dependencies:
    - python 3.5*
    - toolz >=0.8.0
  ```

  The square bracket notation can also be used for any field that we match on outside the package name, and will override information given in the "simple form" position. To give a contrived example, `python==3.5[version='>=2.7,<2.8']` will match `2.7.*` versions and not `3.5`.


* **environments track user-requested state**: Building on our enhanced MatchSpec query language, conda environments now also track and differentiate (a) packages added to an environment because of an explicit user request from (b) packages brought into an environment to satisfy dependencies. For example, executing

      conda install conda-forge::scikit-learn

  will confine all future changes to the scikit-learn package in the environment to the conda-forge channel, until the spec is changed again. A subsequent command `conda install scikit-learn=0.18` would drop the `conda-forge` channel restriction from the package. And in this case, scikit-learn is the only user-defined spec, so the solver chooses dependencies from all configured channels and all available versions.


* **errors posted to core maintainers**: In previous versions of conda, unexpected errors resulted in a request for users to consider posting the error as a new issue on conda's github issue tracker. In conda 4.4, we've implemented a system for users to opt-in to sending that same error report via an HTTP POST request directly to the core maintainers.

  When an unexpected error is encountered, users are prompted with the error report followed by a `[y/N]` input. Users can elect to send the report, with 'no' being the default response. Users can also permanently opt-in or opt-out, thereby skipping the prompt altogether, using the boolean `report_errors` configuration parameter.


* **various UI improvements**: To push through some of the big leaps with transactions in conda 4.3, we accepted some regressions on progress bars and other user interface features. All of those indicators of progress, and more, have been brought back and further improved.


* **aggressive updates**: Conda now supports an `aggressive_update_packages` configuration parameter that holds a sequence of MatchSpec strings, in addition to the `pinned_packages` configuration parameter. Currently, the default value contains the packages `ca-certificates`, `certifi`, and `openssl`. When manipulating configuration with the `conda config` command, use of the `--system` and `--env` flags will be especially helpful here. For example,

      conda config --add aggressive_update_packages defaults::pyopenssl --system

  would ensure that, system-wide, solves on all environments enforce using the latest version of `pyopenssl` from the `defaults` channel.

      conda config --add pinned_packages python=2.7 --env

  would lock all solves for the current active environment to python versions matching `2.7.*`.


* **other configuration improvements**: In addition to `conda config --describe`, which shows detailed descriptions and default values for all available configuration parameters, we have a new `conda config --write-default` command. This new command simply writes the contents of `conda config --describe` to a condarc file, which is a great starter template. Without additional arguments, the command will write to the `.condarc` file in the user's home directory. The command also works with the `--system`, `--env`, and `--file` flags to write the contents to alternate locations.

  Conda exposes a tremendous amount of flexibility via configuration. For more information, [The Conda Configuration Engine for Power Users](https://www.continuum.io/blog/developer-blog/conda-configuration-engine-power-users) blog post is a good resource.


### Deprecations/Breaking Changes
* the conda 'root' environment is now generally referred to as the 'base' environment
* Conda 4.4 now warns when available information about per-path sha256 sums and file sizes
  do not match the recorded information.  The warning is scheduled to be an error in conda 4.5.
  Behavior is configurable via the `safety_checks` configuration parameter.
* remove support for with_features_depends (#5191)
* resolve #5468 remove --alt-hint from CLI API (#5469)
* resolve #5834 change default value of 'allow_softlinks' from True to False (#5835)
* resolve #5842 add deprecation warnings for 'conda env upload' and 'conda env attach' (#5843)

### API
* Add Solver from conda.core.solver with three methods to conda.api (4.4.0rc1) (#5838)

### Improvements
* constrained, optional dependencies (#4982)
* conda shell function (#5044, #5141, #5162, #5169, #5182, #5210, #5482)
* resolve #5160 conda xontrib plugin (#5157)
* resolve #1543 add support and tests for --no-deps and --only-deps (#5265)
* resolve #988 allow channel name to be part of the package name spec (#5365, #5791)
* resolve #5530 add ability for users to choose to post unexpected errors to core maintainers (#5531, #5571, #5585)
* Solver, UI, History, and Other (#5546, #5583, #5740)
* improve 'conda search' to leverage new MatchSpec query language (#5597)
* filter out unwritable package caches from conda clean command (#4620)
* envs_manager, requested spec history, declarative solve, and private env tests (#4676, #5114, #5094, #5145, #5492)
* make python entry point format match pip entry points (#5010)
* resolve #5113 clean up CLI imports to improve process startup time (#4799)
* resolve #5121 add features/track_features support for MatchSpec (#5054)
* resolve #4671 hold verify backoff count in transaction context (#5122)
* resolve #5078 record package metadata after tarball extraction (#5148)
* resolve #3580 support stacking environments (#5159)
* resolve #3763, #4378 allow pip requirements.txt syntax in environment files (#3969)
* resolve #5147 add 'config files' to conda info (#5269)
* use --format=json to parse list of pip packages (#5205)
* resolve #1427 remove startswith '.' environment name constraint (#5284)
* link packages from extracted tarballs when tarball is gone (#5289)
* resolve #2511 accept config information from stdin (#5309)
* resolve #4302 add ability to set map parameters with conda config (#5310)
* resolve #5256 enable conda config --get for all primitive parameters (#5312)
* resolve #1992 add short flag -C for --use-index-cache (#5314)
* resolve #2173 add --quiet option to conda clean (#5313)
* resolve #5358 conda should exec to subcommands, not subprocess (#5359)
* resolve #5411 add 'conda config --write-default' (#5412)
* resolve #5081 make pinned packages optional dependencies (#5414)
* resolve #5430 eliminate current deprecation warnings (#5422)
* resolve #5470 make stdout/stderr capture in python_api customizable (#5471)
* logging simplifications/improvements (#5547, #5578)
* update license information (#5568)
* enable threadpool use for repodata collection by default (#5546, #5587)
* conda info now raises PackagesNotFoundError (#5655)
* index building optimizations (#5776)
* fix #5811 change safety_checks default to 'warn' for conda 4.4 (4.4.0rc1) (#5824)
* add constrained dependencies to conda's own recipe (4.4.0rc1) (#5823)
* clean up parser imports (4.4.0rc2) (#5844)
* resolve #5983 add --download-only flag to create, install, and update (4.4.0rc2) (#5988)
* add ca-certificates and certifi to aggressive_update_packages default (4.4.0rc2) (#5994)
* use environments.txt to list all known environments (4.4.0rc2) (#6313)
* resolve #5417 ensure unlink order is correctly sorted (4.4.0) (#6364)
* resolve #5370 index is only prefix and cache in --offline mode (4.4.0) (#6371)
* reduce redundant sys call during file copying (4.4.0rc3) (#6421)
* enable aggressive_update_packages (4.4.0rc3) (#6392)
* default conda.sh to dash if otherwise can't detect (4.4.0rc3) (#6414)
* canonicalize package names when comparing with pip (4.4.0rc3) (#6438)
* add target prefix override configuration parameter (4.4.0rc3) (#6413)
* resolve #6194 warn when conda is outdated (4.4.0rc3) (#6370)
* add information to displayed error report (4.4.0rc3) (#6437)
* csh wrapper (4.4.0) (#6463)
* resolve #5158 --override-channels (4.4.0) (#6467)
* fish update for conda 4.4 (4.4.0) (#6475, #6502)
* skip an unnecessary environments.txt rewrite (4.4.0) (#6495)

### Bug Fixes
* fix some conda-build compatibility issues (#5089)
* resolve #5123 export toposort (#5124)
* fix #5132 signal handler can only be used in main thread (#5133)
* fix orphaned --clobber parser arg (#5188)
* fix #3814 don't remove directory that's not a conda environment (#5204)
* fix #4468 _license stack trace (#5206)
* fix #4987 conda update --all no longer displays full list of packages (#5228)
* fix #3489 don't error on remove --all if environment doesn't exist (#5231)
* fix #1509 bash doesn't need full path for pre/post link/unlink scripts on unix (#5252)
* fix #462 add regression test (#5286)
* fix #5288 confirmation prompt doesn't accept no (#5291)
* fix #1713 'conda package -w' is case dependent on Windows (#5308)
* fix #5371 try falling back to pip's vendored requests if no requests available (#5372)
* fix #5356 skip root logger configuration (#5380)
* fix #5466 scrambled URL of non-alias channel with token (#5467)
* fix #5444 environment.yml file not found (#5475)
* fix #3200 use proper unbound checks in bash code and test (#5476)
* invalidate PrefixData cache on rm_rf for conda-build (#5491, #5499)
* fix exception when generating JSON output (#5628)
* fix target prefix determination (#5642)
* use proxy to avoid segfaults (#5716)
* fix #5790 incorrect activation message (4.4.0rc1) (#5820)
* fix #5808 assertion error when loading package cache (4.4.0rc1) (#5815)
* fix #5809 _pip_install_via_requirements got an unexpected keyword argument 'prune' (4.4.0rc1) (#5814)
* fix #5811 change safety_checks default to 'warn' for conda 4.4 (4.4.0rc1) (#5824)
* fix #5825 --json output format (4.4.0rc1) (#5831)
* fix force_reinstall for case when packages aren't actually installed (4.4.0rc1) (#5836)
* fix #5680 empty pip subsection error in environment.yml (4.4.0rc2) (#6275)
* fix #5852 bad tokens from history crash conda installs (4.4.0rc2) (#6076)
* fix #5827 no error message on invalid command (4.4.0rc2) (#6352)
* fix exception handler for 'conda activate' (4.4.0rc2) (#6365)
* fix #6173 double prompt immediately after conda 4.4 upgrade (4.4.0rc2) (#6351)
* fix #6181 keep existing pythons pinned to minor version (4.4.0rc2) (#6363)
* fix #6201 incorrect subdir shown for conda search when package not found (4.4.0rc2) (#6367)
* fix #6045 help message and zsh shift (4.4.0rc3) (#6368)
* fix noarch python package resintall (4.4.0rc3) (#6394)
* fix #6366 shell activation message (4.4.0rc3) (#6369)
* fix #6429 AttributeError on 'conda remove' (4.4.0rc3) (#6434)
* fix #6449 problems with 'conda info --envs' (#6451)
* add debug exception for #6430 (4.4.0rc3) (#6435)
* fix #6441 NotImplementedError on 'conda list' (4.4.0rc3) (#6442)
* fix #6445 scale back directory activation in PWD (4.4.0rc3) (#6447)
* fix #6283 no-deps for conda update case (4.4.0rc3) (#6448)
* fix #6419 set PS1 in python code (4.4.0rc3) (#6446)
* fix #6466 sp_dir doesn't exist (#6470)
* fix #6350 --update-all removes too many packages (4.4.0) (#6491)
* fix #6057 unlink-link order for python noarch packages on windows 4.4.x (4.4.0) (#6494)

### Non-User-Facing Changes
* eliminate index modification in Resolve init (#4333)
* new MatchSpec implementation (#4158, #5517)
* update conda.recipe for 4.4 (#5086)
* resolve #5118 organization and cleanup for 4.4 release (#5115)
* remove unused disk space check instructions (#5167)
* localfs adapter tests (#5181)
* extra config command tests (#5185)
* add coverage for confirm (#5203)
* clean up FileNotFoundError and DirectoryNotFoundError (#5237)
* add assertion that a path only has a single hard link before rewriting prefixes (#5305)
* remove pycrypto as requirement on windows (#5326)
* import cleanup, dead code removal, coverage improvements, and other
  housekeeping (#5472, #5474, #5480)
* rename CondaFileNotFoundError to PathNotFoundError (#5521)
* work toward repodata API (#5267)
* rename PackageNotFoundError to PackagesNotFoundError and fix message formatting (#5602)
* update conda 4.4 bld.bat windows recipe (#5573)
* remove last remnant of CondaEnvRuntimeError (#5643)
* fix typo (4.4.0rc2) (#6043)
* replace Travis-CI with CircleCI (4.4.0rc2) (#6345)
* key-value features (#5645); reverted in 4.4.0rc2 (#6347, #6492)
* resolve #6431 always add env_vars to info_dict (4.4.0rc3) (#6436)
* move shell inside conda directory (4.4.0) (#6479)
* remove dead code (4.4.0) (#6489)


## 4.3.34 (2018-02-09)

### Bug Fixes
* fix #6833 improve feature mismatch metric (#6853)


## 4.3.33 (2018-01-24)

### Bug Fixes
* fix #6718 broken 'conda install --rev' (#6719)
* fix #6765 adjust the feature score assigned to packages not installed (#6766)


## 4.3.32 (2018-01-10)

### Improvements
* resolve #6711 fall back to copy/unlink for EINVAL, EXDEV rename failures (#6712)

### Bug Fixes
* fix #6057 unlink-link order for python noarch packages on windows (#6277)
* fix #6509 custom_channels incorrect in 'conda config --show' (#6510)


## 4.3.31 (2017-12-15)

### Improvements
* add delete_trash to conda_env create (#6299)

### Bug Fixes
* fix #6023 assertion error for temp file (#6154)
* fix #6220 --no-builds flag for 'conda env export' (#6221)
* fix #6271 timestamp prioritization results in undesirable race-condition (#6279)

### Non-User-Facing Changes
* fix two failing integration tests after anaconda.org API change (#6182)
* resolve #6243 mark root as not writable when sys.prefix is not a conda environment (#6274)
* add timing instrumentation (#6458)


## 4.3.30 (2017-10-17)

### Improvements
* address #6056 add additional proxy variables to 'conda info --all' (#6083)

### Bug Fixes
* address #6164 move add_defaults_to_specs after augment_specs (#6172)
* fix #6057 add additional detail for message 'cannot link source that does not exist' (#6082)
* fix #6084 setting default_channels from CLI raises NotImplementedError (#6085)


## 4.3.29 (2017-10-09)

### Bug Fixes
* fix #6096 coerce to millisecond timestamps (#6131)


## 4.3.28 (2017-10-06)

### Bug Fixes
* fix #5854 remove imports of pkg_resources (#5991)
* fix millisecond timestamps (#6001)


## 4.3.27 (2017-09-18)

### Bug Fixes
* fix #5980 always delete_prefix_from_linked_data in rm_rf (#5982)


## 4.3.26 (2017-09-15)

### Deprecations/Breaking Changes
* resolve #5922 prioritize channels within multi-channels (#5923)
* add https://repo.continuum.io/pkgs/main to defaults multi-channel (#5931)

### Improvements
* add a channel priority minimization pass to solver logic (#5859)
* invoke cmd.exe with /D for pre/post link/unlink scripts (#5926)
* add boto3 use to s3 adapter (#5949)

### Bug Fixes
* always remove linked prefix entry with rm_rf (#5846)
* resolve #5920 bump repodata pickle version (#5921)
* fix msys2 activate and deactivate (#5950)


## 4.3.25 (2017-08-16)

### Deprecations/Breaking Changes
* resolve #5834 change default value of 'allow_softlinks' from True to False (#5839)

### Improvements
* add non-admin check to optionally disable non-privileged operation (#5724)
* add extra warning message to always_softlink configuration option (#5826)

### Bug Fixes
* fix #5763 channel url string splitting error (#5764)
* fix regex for repodata _mod and _etag (#5795)
* fix uncaught OSError for missing device (#5830)


## 4.3.24 (2017-07-31)

### Bug Fixes
* fix #5708 package priority sort order (#5733)


## 4.3.23 (2017-07-21)

### Improvements
* resolve #5391 PackageNotFound and NoPackagesFoundError clean up (#5506)

### Bug Fixes
* fix #5525 too many Nones in CondaHttpError (#5526)
* fix #5508 assertion failure after test file not cleaned up (#5533)
* fix #5523 catch OSError when home directory doesn't exist (#5549)
* fix #5574 traceback formatting (#5580)
* fix #5554 logger configuration levels (#5555)
* fix #5649 create_default_packages configuration (#5703)


## 4.3.22 (2017-06-12)

### Improvements
* resolve #5428 clean up cli import in conda 4.3.x (#5429)
* resolve #5302 add warning when creating environment with space in path (#5477)
* for ftp connections, ignore host IP from PASV as it is often wrong (#5489)
* expose common race condition exceptions in exports for conda-build (#5498)

### Bug Fixes
* fix #5451 conda clean --json bug (#5452)
* fix #5400 confusing deactivate message (#5473)
* fix #5459 custom subdir channel parsing (#5478)
* fix #5483 problem with setuptools / pkg_resources import (#5496)


## 4.3.21 (2017-05-25)

### Bug Fixes
* fix #5420 conda-env update error (#5421)
* fix #5425 is admin on win int not callable (#5426)


## 4.3.20 (2017-05-23)

### Improvements
* resolve #5217 skip user confirm in python_api, force always_yes (#5404)

### Bug Fixes
* fix #5367 conda info always shows 'unknown' for admin indicator on Windows (#5368)
* fix #5248 drop plan description information that might not alwasy be accurate (#5373)
* fix #5378 duplicate log messages (#5379)
* fix #5298 record has 'build', not 'build_string' (#5382)
* fix #5384 silence logging info to avoid interfering with JSON output (#5393)
* fix #5356 skip root/conda logger init for cli.python_api (#5405)

### Non-User-Facing Changes
* avoid persistent state after channel priority test (#5392)
* resolve #5402 add regression test for #5384 (#5403)
* clean up inner function definition inside for loop (#5406)


## 4.3.19 (2017-05-18)

### Improvements
* resolve #3689 better error messaging for missing anaconda-client (#5276)
* resolve #4795 conda env export lacks -p flag (#5275)
* resolve #5315 add alias verify_ssl for ssl_verify (#5316)
* resolve #3399 add netrc existence/location to 'conda info' (#5333)
* resolve #3810 add --prefix to conda env update (#5335)

### Bug Fixes
* fix #5272 conda env export ugliness under python2 (#5273)
* fix #4596 warning message from pip on conda env export (#5274)
* fix #4986 --yes not functioning for conda clean (#5311)
* fix #5329 unicode errors on Windows (#5328, #5357)
* fix sys_prefix_unfollowed for Python 3 (#5334)
* fix #5341 --json flag with conda-env (#5342)
* fix 5321 ensure variable PROMPT is set in activate.bat (#5351)

### Non-User-Facing Changes
* test conda 4.3 with requests 2.14.2 (#5281)
* remove pycrypto as requirement on windows (#5325)
* fix typo avaialble -> available (#5345)
* fix test failures related to menuinst update (#5344, #5362)


## 4.3.18 (2017-05-09)

### Improvements
* resolve #4224 warn when pysocks isn't installed (#5226)
* resolve #5229 add --insecure flag to skip ssl verification (#5230)
* resolve #4151 add admin indicator to conda info on windows (#5241)

### Bug Fixes
* fix #5152 conda info spacing (#5166)
* fix --use-index-cache actually hitting the index cache (#5134)
* backport LinkPathAction verify from 4.4 (#5171)
* fix #5184 stack trace on invalid map configuration parameter (#5186)
* fix #5189 stack trace on invalid sequence config param (#5192)
* add support for the linux-aarch64 platform (#5190)
* fix repodata fetch with the `--offline` flag (#5146)
* fix #1773 conda remove spell checking (#5176)
* fix #3470 reduce excessive error messages (#5195)
* fix #1597 make extra sure --dry-run doesn't take any actions (#5201)
* fix #3470 extra newlines around exceptions (#5200)
* fix #5214 install messages for 'nothing_to_do' case (#5216)
* fix #598 stack trace for condarc write permission denied (#5232)
* fix #4960 extra information when exception can't be displayed (#5236)
* fix #4974 no matching dist in linked data for prefix (#5239)
* fix #5258 give correct element types for conda config --describe (#5259)
* fix #4911 separate shutil.copy2 into copy and copystat (#5261)

### Non-User-Facing Changes
* resolve #5138 add test of rm_rf of symlinked files (#4373)
* resolve #4516 add extra trace-level logging (#5249, #5250)
* add tests for --update-deps flag (#5264)


## 4.3.17 (2017-04-24)

### Improvements
* fall back to copy if hardlink fails (#5002)
* add timestamp metadata for tiebreaking conda-build 3 hashed packages (#5018)
* resolve #5034 add subdirs configuration parameter (#5030)
* resolve #5081 make pinned packages optional/constrained dependencies (#5088)
* resolve #5108 improve behavior and add tests for spaces in paths (#4786)

### Bug Fixes
* quote prefix paths for locations with spaces (#5009)
* remove binstar logger configuration overrides (#4989)
* fix #4969 error in DirectoryNotFoundError (#4990)
* fix #4998 pinned string format (#5011)
* fix #5039 collecting main_info shouldn't fail on requests import (#5090)
* fix #5055 improve bad token message for anaconda.org (#5091)
* fix #5033 only re-register valid signal handlers (#5092)
* fix #5028 imports in main_list (#5093)
* fix #5073 allow client_ssl_cert{_key} to be of type None (#5096)
* fix #4671 backoff for package validate race condition (#5098)
* fix #5022 gnu_get_libc_version => linux_get_libc_version (#5099)
* fix #4849 package name match bug (#5103)
* fixes #5102 allow proxy_servers to be of type None (#5107)
* fix #5111 incorrect typify for str + NoneType (#5112)

### Non-User-Facing Changes
* resolve #5012 remove CondaRuntimeError and RuntimeError (#4818)
* full audit ensuring relative import paths within project (#5090)
* resolve #5116 refactor conda/cli/activate.py to help menuinst (#4406)


## 4.3.16 (2017-03-30)

### Improvements
* additions to configuration SEARCH_PATH to improve consistency (#4966)
* add 'conda config --describe' and extra config documentation (#4913)
* enable packaging pinning in condarc using pinned_packages config parameter
  as beta feature (#4921, #4964)

### Bug Fixes
* fix #4914 handle directory creation on top of file paths (#4922)
* fix #3982 issue with CONDA_ENV and using powerline (#4925)
* fix #2611 update instructions on how to source conda.fish (#4924)
* fix #4860 missing information on package not found error (#4935)
* fix #4944 command not found error error (#4963)


## 4.3.15 (2017-03-20)

### Improvements
* allow pkgs_dirs to be configured using `conda config` (#4895)

### Bug Fixes
* remove incorrect elision of delete_prefix_from_linked_data() (#4814)
* fix envs_dirs order for read-only root prefix (#4821)
* fix break-point in conda clean (#4801)
* fix long shebangs when creating entry points (#4828)
* fix spelling and typos (#4868, #4869)
* fix #4840 TypeError reduce() of empty sequence with no initial value (#4843)
* fix zos subdir (#4875)
* fix exceptions triggered during activate (#4873)


## 4.3.14 (2017-03-03)

### Improvements
* use cPickle in place of pickle for repodata (#4717)
* ignore pyc compile failure (#4719)
* use conda.exe for windows entry point executable (#4716, #4720)
* localize use of conda_signal_handler (#4730)
* add skip_safety_checks configuration parameter (#4767)
* never symlink executables using ORIGIN (#4625)
* set activate.bat codepage to CP_ACP (#4558)

### Bug Fixes
* fix #4777 package cache initialization speed (#4778)
* fix #4703 menuinst PathNotFoundException (#4709)
* ignore permissions error if user_site can't be read (#4710)
* fix #4694 don't import requests directly in models (#4711)
* fix #4715 include resources directory in recipe (#4716)
* fix CondaHttpError for URLs that contain '%' (#4769)
* bug fixes for preferred envs (#4678)
* fix #4745 check for info/index.json with package is_extracted (#4776)
* make sure url gets included in CondaHTTPError (#4779)
* fix #4757 map-type configs set to None (#4774)
* fix #4788 partial package extraction (#4789)

### Non-User-Facing Changes
* test coverage improvement (#4607)
* CI configuration improvements (#4713, #4773, #4775)
* allow sha256 to be None (#4759)
* add cache_fn_url to exports (#4729)
* add unicode paths for PY3 integration tests (#4760)
* additional unit tests (#4728, #4783)
* fix conda-build compatibility and tests (#4785)


## 4.3.13 (2017-02-17)

### Improvements
* resolve #4636 environment variable expansion for pkgs_dirs (#4637)
* link, symlink, islink, and readlink for Windows (#4652, #4661)
* add extra information to CondaHTTPError (#4638, #4672)

### Bug Fixes
* maximize requested builds after feature determination (#4647)
* fix #4649 incorrect assert statement concerning package cache directory (#4651)
* multi-user mode bug fixes (#4663)

### Non-User-Facing Changes
* path_actions unit tests (#4654)
* remove dead code (#4369, #4655, #4660)
* separate repodata logic from index into a new core/repodata.py module (#4669)


## 4.3.12 (2017-02-14)

### Improvements
* prepare conda for uploading to pypi (#4619)
* better general http error message (#4627)
* disable old python noarch warning (#4576)

### Bug Fixes
* fix UnicodeDecodeError for ensure_text_type (#4585)
* fix determination of if file path is writable (#4604)
* fix #4592 BufferError cannot close exported pointers exist (#4628)
* fix run_script current working directory (#4629)
* fix pkgs_dirs permissions regression (#4626)

### Non-User-Facing Changes
* fixes for tests when conda-bld directory doesn't exist (#4606)
* use requirements.txt and Makefile for travis-ci setup (#4600, #4633)
* remove hasattr use from compat functions (#4634)


## 4.3.11 (2017-02-09)

### Bug Fixes
* fix attribute error in add_defaults_to_specs (#4577)


## 4.3.10 (2017-02-07)

### Improvements
* remove .json from pickle path (#4498)
* improve empty repodata noarch warning and error messages (#4499)
* don't add python and lua as default specs for private envs (#4529, #4533)
* let default_python be None (#4547, #4550)

### Bug Fixes
* fix #4513 null pointer exception for channel without noarch (#4518)
* fix ssl_verify set type (#4517)
* fix bug for windows multiuser (#4524)
* fix clone with noarch python packages (#4535)
* fix ipv6 for python 2.7 on Windows (#4554)

### Non-User-Facing Changes
* separate integration tests with a marker (#4532)


## 4.3.9 (2017-01-31)

### Improvements
* improve repodata caching for performance (#4478, #4488)
* expand scope of packages included by bad_installed (#4402)
* silence pre-link warning for old noarch (#4451)
* add configuration to optionally require noarch repodata (#4450)
* improve conda subprocessing (#4447)
* respect info/link.json (#4482)

### Bug Fixes
* fix #4398 'hard' was used for link type at one point (#4409)
* fixed "No matches for wildcard '$activate_d/*.fish'" warning (#4415)
* print correct activate/deactivate message for fish shell (#4423)
* fix 'Dist' object has no attribute 'fn' (#4424)
* fix noarch generic and add additional integration test (#4431)
* fix #4425 unknown encoding (#4433)

### Non-User-Facing Changes
* fail CI on conda-build fail (#4405)
* run doctests (#4414)
* make index record mutable again (#4461)
* additional test for conda list --json (#4480)


## 4.3.8 (2017-01-23)

### Bug Fixes
* fix #4309 ignore EXDEV error for directory renames (#4392)
* fix #4393 by force-renaming certain backup files if the path already exists (#4397)


## 4.3.7 (2017-01-20)

### Bug Fixes
* actually revert json output for leaky plan (#4383)
* fix not raising on pre/post-link error (#4382)
* fix find_commands and find_executable for symlinks (#4387)


## 4.3.6 (2017-01-18)

### Bug Fixes
* fix 'Uncaught backoff with errno 41' warning on windows (#4366)
* revert json output for leaky plan (#4349)
* audit os.environ setting (#4360)
* fix #4324 using old dist string instead of dist object (#4361)
* fix #4351 infinite recursion via code in #4120 (#4370)
* fix #4368 conda -h (#4367)
* workaround for symlink race conditions on activate (#4346)


## 4.3.5 (2017-01-17)

### Improvements
* add exception message for corrupt repodata (#4315)

### Bug Fixes
* fix package not being found in cache after download (#4297)
* fix logic for Content-Length mismatch (#4311, #4326)
* use unicode_escape after etag regex instead of utf-8 (#4325)
* fix #4323 central condarc file being ignored (#4327)
* fix #4316 a bug in deactivate (#4316)
* pass target_prefix as env_prefix regardless of is_unlink (#4332)
* pass positional argument 'context' to BasicClobberError (#4335)

### Non-User-Facing Changes
* additional package pinning tests (#4317)


## 4.3.4 (2017-01-13)

### Improvements
* vendor url parsing from urllib3 (#4289)

### Bug Fixes
* fix some bugs in windows multi-user support (#4277)
* fix problems with channels of type <unknown> (#4290)
* include aliases for first command-line argument (#4279)
* fix for multi-line FTP status codes (#4276)

### Non-User-Facing Changes
* make arch in IndexRecord a StringField instead of EnumField
* improve conda-build compatibility (#4266)


## 4.3.3 (2017-01-10)

### Improvements
* respect Cache-Control max-age header for repodata (#4220)
* add 'local_repodata_ttl' configurability (#4240)
* remove questionable "nothing to install" logic (#4237)
* relax channel noarch requirement for 4.3; warn now, raise in future feature release (#4238)
* add additional info to setup.py warning message (#4258)

### Bug Fixes
* remove features properly (#4236)
* do not use `IFS` to find activate/deactivate scripts to source (#4239)
* fix #4235 print message to stderr (#4241)
* fix relative path to python in activate.bat (#4242)
* fix args.channel references (#4245, #4246)
* ensure cache_fn_url right pad (#4255)
* fix #4256 subprocess calls must have env wrapped in str (#4259)


## 4.3.2 (2017-01-06)

### Deprecations/Breaking Changes
* Further refine conda channels specification. To verify if the url of a channel
  represents a valid conda channel, we check that `noarch/repodata.json` and/or
  `noarch/repodata.json.bz2` exist, even if empty. (#3739)

### Improvements
* add new 'path_conflict' and 'clobber' configuration options (#4119)
* separate fetch/extract pass for explicit URLs (#4125)
* update conda homepage to conda.io (#4180)

### Bug Fixes
* fix pre/post unlink/link scripts (#4113)
* fix package version regex and bug in create_link (#4132)
* fix history tracking (#4143)
* fix index creation order (#4131)
* fix #4152 conda env export failure (#4175)
* fix #3779 channel UNC path encoding errors on windows (#4190)
* fix progress bar (#4191)
* use context.channels instead of args.channel (#4199)
* don't use local cached repodata for file:// urls (#4209)

### Non-User-Facing Changes
* xfail anaconda token test if local token is found (#4124)
* fix open-ended test failures relating to python 3.6 release (#4145)
* extend timebomb for test_multi_channel_export (#4169)
* don't unlink dists that aren't in the index (#4130)
* add python 3.6 and new conda-build test targets (#4194)


## 4.3.1 (2016-12-19)

### Improvements
* additional pre-transaction validation (#4090)
* export FileMode enum for conda-build (#4080)
* memoize disk permissions tests (#4091)
* local caching of repodata without remote server calls; new 'repodata_timeout_secs'
  configuration parameter (#4094)
* performance tuning (#4104)
* add additional fields to dist object serialization (#4102)

### Bug Fixes
* fix a noarch install bug on windows (#4071)
* fix a spec mismatch that resulted in python versions getting mixed during packaging (#4079)
* fix rollback linked record (#4092)
* fix #4097 keep split in PREFIX_PLACEHOLDER (#4100)


## 4.3.0 (2016-12-14)  Safety

### New Features
* **Unlink and Link Packages in a Single Transaction**: In the past, conda hasn't always been safe
  and defensive with its disk-mutating actions. It has gleefully clobbered existing files, and
  mid-operation failures leave environments completely broken. In some of the most severe examples,
  conda can appear to "uninstall itself." With this release, the unlinking and linking of packages
  for an executed command is done in a single transaction. If a failure occurs for any reason
  while conda is mutating files on disk, the environment will be returned its previous state.
  While we've implemented some pre-transaction checks (verifying package integrity for example),
  it's impossible to anticipate every failure mechanism. In some circumstances, OS file
  permissions cannot be fully known until an operation is attempted and fails. And conda itself
  is not without bugs. Moving forward, unforeseeable failures won't be catastrophic. (#3833, #4030)

* **Progressive Fetch and Extract Transactions**: Like package unlinking and linking, the
  download and extract phases of package handling have also been given transaction-like behavior.
  The distinction is the rollback on error is limited to a single package. Rather than rolling back
  the download and extract operation for all packages, the single-package rollback prevents the
  need for having to re-download every package if an error is encountered. (#4021, #4030)

* **Generic- and Python-Type Noarch/Universal Packages**: Along with conda-build 2.1.0, a
  noarch/universal type for python packages is officially supported. These are much like universal
  python wheels. Files in a python noarch package are linked into a prefix just like any other
  conda package, with the following additional features
  1. conda maps the `site-packages` directory to the correct location for the python version
     in the environment,
  2. conda maps the python-scripts directory to either $PREFIX/bin or $PREFIX/Scripts depending
     on platform,
  3. conda creates the python entry points specified in the conda-build recipe, and
  4. conda compiles pyc files at install time when prefix write permissions are guaranteed.

  Python noarch packages must be "fully universal."  They cannot have OS- or
  python version-specific dependencies.  They cannot have OS- or python version-specific "scripts"
  files. If these features are needed, traditional conda packages must be used. (#3712)

* **Multi-User Package Caches**: While the on-disk package cache structure has been preserved,
  the core logic implementing package cache handling has had a complete overhaul.  Writable and
  read-only package caches are fully supported. (#4021)

* **Python API Module**: An oft requested feature is the ability to use conda as a python library,
  obviating the need to "shell out" to another python process. Conda 4.3 includes a
  `conda.cli.python_api` module that facilitates this use case. While we maintain the user-facing
  command-line interface, conda commands can be executed in-process. There is also a
  `conda.exports` module to facilitate longer-term usage of conda as a library across conda
  conda releases.  However, conda's python code *is* considered internal and private, subject
  to change at any time across releases. At the moment, conda will not install itself into
  environments other than its original install environment. (#4028)

* **Remove All Locks**:  Locking has never been fully effective in conda, and it often created a
  false sense of security. In this release, multi-user package cache support has been
  implemented for improved safety by hard-linking packages in read-only caches to the user's
  primary user package cache. Still, users are cautioned that undefined behavior can result when
  conda is running in multiple process and operating on the same package caches and/or
  environments. (#3862)

### Deprecations/Breaking Changes
* Conda will refuse to clobber existing files that are not within the unlink instructions of
  the transaction. At the risk of being user-hostile, it's a step forward for conda. We do
  anticipate some growing pains. For example, conda will not clobber packages that have been
  installed with pip (or any other package manager). In other instances, conda packages that
  contain overlapping file paths but are from different package families will not install at
  the same time. The `--force` command line flag is the escape hatch. Using `--force` will
  let your operation proceed, but also makes clear that you want conda to do something it
  considers unsafe.
* Conda signed packages have been removed in 4.3. Vulnerabilities existed. An illusion of security
  is worse than not having the feature at all.  We will be incorporating The Update Framework
  into conda in a future feature release. (#4064)
* Conda 4.4 will drop support for older versions of conda-build.

### Improvements
* create a new "trace" log level enabled by `-v -v -v` or `-vvv` (#3833)
* allow conda to be installed with pip, but only when used as a library/dependecy (#4028)
* the 'r' channel is now part of defaults (#3677)
* private environment support for conda (#3988)
* support v1 info/paths.json file (#3927, #3943)
* support v1 info/package_metadata.json (#4030)
* improved solver hint detection, simplified filtering (#3597)
* cache VersionOrder objects to improve performance (#3596)
* fix documentation and typos (#3526, #3572, #3627)
* add multikey configuration validation (#3432)
* some Fish autocompletions (#2519)
* reduce priority for packages removed from the index (#3703)
* add user-agent, uid, gid to conda info (#3671)
* add conda.exports module (#3429)
* make http timeouts configurable (#3832)
* add a pkgs_dirs config parameter (#3691)
* add an 'always_softlink' option (#3870, #3876)
* pre-checks for diskspace, etc for fetch and extract #(4007)
* address #3879 don't print activate message when quiet config is enabled (#3886)
* add zos-z subdir (#4060)
* add elapsed time to HTTP errors (#3942)

### Bug Fixes
* account for the Windows Python 2.7 os.environ unicode aversion (#3363)
* fix link field in record object (#3424)
* anaconda api token bug fix; additional tests (#3673)
* fix #3667 unicode literals and unicode decode (#3682)
* add conda-env entrypoint (#3743)
* fix #3807 json dump on conda config --show --json (#3811)
* fix #3801 location of temporary hard links of index.json (#3813)
* fix invalid yml example (#3849)
* add arm platforms back to subdirs (#3852)
* fix #3771 better error message for assertion errors (#3802)
* fix #3999 spaces in shebang replacement (#4008)
* config --show-sources shouldn't show force by default (#3891)
* fix #3881 don't install conda-env in clones of root (#3899)
* conda-build dist compatibility (#3909)

### Non-User-Facing Changes
* remove unnecessary eval (#3428)
* remove dead install_tar function (#3641)
* apply PEP-8 to conda-env (#3653)
* refactor dist into an object (#3616)
* vendor appdirs; remove conda's dependency on anaconda-client import (#3675)
* revert boto patch from #2380 (#3676)
* move and update ROOT_NO_RM (#3697)
* integration tests for conda clean (#3695, #3699)
* disable coverage on s3 and ftp requests adapaters (#3696, #3701)
* github repo hygiene (#3705, #3706)
* major install refactor (#3712)
* remove test timebombs (#4012)
* LinkType refactor (#3882)
* move CrossPlatformStLink and make available as export (#3887)
* make Record immutable (#3965)
* project housekeeping (#3994, #4065)
* context-dependent setup.py files (#4057)


## 4.2.17 (unreleased)

## Improvements
* silence pre-link warning for old noarch 4.2.x backport (#4453)

### Bug Fixes
* remove incorrect elision of delete_prefix_from_linked_data() (#4813)
* fix CB #1825 context clobbering (#4867)
* fix #5101 api->conda regex substitution for Anaconda API channels (#5100)

### Non-User-Facing Changes
* build 4.2.x against conda-build 2.1.2 and enforce passing (#4462)


## 4.2.16 (2017-01-20)

### Improvements
* vendor url parsing from urllib3 (#4289)
* workaround for symlink race conditions on activate (#4346)

### Bug Fixes
* do not replace \ with / in file:// URLs on Windows (#4269)
* include aliases for first command-line argument (#4279)
* fix for multi-line FTP status codes (#4276)
* fix errors with unknown type channels (#4291)
* change sys.exit to raise UpgradeError when info/files not found (#4388)

### Non-User-Facing Changes
* start using doctests in test runs and coverage (#4304)
* additional package pinning tests (#4312)


## 4.2.15 (2017-01-10)

### Improvements
* use 'post' instead of 'dev' for commits according to PEP-440 (#4234)
* do not use IFS to find activate/deactivate scripts to source (#4243)
* fix relative path to python in activate.bat (#4244)

### Bug Fixes
* replace sed with python for activate and deactivate #4257


## 4.2.14 (2017-01-07)

### Improvements
* use install.rm_rf for TemporaryDirectory cleanup (#3425)
* improve handling of local dependency information (#2107)
* add default channels to exports for Windows and Unix (#4103)
* make subdir configurable (#4178)

### Bug Fixes
* fix conda/install.py single-file behavior (#3854)
* fix the api->conda substitution (#3456)
* fix silent directory removal (#3730)
* fix location of temporary hard links of index.json (#3975)
* fix potential errors in multi-channel export and offline clone (#3995)
* fix auxlib/packaging, git hashes are not limited to 7 characters (#4189)
* fix compatibility with requests >=2.12, add pyopenssl as dependency (#4059)

### Non-User-Facing Changes
* fix open-ended test failures relating to python 3.6 release (#4166)
* allow args passed to cli.main() (#4193, #4200, #4201)
* test against python 3.6 (#4197)


## 3.19.4 (unreleased)

### Improvements
* use install.rm_rf for TemporaryDirectory cleanup (#3425)

### Bug Fixes
* fix conda/install.py single-file behavior (#3854)
* fix the api->conda substitution (#3456)
* fix silent directory removal (#3730)


## 4.2.13 (2016-11-22)

### Improvements
* double/extend http timeouts (#3831)
* let descriptive http errors cover more http exceptions (#3834)
* backport some conda-build configuration (#3875)

### Bug Fixes
* fix conda/install.py single-file behavior (#3854)
* fix the api->conda substitution (#3456)
* fix silent directory removal (#3730)
* fix #3910 null check for is_url (#3931)

### Non-User-Facing Changes
* flake8 E116, E121, & E123 enabled (#3883)


## 4.2.12 (2016-11-02)

### Bug Fixes

* fix #3732, #3471, #3744 CONDA_BLD_PATH (#3747)
* fix #3717 allow no-name channels (#3748)
* fix #3738 move conda-env to ruamel_yaml (#3740)
* fix conda-env entry point (#3745 via #3743)
* fix again #3664 trash emptying (#3746)


## 4.2.11 (2016-10-23)

### Improvements
* only try once for windows trash removal (#3698)

### Bug Fixes
* fix anaconda api token bug (#3674)
* fix #3646 FileMode enum comparison (#3683)
* fix #3517 conda install --mkdir (#3684)
* fix #3560 hack anaconda token coverup on conda info (#3686)
* fix #3469 alias envs_path to envs_dirs (#3685)


## 4.2.10 (2016-10-18)

### Improvements
* add json output for `conda info -s` (#3588)
* ignore certain binary prefixes on windows (#3539)
* allow conda config files to have .yaml extensions or 'condarc' anywhere in filename (#3633)

### Bug Fixes
* fix conda-build's handle_proxy_407 import (#3666)
* fix #3442, #3459, #3481, #3531, #3548 multiple networking and auth issues (#3550)
* add back linux-ppc64le subdir support (#3584)
* fix #3600 ensure links are removed when unlinking (#3625)
* fix #3602 search channels by platform (#3629)
* fix duplicated packages when updating environment (#3563)
* fix #3590 exception when parsing invalid yaml (#3593 via #3634)
* fix #3655 a string decoding error (#3656)

### Non-User-Facing Changes
* backport conda.exports module to 4.2.x (#3654)
* travis-ci OSX fix (#3615 via #3657)


## 4.2.9 (2016-09-27)

### Bug Fixes
* fix #3536 conda-env messaging to stdout with --json flag (#3537)
* fix #3525 writing to sys.stdout with --json flag for post-link scripts (#3538)
* fix #3492 make NULL falsey with python 3 (#3524)


## 4.2.8 (2016-09-26)

### Improvements
* add "error" key back to json error output (#3523)

### Bug Fixes
* fix #3453 conda fails with create_default_packages (#3454)
* fix #3455 --dry-run fails (#3457)
* dial down error messages for rm_rf (#3522)
* fix #3467 AttributeError encountered for map config parameter validation (#3521)


## 4.2.7 (2016-09-16)

### Deprecations/Breaking Changes
* revert to 4.1.x behavior of `conda list --export` (#3450, #3451)

### Bug Fixes
* don't add binstar token if it's given in the channel spec (#3427, #3440, #3444)
* fix #3433 failure to remove broken symlinks (#3436)

### Non-User-Facing Changes
* use install.rm_rf for TemporaryDirectory cleanup (#3425)


## 4.2.6 (2016-09-14)

### Improvements
* add support for client TLS certificates (#3419)
* address #3267 allow migration of channel_alias (#3410)
* conda-env version matches conda version (#3422)

### Bug Fixes
* fix #3409 unsatisfiable dependency error message (#3412)
* fix #3408 quiet rm_rf (#3413)
* fix #3407 padding error messaging (#3416)
* account for the Windows Python 2.7 os.environ unicode aversion (#3363 via #3420)


## 4.2.5 (2016-09-08)

### Deprecations/Breaking Changes
* partially revert #3041 giving conda config --add previous --prepend behavior (#3364 via #3370)
* partially revert #2760 adding back conda package command (#3398)

### Improvements
* order output of conda config --show; make --json friendly (#3384 via #3386)
* clean the pid based lock on exception (#3325)
* improve file removal on all platforms (#3280 via #3396)

### Bug Fixes
* fix #3332 allow download urls with :: in them (#3335)
* fix always_yes and not-set argparse args overriding other sources (#3374)
* fix ftp fetch timeout (#3392)
* fix #3307 add try/except block for touch lock (#3326)
* fix CONDA_CHANNELS environment variable splitting (#3390)
* fix #3378 CONDA_FORCE_32BIT environment variable (#3391)
* make conda info channel urls actually give urls (#3397)
* fix cio_test compatibility (#3395 via #3400)


## 4.1.12 (2016-09-08)

### Bug Fixes
* fix #2837 "File exists" in symlinked path with parallel activations (#3210)
* fix prune option when installing packages (#3354)
* change check for placeholder to be more friendly to long PATH (#3349)


## 4.2.4 (2016-08-18)

### Bug Fixes
* fix #3277 conda list package order (#3278)
* fix channel priority issue with duplicated channels (#3283)
* fix local channel channels; add full conda-build unit tests (#3281)
* fix conda install with no package specified (#3284)
* fix #3253 exporting and importing conda environments (#3286)
* fix priority messaging on conda config --get (#3304)
* fix conda list --export; additional integration tests (#3291)
* fix conda update --all idempotence; add integration tests for channel priority (#3306)

### Non-User-Facing Changes
* additional conda-env integration tests (#3288)


## 4.2.3 (2016-08-11)

### Improvements
* added zsh and zsh.exe to Windows shells (#3257)

### Bug Fixes
* allow conda to downgrade itself (#3273)
* fix breaking changes to conda-build from 4.2.2 (#3265)
* fix empty environment issues with conda and conda-env (#3269)

### Non-User-Facing Changes
* add integration tests for conda-env (#3270)
* add more conda-build smoke tests (#3274)


## 4.2.2 (2016-08-09)

### Improvements
* enable binary prefix replacement on windows (#3262)
* add `--verbose` command line flag (#3237)
* improve logging and exception detail (#3237, #3252)
* do not remove empty environment without asking; raise an error when a named environment
  can't be found (#3222)

### Bug Fixes
* fix #3226 user condarc not available on Windows (#3228)
* fix some bugs in conda config --show* (#3212)
* fix conda-build local channel bug (#3202)
* remove subprocess exiting message (#3245)
* fix comment parsing and channels in conda-env environment.yml (#3258, #3259)
* fix context error with conda-env (#3232)
* fix #3182 conda install silently skipping failed linking (#3184)


## 4.2.1 (2016-08-01)

### Improvements
* improve an error message that can happen during conda install --revision (#3181)
* use clean sys.exit with user choice 'No' (#3196)

### Bug Fixes
* critical fix for 4.2.0 error when no git is on PATH (#3193)
* revert #3171 lock cleaning on exit pending further refinement
* patches for conda-build compatibility with 4.2 (#3187)
* fix a bug in --show-sources output that ignored aliased parameter names (#3189)

### Non-User-Facing Changes
* move scripts in bin to shell directory (#3186)


## 4.2.0 (2016-07-28)  Configuration

### New Features
* **New Configuration Engine**: Configuration and "operating context" are the foundation of
  conda's functionality. Conda now has the ability to pull configuration information from a
  multitude of on-disk locations, including `.d` directories and a `.condarc` file *within*
  a conda environment), along with full `CONDA_` environment variable support. Helpful
  validation errors are given for improperly-specified configuration. Full documentation
  updates pending. (#2537, #3160, #3178)
* **New Exception Handling Engine**: Previous releases followed a pattern of premature exiting
  (with hard calls to `sys.exit()` when exceptional circumstances were encountered. This
  release replaces over 100 `sys.exit` calls with python exceptions.  For conda developers,
  this will result in tests that are easier to write.  For developers using conda, this is a
  first step on a long path toward conda being directly importable.  For conda users, this will
  eventually result in more helpful and descriptive errors messages.
  (#2899, #2993, #3016, #3152, #3045)
* **Empty Environments**: Conda can now create "empty" environments when no initial packages
  are specified, alleviating a common source of confusion. (#3072, #3174)
* **Conda in Private Env**: Conda can now be configured to live within its own private
  environment.  While it's not yet default behavior, this represents a first step toward
  separating the `root` environment into a "conda private" environment and a "user default"
  environment. (#3068)
* **Regex Version Specification**: Regular expressions are now valid version specifiers.
  For example, `^1\.[5-8]\.1$|2.2`. (#2933)

### Deprecations/Breaking Changes
* remove conda init (#2759)
* remove conda package and conda bundle (#2760)
* deprecate conda-env repo; pull into conda proper (#2950, #2952, #2954, #3157, #3163, #3170)
* force use of ruamel_yaml (#2762)
* implement conda config --prepend; change behavior of --add to --append (#3041)
* exit on link error instead of logging it (#2639)

### Improvements
* improve locking (#2962, #2989, #3048, #3075)
* clean up requests usage for fetching packages (#2755)
* remove excess output from conda --help (#2872)
* remove os.remove in update_prefix (#3006)
* better error behavior if conda is spec'd for a non-root environment (#2956)
* scale back try_write function on unix (#3076)

### Bug Fixes
* remove psutil requirement, fixes annoying error message (#3135, #3183)
* fix #3124 add threading lock to memoize (#3134)
* fix a failure with multi-threaded repodata downloads (#3078)
* fix windows file url (#3139)
* address #2800, error with environment.yml and non-default channels (#3164)

### Non-User-Facing Changes
* project structure enhancement (#2929, #3132, #3133, #3136)
* clean up channel handling with new channel model (#3130, #3151)
* add Anaconda Cloud / Binstar auth handler (#3142)
* remove dead code (#2761, #2969)
* code refactoring and additional tests (#3052, #3020)
* remove auxlib from project root (#2931)
* vendor auxlib 0.0.40 (#2932, #2943, #3131)
* vendor toolz 0.8.0 (#2994)
* move progressbar to vendor directory (#2951)
* fix conda.recipe for new quirks with conda-build (#2959)
* move captured function to common module (#3083)
* rename CHANGELOG to md (#3087)


## 4.1.11 (2016-07-26)

* fix PS1 backup in activate script, #3135 via #3155
* correct resolution for 'handle failures in binstar_client more generally', #3156


## 4.1.10 (2016-07-25)

* ignore symlink failure because of read-only file system, #3055
* backport shortcut tests, #3064
* fix #2979 redefinition of $SHELL variable, #3081
* fix #3060 --clone root --copy exception, #3080


## 4.1.9 (2016-07-20)

* fix #3104, add global BINSTAR_TOKEN_PAT
* handle failures in binstar_client more generally


## 4.1.8 (2016-07-12)

* fix #3004 UNAUTHORIZED for url (null binstar token), #3008
* fix overwrite existing redirect shortcuts when symlinking envs, #3025
* partially revert no default shortcuts, #3032, #3047


## 4.0.11 2016-07-09

* allow auto_update_conda from sysrc, #3015 via #3021


## 4.1.7 (2016-07-07)

* add msys2 channel to defaults on Windows, #2999
* fix #2939 channel_alias issues; improve offline enforcement, #2964
* fix #2970, #2974 improve handling of file:// URLs inside channel, #2976


## 4.1.6 (2016-07-01)

* slow down exp backoff from 1 ms to 100 ms factor, #2944
* set max time on exp_backoff to ~6.5 sec,#2955
* fix #2914 add/subtract from PATH; kill folder output text, #2917
* normalize use of get_index behavior across clone/explicit, #2937
* wrap root prefix check with normcase, #2938


## 4.1.5 (2016-06-29)

* more conservative auto updates of conda #2900
* fix some permissions errors with more aggressive use of move_path_to_trash, #2882
* fix #2891 error if allow_other_channels setting is used, #2896
* fix #2886, #2907 installing a tarball directly from the package cache, #2908
* fix #2681, #2778 reverting #2320 lock behavior changes, #2915


## 4.0.10 (2016-06-29)

* fix #2846 revert the use of UNC paths; shorten trash filenames, #2859 via #2878
* fix some permissions errors with more aggressive use of move_path_to_trash, #2882 via #2894


## 4.1.4 (2016-06-27)

* fix #2846 revert the use of UNC paths; shorten trash filenames, #2859
* fix exp backoff on Windows, #2860
* fix #2845 URL for local file repos, #2862
* fix #2764 restore full path var on win; create to CONDA_PREFIX env var, #2848
* fix #2754 improve listing pip installed packages, #2873
* change root prefix detection to avoid clobbering root activate scripts, #2880
* address #2841 add lowest and highest priority indication to channel config output, #2875
* add SYMLINK_CONDA to planned instructions, #2861
* use CONDA_PREFIX, not CONDA_DEFAULT_ENV for activate.d, #2856
* call scripts with redirect on win; more error checking to activate, #2852


## 4.1.3 (2016-06-23)

* ensure conda-env auto update, along with conda, #2772
* make yaml booleans behave how everyone expects them to, #2784
* use accept-encoding for repodata; prefer repodata.json to repodata.json.bz2, #2821
* additional integration and regression tests, #2757, #2774, #2787
* add offline mode to printed info; use offline flag when grabbing channels, #2813
* show conda-env version in conda info, #2819
* adjust channel priority superseded list, #2820
* support epoch ! characters in command line specs, #2832
* accept old default names and new ones when canonicalizing channel URLs #2839
* push PATH, PS1 manipulation into shell scripts, #2796
* fix #2765 broken source activate without arguments, #2806
* fix standalone execution of install.py, #2756
* fix #2810 activating conda environment broken with git bash on Windows, #2795
* fix #2805, #2781 handle both file-based channels and explicit file-based URLs, #2812
* fix #2746 conda create --clone of root, #2838
* fix #2668, #2699 shell recursion with activate #2831


## 4.1.2 (2016-06-17)

* improve messaging for "downgrades" due to channel priority, #2718
* support conda config channel append/prepend, handle duplicates, #2730
* remove --shortcuts option to internal CLI code, #2723
* fix an issue concerning space characters in paths in activate.bat, #2740
* fix #2732 restore yes/no/on/off for booleans on the command line, #2734
* fix #2642 tarball install on Windows, #2729
* fix #2687, #2697 WindowsError when creating environments on Windows, #2717
* fix #2710 link instruction in conda create causes TypeError, #2715
* revert #2514, #2695, disabling of .netrc files, #2736
* revert #2281 printing progress bar to terminal, #2707


## 4.1.1 (2016-06-16)

* add auto_update_conda config parameter, #2686
* fix #2669 conda config --add channels can leave out defaults, #2670
* fix #2703 ignore activate symlink error if links already exist, #2705
* fix #2693 install duplicate packages with older version of Anaconda, #2701
* fix #2677 respect HTTP_PROXY, #2695
* fix #2680 broken fish integration, #2685, #2694
* fix an issue with conda never exiting, #2689
* fix #2688 explicit file installs, #2708
* fix #2700 conda list UnicodeDecodeError, #2706


## 4.0.9 (2016-06-15)

* add auto_update_conda config parameter, #2686


## 4.1.0 (2016-06-14)  Channel Priority

* clean up activate and deactivate scripts, moving back to conda repo, #1727,
  #2265, #2291, #2473, #2501, #2484
* replace pyyaml with ruamel_yaml, #2283, #2321
* better handling of channel collisions, #2323, #2369 #2402, #2428
* improve listing of pip packages with conda list, #2275
* re-license progressbar under BSD 3-clause, #2334
* reduce the amount of extraneous info in hints, #2261
* add --shortcuts option to install shortcuts on windows, #2623
* skip binary replacement on windows, #2630
* don't show channel urls by default in conda list, #2282
* package resolution and solver tweaks, #2443, #2475, #2480
* improved version & build matching, #2442, #2488
* print progress to the terminal rather than stdout, #2281
* verify version specs given on command line are valid, #2246
* fix for try_write function in case of odd permissions, #2301
* fix a conda search --spec error, #2343
* update User-Agent for conda connections, #2347
* remove some dead code paths, #2338, #2374
* fixes a thread safety issue with http requests, #2377, #2383
* manage BeeGFS hard-links non-POSIX configuration, #2355
* prevent version downgrades during removes, #2394
* fix conda info --json, #2445
* truncate shebangs over 127 characters using /usr/bin/env, #2479
* extract packages to a temporary directory then rename, #2425, #2483
* fix help in install, #2460
* fix re-install bug when sha1 differs, #2507
* fix a bug with file deletion, #2499
* disable .netrc files, #2514
* dont fetch index on remove --all, #2553
* allow track_features to be a string *or* a list in .condarc, #2541
* fix #2415 infinite recursion in invalid_chains, #2566
* allow channel_alias to be different than binstar, #2564


## 4.0.8 (2016-06-03)

* fix a potential problem with moving files to trash, #2587


## 4.0.7 (2016-05-26)

* workaround for boto bug, #2380


## 4.0.6 (2016-05-11)

* log "custom" versions as updates rather than downgrades, #2290
* fixes a TypeError exception that can occur on install/update, #2331
* fixes an error on Windows removing files with long path names, #2452


## 4.0.5 (2016-03-16)

* improved help documentation for install, update, and remove, #2262
* fixes #2229 and #2250 related to conda update errors on Windows, #2251
* fixes #2258 conda list for pip packages on Windows, #2264


## 4.0.4 (2016-03-10)

* revert #2217 closing request sessions, #2233


## 4.0.3 (2016-03-10)

* adds a `conda clean --all` feature, #2211
* solver performance improvements, #2209
* fixes conda list for pip packages on windows, #2216
* quiets some logging for package downloads under python 3, #2217
* more urls for `conda list --explicit`, #1855
* prefer more "latest builds" for more packages, #2227
* fixes a bug with dependency resolution and features, #2226


## 4.0.2 (2016-03-08)

* fixes track_features in ~/.condarc being a list, see also #2203
* fixes incorrect path in lock file error #2195
* fixes issues with cloning environments, #2193, #2194
* fixes a strange interaction between features and versions, #2206
* fixes a bug in low-level SAT clause generation creating a
  preference for older versions, #2199


## 4.0.1 (2016-03-07)

* fixes an install issue caused by md5 checksum mismatches, #2183
* remove auxlib build dependency, #2188


## 4.0.0 (2016-03-04)  Solver

* The solver has been retooled significantly. Performance
  should be improved in most circumstances, and a number of issues
  involving feature conflicts should be resolved.
* `conda update <package>` now handles depedencies properly
  according to the setting of the "update_deps" configuration:
      --update-deps: conda will also update any dependencies as needed
                     to install the latest verison of the requrested
                     packages.  The minimal set of changes required to
                     achieve this is sought.
      --no-update-deps: conda will update the packages *only* to the
                     extent that no updates to the dependencies are
                     required
  The previous behavior, which would update the packages without regard to
  their dependencies, could result in a broken configuration, and has been
  removed.
* Conda finally has an official logo.
* Fix `conda clean --packages` on Windows, #1944
* Conda sub-commands now support dashes in names, #1840


2016-XX-XX   3.19.4:
--------------------
  * improve handling of local dependency information, #2107
  * use install.rm_rf for TemporaryDirectory cleanup, #3425
  * fix the api->conda substitution, #3456
  * error and exit for install of packages that require conda minimum version 4.3, #3726
  * show warning message for pre-link scripts, #3727
  * fix silent directory removal, #3730
  * fix conda/install.py single-file behavior, #3854


2016-02-19   3.19.3:
--------------------
  * fix critical issue, see #2106


2016-02-19   3.19.2:
--------------------
  * add basic activate/deactivate, conda activate/deactivate/ls for fish,
    see #545
  * remove error when CONDA_FORCE_32BIT is set on 32-bit systems, #1985
  * suppress help text for --unknown option, #2051
  * fix issue with conda create --clone post-link scripts, #2007
  * fix a permissions issue on windows, #2083


2016-02-01   3.19.1:
--------------------
  * resolve.py: properly escape periods in version numbers, #1926
  * support for pinning Lua by default, #1934
  * remove hard-coded test URLs, a module cio_test is now expected when
    CIO_TEST is set


2015-12-17   3.19.0:
--------------------
  * OpenBSD 5.x support, #1891
  * improve install CLI to make Miniconda -f work, #1905


2015-12-10   3.18.9:
--------------------
  * allow chaning default_channels (only applies to "system" condarc), from
    from CLI, #1886
  * improve default for --show-channel-urls in conda list, #1900


2015-12-03   3.18.8:
--------------------
  * always attempt to delete files in rm_rf, #1864


2015-12-02   3.18.7:
--------------------
  * simplify call to menuinst.install()
  * add menuinst as dependency on Windows
  * add ROOT_PREFIX to post-link (and pre_unlink) environment


2015-11-19   3.18.6:
--------------------
  * improve conda clean when user lacks permissions, #1807
  * make show_channel_urls default to True, #1771
  * cleaner write tests, #1735
  * fix documentation, #1709
  * improve conda clean when directories don't exist, #1808


2015-11-11   3.18.5:
--------------------
  * fix bad menuinst exception handling, #1798
  * add workaround for unresolved dependencies on Windows


2015-11-09   3.18.4:
--------------------
  * allow explicit file to contain MD5 hashsums
  * add --md5 option to "conda list --explicit"
  * stop infinite recursion during certain resolve operations, #1749
  * add dependencies even if strictness == 3, #1766


2015-10-15   3.18.3:
--------------------
  * added a pruning step for more efficient solves, #1702
  * disallow conda-env to be installed into non-root environment
  * improve error output for bad command input, #1706
  * pass env name and setup cmd to menuinst, #1699


2015-10-12   3.18.2:
--------------------
  * add "conda list --explicit" which contains the URLs of all conda packages
    to be installed, and can used with the install/create --file option, #1688
  * fix a potential issue in conda clean
  * avoid issues with LookupErrors when updating Python in the root
    environment on Windows
  * don't fetch the index from the network with conda remove
  * when installing conda packages directly, "conda install <pkg>.tar.bz2",
    unlink any installed package with that name (not just the installed one)
  * allow menu items to be installed in non-root env, #1692


2015-09-28   3.18.1:
--------------------
  * fix: removed reference to win_ignore_root in plan module


2015-09-28   3.18.0:
--------------------
  * allow Python to be updated in root environment on Windows, #1657
  * add defaults to specs after getting pinned specs (allows to pin a
    different version of Python than what is installed)
  * show what older versions are in the solutions in the resolve debug log
  * fix some issues with Python 3.5
  * respect --no-deps when installing from .tar or .tar.bz2
  * avoid infinite recursion with NoPackagesFound and conda update --all --file
  * fix conda update --file
  * toposort: Added special case to remove 'pip' dependency from 'python'
  * show dotlog messages during hint generation with --debug
  * disable the max_only heuristic during hint generation
  * new version comparison algorithm, which consistently compares any version
    string, and better handles version strings using things like alpha, beta,
    rc, post, and dev. This should remove any inconsistent version comparison
    that would lead to conda installing an incorrect version.
  * use the trash in rm_rf, meaning more things will get the benefit of the
    trash system on Windows
  * add the ability to pass the --file argument multiple times
  * add conda upgrade alias for conda update
  * add update_dependencies condarc option and --update-deps/--no-update-deps
    command line flags
  * allow specs with conda update --all
  * add --show-channel-urls and --no-show-channel-urls command line options
  * add always_copy condarc option
  * conda clean properly handles multiple envs directories. This breaks
    backwards compatibility with some of the --json output. Some of the old
    --json keys are kept for backwards compatibility.


2015-09-11   3.17.0:
--------------------
  * add windows_forward_slashes option to walk_prefix(), see #1513
  * add ability to set CONDA_FORCE_32BIT environment variable, it should
    should only be used when running conda-build, #1555
  * add config option to makes the python dependency on pip optional, #1577
  * fix an UnboundLocalError
  * print note about pinned specs in no packages found error
  * allow wildcards in AND-connected version specs
  * print pinned specs to the debug log
  * fix conda create --clone with create_default_packages
  * give a better error when a proxy isn't found for a given scheme
  * enable running 'conda run' in offline mode
  * fix issue where hardlinked cache contents were being overwritten
  * correctly skip packages whose dependencies can't be found with conda
    update --all
  * use clearer terminology in -m help text.
  * use splitlines to break up multiple lines throughout the codebase
  * fix AttributeError with SSLError


2015-08-10   3.16.0:
--------------------
  * rename binstar -> anaconda, see #1458
  * fix --use-local when the conda-bld directory doesn't exist
  * fixed --offline option when using "conda create --clone", see #1487
  * don't mask recursion depth errors
  * add conda search --reverse-dependency
  * check whether hardlinking is available before linking when
    using "python install.py --link" directly, see #1490
  * don't exit nonzero when installing a package with no dependencies
  * check which features are installed in an environment via track_features,
    not features
  * set the verify flag directly on CondaSession (fixes conda skeleton not
    respecting the ssl_verify option)


2015-07-23   3.15.1:
--------------------
  * fix conda with older versions of argcomplete
  * restore the --force-pscheck option as a no-op for backwards
    compatibility


2015-07-22   3.15.0:
--------------------
  * sort the output of conda info package correctly
  * enable tab completion of conda command extensions using
    argcomplete. Command extensions that import conda should use
    conda.cli.conda_argparse.ArgumentParser instead of
    argparse.ArgumentParser. Otherwise, they should enable argcomplete
    completion manually.
  * allow psutil and pycosat to be updated in the root environment on Windows
  * remove all mentions of pscheck. The --force-pscheck flag has been removed.
  * added support for S3 channels
  * fix color issues from pip in conda list on Windows
  * add support for other machine types on Linux, in particular ppc64le
  * add non_x86_linux_machines set to config module
  * allow ssl_verify to accept strings in addition to boolean values in condarc
  * enable --set to work with both boolean and string values


2015-06-29   3.14.1:
--------------------
  * make use of Crypto.Signature.PKCS1_PSS module, see #1388
  * note when features are being used in the unsatisfiable hint


2015-06-16   3.14.0:
--------------------
  * add ability to verify signed packages, see #1343 (and conda-build #430)
  * fix issue when trying to add 'pip' dependency to old python packages
  * provide option "conda info --unsafe-channels" for getting unobscured
    channel list, #1374


2015-06-04   3.13.0:
--------------------
  * avoid the Windows file lock by moving files to a trash directory, #1133
  * handle env dirs not existing in the Environments completer
  * rename binstar.org -> anaconda.org, see #1348
  * speed up 'source activate' by ~40%


2015-05-05   3.12.0:
--------------------
  * correctly allow conda to update itself
  * print which file leads to the "unable to remove file" error on Windows
  * add support for the no_proxy environment variable, #1171
  * add a much faster hint generation for unsatisfiable packages, which is now
    always enabled (previously it would not run if there were more than ten
    specs). The new hint only gives one set of conflicting packages, rather
    than all sets, so multiple passes may be necessary to fix such issues
  * conda extensions that import conda should use
    conda.cli.conda_argparser.ArgumentParser instead of
    argparse.ArgumentParser to conform to the conda help guidelines (e.g., all
    help messages should be capitalized with periods, and the options should
    be preceded by "Options:" for the sake of help2man).
  * add confirmation dialog to conda remove. Fixes conda remove --dry-run.


2015-04-22   3.11.0:
--------------------
  * fix issue where forced update on Windows could cause a package to break
  * remove detection of running processes that might conflict
  * deprecate --force-pscheck (now a no-op argument)
  * make conda search --outdated --names-only work, fixes #1252
  * handle the history file not having read or write permissions better
  * make multiple package resolutions warning easier to read
  * add --full-name to conda list
  * improvements to command help


2015-04-06   3.10.1:
--------------------
  * fix logic in @memoized for unhashable args
  * restored json cache of repodata, see #1249
  * hide binstar tokens in conda info --json
  * handle CIO_TEST='2 '
  * always find the solution with minimal number of packages, even if there
    are many solutions
  * allow comments at the end of the line in requirement files
  * don't update the progressbar until after the item is finished running
  * add conda/<version> to HTTP header User-Agent string


2015-03-12   3.10.0:
--------------------
  * change default repo urls to be https
  * add --offline to conda search
  * add --names-only and --full-name to conda search
  * add tab completion for packages to conda search


2015-02-24   3.9.1:
-------------------
  * pscheck: check for processes in the current environment, see #1157
  * don't write to the history file if nothing has changed, see #1148
  * conda update --all installs packages without version restrictions (except
    for Python), see #1138
  * conda update --all ignores the anaconda metapackage, see #1138
  * use forward slashes for file urls on Windows
  * don't symlink conda in the root environment from activate
  * use the correct package name in the progress bar info
  * use json progress bars for unsatisfiable dependencies hints
  * don't let requests decode gz files when downloaded


2015-02-16   3.9.0:
-------------------
  * remove (de)activation scripts from conda, those are now in conda-env
  * pip is now always added as a Python dependency
  * allow conda to be installed into environments which start with _
  * add argcomplete tab completion for environments with the -n flag, and for
    package names with install, update, create, and remove


2015-02-03   3.8.4:
-------------------
  * copy (de)activate scripts from conda-env
  * Add noarch (sub) directory support


2015-01-28   3.8.3:
-------------------
  * simplified how ROOT_PREFIX is obtained in (de)activate


2015-01-27   3.8.2:
-------------------
  * add conda clean --source-cache to clean the conda build source caches
  * add missing quotes in (de)activate.bat, fixes problem in Windows when
    conda is installed into a directory with spaces
  * fix conda install --copy


2015-01-23   3.8.1:
-------------------
  * add missing utf-8 decoding, fixes Python 3 bug when icondata to json file


2015-01-22   3.8.0:
-------------------
  * move active script into conda-env, which is now a new dependency
  * load the channel urls in the correct order when using concurrent.futures
  * add optional 'icondata' key to json files in conda-meta directory, which
    contain the base64 encoded png file or the icon
  * remove a debug print statement


2014-12-18   3.7.4:
-------------------
  * add --offline option to install, create, update and remove commands, and
    also add ability to set "offline: True" in condarc file
  * add conda uninstall as alias for conda remove
  * add conda info --root
  * add conda.pip module
  * fix CONDARC pointing to non-existing file, closes issue #961
  * make update -f work if the package is already up-to-date
  * fix possible TypeError when printing an error message
  * link packages in topologically sorted order (so that pre-link scripts can
    assume that the dependencies are installed)
  * add --copy flag to install
  * prevent the progressbar from crashing conda when fetching in some
    situations


2014-11-05   3.7.3:
-------------------
  * conda install from a local conda package (or a tar fill which
    contains conda packages), will now also install the dependencies
    listed by the installed packages.
  * add SOURCE_DIR environment variable in pre-link subprocess
  * record all created environments in ~/.conda/environments.txt


2014-10-31   3.7.2:
-------------------
  * only show the binstar install message once
  * print the fetching repodata dot after the repodata is fetched
  * write the install and remove specs to the history file
  * add '-y' as an alias to '--yes'
  * the `--file` option to conda config now defaults to
    os.environ.get('CONDARC')
  * some improvements to documentation (--help output)
  * add user_rc_path and sys_rc_path to conda info --json
  * cache the proxy username and password
  * avoid warning about conda in pscheck
  * make ~/.conda/envs the first user envs dir


2014-10-07   3.7.1:
-------------------
  * improve error message for forgetting to use source with activate and
    deactivate, see issue #601
  * don't allow to remove the current environment, see issue #639
  * don't fail if binstar_client can't be imported for other reasons,
    see issue #925
  * allow spaces to be contained in conda run
  * only show the conda install binstar hint if binstar is not installed
  * conda info package_spec now gives detailed info on packages. conda info
    path has been removed, as it is duplicated by conda package -w path.


2014-09-19   3.7.0:
-------------------
  * faster algorithm for --alt-hint
  * don't allow channel_alias with allow_other_channels: false if it is set in
    the system .condarc
  * don't show long "no packages found" error with update --all
  * automatically add the Binstar token to urls when the binstar client is
    installed and logged in
  * carefully avoid showing the binstar token or writing it to a file
  * be more careful in conda config about keys that are the wrong type
  * don't expect directories starting with conda- to be commands
  * no longer recommend to run conda init after pip installing conda. A pip
    installed conda will now work without being initialized to create and
    manage other environments
  * the rm function on Windows now works around access denied errors
  * fix channel urls now showing with conda list with show_channel_urls set to
    true


2014-09-08   3.6.4:
-------------------
  * fix removing packages that aren't in the channels any more
  * Pretties output for --alt-hint


2014-09-04   3.6.3:
-------------------
  * skip packages that can't be found with update --all
  * add --use-local to search and remove
  * allow --use-local to be used along with -c (--channels) and
    --override-channels. --override-channels now requires either -c or
    --use-local
  * allow paths in has_prefix to be quoted, to allow for spaces in paths on
    Windows
  * retain Unix style path separators for prefixes in has_prefix on
    Windows (if the placeholder path uses /, replace it with a path that uses
    /, not \)
  * fix bug in --use-local due to API changes in conda-build
  * include user site directories in conda info -s
  * make binary has_prefix replacement work with spaces after the prefix
  * make binary has_prefix replacement replace multiple occurrences of the
    placeholder in the same null-terminated string
  * don't show packages from other platforms as installed or cached in conda
    search
  * be more careful about not warning about conda itself in pscheck
  * Use a progress bar for the unsatisfiable packages hint generation
  * Don't use TemporaryFile in try_write, as it is too slow when it fails
  * Ignore InsecureRequestWarning when ssl_verify is False
  * conda remove removes features tracked by removed packages in
    track_features


2014-08-20   3.6.2:
-------------------
  * add --use-index-cache to conda remove
  * fix a bug where features (like mkl) would be selected incorrectly
  * use concurrent.future.ThreadPool to fetch package metadata asynchronously
    in Python 3.
  * do the retries in rm_rf on every platform
  * use a higher cutoff for package name misspellings
  * allow changing default channels in "system" .condarc


2014-08-13   3.6.1:
-------------------
  * add retries to download in fetch module
  * improved error messages for missing packages
  * more robust rm_rf on Windows
  * print multiline help for subcommands correctly


2014-08-11   3.6.0:
-------------------
  * correctly check if a package can be hard-linked if it isn't extracted yet
  * change how the package plan is printed to better show what is new,
    updated, and downgraded
  * use suggest_normalized_version in the resolve module. Now versions like
    1.0alpha that are not directly recognized by verlib's NormalizedVersion
    are supported better
  * conda run command, to run apps and commands from packages
  * more complete --json API. Every conda command should fully support --json
    output now.
  * show the conda_build and requests versions in conda info
  * include packages from setup.py develop in conda list (with use_pip)
  * raise a warning instead of dying when the history file is invalid
  * use urllib.quote on the proxy password
  * make conda search --outdated --canonical work
  * pin the Python version during conda init
  * fix some metadata that is written for Python during conda init
  * allow comments in a pinned file
  * allow installing and updating menuinst on Windows
  * allow conda create with both --file and listed packages
  * better handling of some nonexistent packages
  * fix command line flags in conda package
  * fix a bug in the ftp adapter


2014-06-10   3.5.5:
-------------------
  * remove another instance pycosat version detection, which fails on
    Windows, see issue #761


2014-06-10   3.5.4:
-------------------
  * remove pycosat version detection, which fails on Windows, see issue #761


2014-06-09   3.5.3:
-------------------
  * fix conda update to correctly not install packages that are already
    up-to-date
  * always fail with connection error in download
  * the package resolution is now much faster and uses less memory
  * add ssl_verify option in condarc to allow ignoring SSL certificate
    verification, see issue #737


2014-05-27   3.5.2:
-------------------
  * fix bug in activate.bat and deactivate.bat on Windows


2014-05-26   3.5.1:
-------------------
  * fix proxy support - conda now prompts for proxy username and password
    again
  * fix activate.bat on Windows with spaces in the path
  * update optional psutil dependency was updated to psutil 2.0 or higher


2014-05-15   3.5.0:
-------------------
  * replace use of urllib2 with requests. requests is now a hard dependency of
    conda.
  * add ability to only allow system-wise specified channels
  * hide binstar from output of conda info


2014-05-05   3.4.3:
-------------------
  * allow prefix replacement in binary files, see issue #710
  * check if creating hard link is possible and otherwise copy,
    during install
  * allow circular dependencies


2014-04-21   3.4.2:
-------------------
  * conda clean --lock: skip directories that don't exist, fixes #648
  * fixed empty history file causing crash, issue #644
  * remove timezone information from history file, fixes issue #651
  * fix PackagesNotFound error for missing recursive dependencies
  * change the default for adding cache from the local package cache -
    known is now the default and the option to use index metadata from the
    local package cache is --unknown
  * add --alt-hint as a method to get an alternate form of a hint for
    unsatisfiable packages
  * add conda package --ls-files to list files in a package
  * add ability to pin specs in an environment. To pin a spec, add a file
    called pinned to the environment's conda-meta directory with the specs to
    pin. Pinned specs are always kept installed, unless the --no-pin flag is
    used.
  * fix keyboard interrupting of external commands. Now keyboard interupting
    conda build correctly removes the lock file
  * add no_link ability to conda, see issue #678


2014-04-07   3.4.1:
-------------------
  * always use a pkgs cache directory associated with an envs directory, even
    when using -p option with an arbitrary a prefix which is not inside an
    envs dir
  * add setting of PYTHONHOME to conda info --system
  * skip packages with bad metadata


2014-04-02   3.4.0:
-------------------
  * added revision history to each environment:
      - conda list --revisions
      - conda install --revision
      - log is stored in conda-meta/history
  * allow parsing pip-style requirement files with --file option and in command
    line arguments, e.g. conda install 'numpy>=1.7', issue #624
  * fix error message for --file option when file does not exist
  * allow DEFAULTS in CONDA_ENVS_PATH, which expands to the defaults settings,
    including the condarc file
  * don't install a package with a feature (like mkl) unless it is
    specifically requested (i.e., that feature is already enabled in that
    environment)
  * add ability to show channel URLs when displaying what is going to be
    downloaded by setting "show_channel_urls: True" in condarc
  * fix the --quiet option
  * skip packages that have dependencies that can't be found


2014-03-24   3.3.2:
-------------------
  * fix the --file option
  * check install arguments before fetching metadata
  * fix a printing glitch with the progress bars
  * give a better error message for conda clean with no arguments
  * don't include unknown packages when searching another platform


2014-03-19   3.3.1:
-------------------
  * Fix setting of PS1 in activate.
  * Add conda update --all.
  * Allow setting CONDARC=' ' to use no condarc.
  * Add conda clean --packages.
  * Don't include bin/conda, bin/activate, or bin/deactivate in conda
    package.


2014-03-18   3.3.0:
-------------------
  * allow new package specification, i.e. ==, >=, >, <=, <, != separated
    by ',' for example: >=2.3,<3.0
  * add ability to disable self update of conda, by setting
    "self_update: False" in .condarc
  * Try installing packages using the old way of just installing the maximum
    versions of things first. This provides a major speedup of solving the
    package specifications in the cases where this scheme works.
  * Don't include python=3.3 in the specs automatically for the Python 3
    version of conda.  This allows you to do "conda create -n env package" for
    a package that only has a Python 2 version without specifying
    "python=2". This change has no effect in Python 2.
  * Automatically put symlinks to conda, activate, and deactivate in each
    environment on Unix.
  * On Unix, activate and deactivate now remove the root environment from the
    PATH. This should prevent "bleed through" issues with commands not
    installed in the activated environment but that are installed in the root
    environment. If you have "setup.py develop" installed conda on Unix, you
    should run this command again, as the activate and deactivate scripts have
    changed.
  * Begin work to support Python 3.4.
  * Fix a bug in version comparison
  * Fix usage of sys.stdout and sys.stderr in environments like pythonw on
    Windows where they are nonstandard file descriptors.


2014-03-12   3.2.1:
-------------------
  * fix installing packages with irrational versions
  * fix installation in the api
  * use a logging handler to print the dots


2014-03-11   3.2.0:
-------------------
  * print dots to the screen for progress
  * move logic functions from resolve to logic module


2014-03-07   3.2.0a1:
---------------------
  * conda now uses pseudo-boolean constraints in the SAT solver. This allows
    it to search for all versions at once, rather than only the latest (issue
    #491).
  * Conda contains a brand new logic submodule for converting pseudo-boolean
    constraints into SAT clauses.


2014-03-07   3.1.1:
-------------------
  * check if directory exists, fixed issue #591


2014-03-07   3.1.0:
-------------------
  * local packages in cache are now added to the index, this may be disabled
    by using the --known option, which only makes conda use index metadata
    from the known remote channels
  * add --use-index-cache option to enable using cache of channel index files
  * fix ownership of files when installing as root on Linux
  * conda search: add '.' symbol for extracted (cached) packages


2014-02-20   3.0.6:
-------------------
  * fix 'conda update' taking build number into account


2014-02-17   3.0.5:
-------------------
  * allow packages from create_default_packages to be overridden from the
    command line
  * fixed typo install.py, issue #566
  * try to prevent accidentally installing into a non-root conda environment


2014-02-14   3.0.4:
-------------------
  * conda update: don't try to update packages that are already up-to-date


2014-02-06   3.0.3:
-------------------
  * improve the speed of clean --lock
  * some fixes to conda config
  * more tests added
  * choose the first solution rather than the last when there are more than
    one, since this is more likely to be the one you want.


2014-02-03   3.0.2:
-------------------
  * fix detection of prefix being writable


2014-01-31   3.0.1:
-------------------
  * bug: not having track_features in condarc now uses default again
  * improved test suite
  * remove numpy version being treated special in plan module
  * if the post-link.(bat|sh) fails, don't treat it as though it installed,
    i.e. it is not added to conda-meta
  * fix activate if CONDA_DEFAULT_ENV is invalid
  * fix conda config --get to work with list keys again
  * print the total download size
  * fix a bug that was preventing conda from working in Python 3
  * add ability to run pre-link script, issue #548


2014-01-24   3.0.0:
-------------------
  * removed build, convert, index, and skeleton commands, which are now
    part of the conda-build project: https://github.com/conda/conda-build
  * limited pip integration to `conda list`, that means
    `conda install` no longer calls `pip install` # !!!
  * add ability to call sub-commands named 'conda-x'
  * The -c flag to conda search is now shorthand for --channel, not
    --canonical (this is to be consistent with other conda commands)
  * allow changing location of .condarc file using the CONDARC environment
    variable
  * conda search now shows the channel that the package comes from
  * conda search has a new --platform flag for searching for packages in other
    platforms.
  * remove condarc warnings: issue #526#issuecomment-33195012


2014-01-17   2.3.1:
-------------------
  * add ability create info/no_softlink
  * add conda convert command to convert non-platform-dependent packages from
    one platform to another (experimental)
  * unify create, install, and update code. This adds many features to create
    and update that were previously only available to install. A backwards
    incompatible change is that conda create -f now means --force, not
    --file.


2014-01-16   2.3.0:
-------------------
  * automatically prepend http://conda.binstar.org/ (or the value of
    channel_alias in the .condarc file) to channels whenever the
    channel is not a URL or the word 'defaults or 'system'
  * recipes made with the skeleton pypi command will use setuptools instead of
    distribute
  * re-work the setuptools dependency and entry_point logic so that
    non console_script entry_points for packages with a dependency on
    setuptools will get correct build script with conda skeleton pypi
  * add -m, --mkdir option to conda install
  * add ability to disable soft-linking


2014-01-06   2.2.8:
-------------------
  * add check for chrpath (on Linux) before build is started, see issue #469
  * conda build: fixed ELF headers not being recognized on Python 3
  * fixed issues: #467, #476


2014-01-02   2.2.7:
-------------------
  * fixed bug in conda build related to lchmod not being available on all
    platforms


2013-12-31   2.2.6:
-------------------
  * fix test section for automatic recipe creation from pypi
    using --build-recipe
  * minor Py3k fixes for conda build on Linux
  * copy symlinks as symlinks, issue #437
  * fix explicit install (e.g. from output of `conda list -e`) in root env
  * add pyyaml to the list of packages which can not be removed from root
    environment
  * fixed minor issues: #365, #453


2013-12-17   2.2.5:
-------------------
  * conda build: move broken packages to conda-bld/broken
  * conda config: automatically add the 'defaults' channel
  * conda build: improve error handling for invalid recipe directory
  * add ability to set build string, issue #425
  * fix LD_RUN_PATH not being set on Linux under Python 3,
    see issue #427, thanks peter1000


2013-12-10   2.2.4:
-------------------
  * add support for execution with the -m switch (issue #398), i.e. you
    can execute conda also as: python -m conda
  * add a deactivate script for windows
  * conda build adds .pth-file when it encounters an egg (TODO)
  * add ability to preserve egg directory when building using
        build/preserve_egg_dir: True
  * allow track_features in ~/.condarc
  * Allow arbitrary source, issue #405
  * fixed minor issues: #393, #402, #409, #413


2013-12-03   2.2.3:
-------------------
  * add "foreign mode", i.e. disallow install of certain packages when
    using a "foreign" Python, such as the system Python
  * remove activate/deactivate from source tarball created by sdist.sh,
    in order to not overwrite activate script from virtualenvwrapper


2013-11-27   2.2.2:
-------------------
  * remove ARCH environment variable for being able to change architecture
  * add PKG_NAME, PKG_VERSION to environment when running build.sh,
    .<name>-post-link.sh and .<name>-pre-unlink.sh


2013-11-15   2.2.1:
-------------------
  * minor fixes related to make conda pip installable
  * generated conda meta-data missing 'files' key, fixed issue #357


2013-11-14   2.2.0:
-------------------
  * add conda init command, to allow installing conda via pip
  * fix prefix being replaced by placeholder after conda build on Unix
  * add 'use_pip' to condarc configuration file
  * fixed activate on Windows to set CONDA_DEFAULT_ENV
  * allow setting "always_yes: True" in condarc file, which implies always
    using the --yes option whenever asked to proceed


2013-11-07   2.1.0:
-------------------
  * fix rm_egg_dirs so that the .egg_info file can be a zip file
  * improve integration with pip
      * conda list now shows pip installed packages
      * conda install will try to install via "pip install" if no
        conda package is available (unless --no-pip is provided)
      * conda build has a new --build-recipe option which
        will create a recipe (stored in <root>/conda-recipes) from pypi
        then build a conda package (and install it)
      * pip list and pip install only happen if pip is installed
  * enhance the locking mechanism so that conda can call itself in the same
    process.


2013-11-04   2.0.4:
-------------------
  * ensure lowercase name when generating package info, fixed issue #329
  * on Windows, handle the .nonadmin files


2013-10-28   2.0.3:
-------------------
  * update bundle format
  * fix bug when displaying packages to be downloaded (thanks Crystal)


2013-10-27   2.0.2:
-------------------
  * add --index-cache option to clean command, see issue #321
  * use RPATH (instead of RUNPATH) when building packages on Linux


2013-10-23   2.0.1:
-------------------
  * add --no-prompt option to conda skeleton pypi
  * add create_default_packages to condarc (and --no-default-packages option
    to create command)


2013-10-01   2.0.0:
-------------------
  * added user/root mode and ability to soft-link across filesystems
  * added create --clone option for copying local environments
  * fixed behavior when installing into an environment which does not
    exist yet, i.e. an error occurs
  * fixed install --no-deps option
  * added --export option to list command
  * allow building of packages in "user mode"
  * regular environment locations now used for build and test
  * add ability to disallow specification names
  * add ability to read help messages from a file when install location is RO
  * restore backwards compatibility of share/clone for conda-api
  * add new conda bundle command and format
  * pass ARCH environment variable to build scripts
  * added progress bar to source download for conda build, issue #230
  * added ability to use url instead of local file to conda install --file
    and conda create --file options


2013-09-06   1.9.1:
-------------------
  * fix bug in new caching of repodata index


2013-09-05   1.9.0:
-------------------
  * add caching of repodata index
  * add activate command on Windows
  * add conda package --which option, closes issue 163
  * add ability to install file which contains multiple packages, issue 256
  * move conda share functionality to conda package --share
  * update documentation
  * improve error messages when external dependencies are unavailable
  * add implementation for issue 194: post-link or pre-unlink may append
    to a special file ${PREFIX}/.messages.txt for messages, which is display
    to the user's console after conda completes all actions
  * add conda search --outdated option, which lists only installed packages
    for which newer versions are available
  * fixed numerous Py3k issues, in particular with the build command


2013-08-16   1.8.2:
-------------------
  * add conda build --check option
  * add conda clean --lock option
  * fixed error in recipe causing conda traceback, issue 158
  * fixes conda build error in Python 3, issue 238
  * improve error message when test command fails, as well as issue 229
  * disable Python (and other packages which are used by conda itself)
    to be updated in root environment on Windows
  * simplified locking, in particular locking should never crash conda
    when files cannot be created due to permission problems


2013-08-07   1.8.1:
-------------------
  * fixed conda update for no arguments, issue 237
  * fix setting prefix before calling should_do_win_subprocess()
    part of issue 235
  * add basic subversion support when building
  * add --output option to conda build


2013-07-31   1.8.0:
-------------------
  * add Python 3 support (thanks almarklein)
  * add Mercurial support when building from source (thanks delicb)
  * allow Python (and other packages which are used by conda itself)
    to be updated in root environment on Windows
  * add conda config command
  * add conda clean command
  * removed the conda pip command
  * improve locking to be finer grained
  * made activate/deactivate work with zsh (thanks to mika-fischer)
  * allow conda build to take tarballs containing a recipe as arguments
  * add PKG_CONFIG_PATH to build environment variables
  * fix entry point scripts pointing to wrong python when building Python 3
    packages
  * allow source/sha1 in meta.yaml, issue 196
  * more informative message when there are unsatisfiable package
    specifications
  * ability to set the proxy urls in condarc
  * conda build asks to upload to binstar. This can also be configured by
    changing binstar_upload in condarc.
  * basic tab completion if the argcomplete package is installed and eval
    "$(register-python-argcomplete conda)" is added to the bash profile.


2013-07-02   1.7.2:
-------------------
  * fixed conda update when packages include a post-link step which was
    caused by subprocess being lazily imported, fixed by 0d0b860
  * improve error message when 'chrpath' or 'patch' is not installed and
    needed by build framework
  * fixed sharing/cloning being broken (issue 179)
  * add the string LOCKERROR to the conda lock error message


2013-06-21   1.7.1:
-------------------
  * fix "executable" not being found on Windows when ending with .bat when
    launching application
  * give a better error message from when a repository does not exist


2013-06-20   1.7.0:
-------------------
  * allow ${PREFIX} in app_entry
  * add binstar upload information after conda build finishes


2013-06-20   1.7.0a2:
---------------------
  * add global conda lock file for only allowing one instance of conda
    to run at the same time
  * add conda skeleton command to create recipes from PyPI
  * add ability to run post-link and pre-unlink script


2013-06-13   1.7.0a1:
---------------------
  * add ability to build conda packages from "recipes", using the conda build
    command, for some examples, see:
    https://github.com/ContinuumIO/conda-recipes
  * fixed bug in conda install --force
  * conda update command no longer uses anaconda as default package name
  * add proxy support
  * added application API to conda.api module
  * add -c/--channel and --override-channels flags (issue 121).
  * add default and system meta-channels, for use in .condarc and with -c
    (issue 122).
  * fixed ability to install ipython=0.13.0 (issue 130)


2013-06-05   1.6.0:
-------------------
  * update package command to reflect changes in repodata
  * fixed refactoring bugs in share/clone
  * warn when anaconda processes are running on install in Windows (should
    fix most permissions errors on Windows)


2013-05-31   1.6.0rc2:
----------------------
  * conda with no arguments now prints help text (issue 111)
  * don't allow removing conda from root environment
  * conda update python does no longer update to Python 3, also ensure that
    conda itself is always installed into the root environment (issue 110)


2013-05-30   1.6.0rc1:
----------------------
  * major internal refactoring
  * use new "depends" key in repodata
  * uses pycosat to solve constraints more efficiently
  * add hard-linking on Windows
  * fixed linking across filesystems (issue 103)
  * add conda remove --features option
  * added more tests, in particular for new dependency resolver
  * add internal DSL to perform install actions
  * add package size to download preview
  * add conda install --force and --no-deps options
  * fixed conda help command
  * add conda remove --all option for removing entire environment
  * fixed source activate on systems where sourcing a gives "bash" as $0
  * add information about installed versions to conda search command
  * removed known "locations"
  * add output about installed packages when update and install do nothing
  * changed default when prompted for y/n in CLI to yes


2013-04-29   1.5.2:
-------------------
  * fixed issue 59: bad error message when pkgs dir is not writable


2013-04-19   1.5.1:
-------------------
  * fixed issue 71 and (73 duplicate): not being able to install packages
    starting with conda (such as 'conda-api')
  * fixed issue 69 (not being able to update Python / NumPy)
  * fixed issue 76 (cannot install mkl on OSX)


2013-03-22   1.5.0:
-------------------
  * add conda share and clone commands
  * add (hidden) --output-json option to clone, share and info commands
    to support the conda-api package
  * add repo sub-directory type 'linux-armv6l'


2013-03-12   1.4.6:
-------------------
  * fixed channel selection (issue #56)


2013-03-11   1.4.5:
-------------------
  * fix issue #53 with install for meta packages
  * add -q/--quiet option to update command


2013-03-09   1.4.4:
-------------------
  * use numpy 1.7 as default on all platfroms


2013-03-09   1.4.3:
-------------------
  * fixed bug in conda.builder.share.clone_bundle()


2013-03-08   1.4.2:
-------------------
  * feature selection fix for update
  * Windows: don't allow linking or unlinking python from the root
             environment because the file lock, see issue #42


2013-03-07   1.4.1:
-------------------
  * fix some feature selection bugs
  * never exit in activate and deactivate
  * improve help and error messages


2013-03-05   1.4.0:
-------------------
  * fixed conda pip NAME==VERSION
  * added conda info --license option
  * add source activate and deactivate commands
  * rename the old activate and deactivate to link and unlink
  * add ability for environments to track "features"
  * add ability to distinguish conda build packages from Anaconda
    packages by adding a "file_hash" meta-data field in info/index.json
  * add conda.builder.share module


2013-02-05   1.3.5:
-------------------
  * fixed detecting untracked files on Windows
  * removed backwards compatibility to conda 1.0 version


2013-01-28   1.3.4:
-------------------
  * fixed conda installing itself into environments (issue #10)
  * fixed non-existing channels being silently ignored (issue #12)
  * fixed trailing slash in ~/.condarc file cause crash (issue #13)
  * fixed conda list not working when ~/.condarc is missing (issue #14)
  * fixed conda install not working for Python 2.6 environment (issue #17)
  * added simple first cut implementation of remove command (issue #11)
  * pip, build commands: only package up new untracked files
  * allow a system-wide <sys.prefix>/.condarc (~/.condarc takes precedence)
  * only add pro channel is no condarc file exists (and license is valid)


2013-01-23   1.3.3:
-------------------
  * fix conda create not filtering channels correctly
  * remove (hidden) --test and --testgui options


2013-01-23   1.3.2:
-------------------
  * fix deactivation of packages with same build number
    note that conda upgrade did not suffer from this problem, as was using
    separate logic


2013-01-22   1.3.1:
-------------------
  * fix bug in conda update not installing new dependencies


2013-01-22   1.3.0:
-------------------
  * added conda package command
  * added conda index command
  * added -c, --canonical option to list and search commands
  * fixed conda --version on Windows
  * add this changelog


2012-11-21   1.2.1:
-------------------
  * remove ambiguity from conda update command


2012-11-20   1.2.0:
-------------------
  * "conda upgrade" now updates from AnacondaCE to Anaconda (removed
    upgrade2pro
  * add versioneer


2012-11-13   1.1.0:
-------------------
  * Many new features implemented by Bryan


2012-09-06   1.0.0:
-------------------
  * initial release<|MERGE_RESOLUTION|>--- conflicted
+++ resolved
@@ -1,75 +1,3 @@
-<<<<<<< HEAD
-## 4.6.0 (unreleased)
-
-### New Feature Highlights
-* resolve #7194 add '--stack' flag to 'conda activate'; remove max_shlvl
-  config (#7195, #7226, #7233)
-* resolve #7087 add non-conda-installed python packages into PrefixData (#7067, #7370)
-* conda initialize (#6518, #7388)
-* resolve #2682 add conda run experimental support (#7320)
-
-### Deprecations/Breaking Changes
-* resolve #6915 remove 'conda env attach' and 'conda env upload' (#6916)
-* resolve #7061 remove pkgs/pro from defaults (#7162)
-* resolve #7078 add deprecation warnings for 'conda.cli.activate',
-  'conda.compat', and 'conda.install' (#7079)
-* resolve #7194 add '--stack' flag to 'conda activate'; remove max_shlvl
-  config (#7195)
-* resolve #6979, #7086 remove Dist from majority of project (#7216, #7252)
-* fix #7362 remove --license from conda info and related code paths (#7386)
-
-### Improvements
-* import speedups (#7122)
-* --help cleanup (#7120)
-* fish autocompletion for conda env (#7101)
-* remove reference to 'system' channel (#7163)
-* add http error body to debug information (#7160)
-* warn creating env name with space is not supported (#7168)
-* support complete MatchSpec syntax in environment.yml files (#7178)
-* resolve #4274 add option to remove an existing environment with 'conda create' (#7133)
-* add ability for conda prompt customization via 'env_prompt' config param (#7047)
-* resolve #7063 add license and license_family to MatchSpec for 'conda search' (#7064)
-* resolve #7189 progress bar formatting improvement (#7191)
-* raise log level for errors to error (#7229)
-* add to conda.exports (#7217)
-* resolve #6845 add option -S / --satisfied-skip-solve to exit early for satisfied specs (#7291)
-* add NoBaseEnvironmentError and DirectoryNotACondaEnvironmentError (#7378)
-* replace menuinst subprocessing by ctypes win elevation (4.6.0a3) (#7426)
-* bump minimum requests version to stable, unbundled release (#7528)
-
-### Bug Fixes
-* fix #7107 verify hangs when a package is corrupted (#7131)
-* fix #7145 progress bar uses stderr instead of stdout (#7146)
-* fix typo in conda.fish (#7152)
-* fix #2154 conda remove should complain if requested removals don't exist (#7135)
-* fix #7094 exit early for --dry-run with explicit and clone (#7096)
-* fix activation script sort order (#7176)
-* fix #7109 incorrect chown with sudo (#7180)
-* fix #7210 add suppressed --mkdir back to 'conda create' (fix for 4.6.0a1) (#7211)
-* fix #5681 conda env create / update when --file does not exist (#7385)
-* resolve #7375 enable conda config --set update_modifier (#7377)
-* fix #5885 improve conda env error messages and add extra tests (#7395)
-* msys2 path conversion (#7389)
-
-### Non-User-Facing Changes
-* resolve #6595 use OO inheritance in activate.py (#7049)
-* resolve #7220 pep8 project renamed to pycodestyle (#7221)
-* proxy test routine (#7308)
-* add .mailmap and .cla-signers (#7361)
-* add copyright headers (#7367)
-* rename common.platform to common.os and split among windows, linux, and unix utils (#7396)
-* fix windows test failures when symlink not available (#7369)
-
-### Preview Releases
-
-* 4.6.0a1 at d5bec21d1f64c3bc66c2999cfc690681e9c46177 on 2018-04-20
-* 4.6.0a2 at c467517ca652371ebc4224f0d49315b7ec225108 on 2018-05-01
-
-### Contributors
-* @goanpeca
-* @kalefranz
-* @mbargull
-=======
 ## 4.5.8 (2018-07-10)
 
 ### Bug Fixes
@@ -93,7 +21,6 @@
 ### Contributors
 @kalefranz
 @nehaljwani
->>>>>>> c8fbab4c
 
 
 ## 4.5.6 (2018-07-06)
