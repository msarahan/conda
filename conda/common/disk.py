--- conflicted
+++ resolved
@@ -8,12 +8,6 @@
 log = getLogger(__name__)
 
 
-<<<<<<< HEAD
-def conda_bld_ensure_dir(path):
-    # this can fail in parallel operation, depending on timing.  Just try to make the dir,
-    #    but don't bail if fail.
-    if not isdir(path):
-=======
 MAX_TRIES = 7
 
 def try_write(dir_path, heavy=False):
@@ -145,7 +139,6 @@
     # with max_tries = 6, max total time ~= 3.2 sec
     # with max_tries = 7, max total time ~= 6.5 sec
     for n in range(max_tries):
->>>>>>> 167d5c1f
         try:
             makedirs(path)
         except OSError:
