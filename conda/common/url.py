--- conflicted
+++ resolved
@@ -25,17 +25,10 @@
 log = getLogger(__name__)
 
 
-<<<<<<< HEAD
-def urlunparse(data):
-    return stdlib_urlparse(data) or None
-
-
-=======
 on_win = bool(sys.platform == "win32")
 
 
 @memoize
->>>>>>> a16be324
 def path_to_url(path):
     path = abspath(expanduser(path))
     url = urljoin('file:', pathname2url(path))
