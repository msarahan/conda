--- conflicted
+++ resolved
@@ -71,11 +71,7 @@
     try:
         return urlparse(url).scheme is not None
     except LocationParseError:
-<<<<<<< HEAD
-        log.trace("Could not parse url '%s'", url)
-=======
         log.debug("Could not parse url '%s'", url)
->>>>>>> e6e75a83
         return False
 
 
