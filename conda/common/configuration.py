# -*- coding: utf-8 -*-
"""
A generalized application configuration utility.

Features include:
  - lazy eval
  - merges configuration files
  - parameter type validation, with custom validation
  - parameter aliases

Easily extensible to other source formats, e.g. json and ini

Limitations:
  - at the moment only supports a "flat" config structure; no nested data structures

"""
from __future__ import absolute_import, division, print_function, unicode_literals

from abc import ABCMeta, abstractmethod
from collections import Mapping, defaultdict
from glob import glob
from itertools import chain
from logging import getLogger
from os import environ, stat
from os.path import basename, join
from stat import S_IFDIR, S_IFMT, S_IFREG

from enum import Enum, EnumMeta

from .compat import (isiterable, iteritems, itervalues, odict, primitive_types, string_types,
                     text_type, with_metaclass)
from .constants import EMPTY_MAP, NULL
from .path import expand
<<<<<<< HEAD
from .serialize import yaml_load
=======
from .yaml import yaml_load
>>>>>>> 4c75b798
from .. import CondaError, CondaMultiError
from .._vendor.auxlib.collection import AttrDict, first, frozendict, last, make_immutable
from .._vendor.auxlib.exceptions import ThisShouldNeverHappenError
from .._vendor.auxlib.type_coercion import TypeCoercionError, typify_data_structure
from .._vendor.boltons.setutils import IndexedSet

try:  # pragma: no cover
    from cytoolz.dicttoolz import merge
    from cytoolz.functoolz import excepts
    from cytoolz.itertoolz import concat, concatv, unique
except ImportError:  # pragma: no cover
    from .._vendor.toolz.dicttoolz import merge
    from .._vendor.toolz.functoolz import excepts
    from .._vendor.toolz.itertoolz import concat, concatv, unique
try:  # pragma: no cover
    from ruamel_yaml.comments import CommentedSeq, CommentedMap
    from ruamel_yaml.scanner import ScannerError
except ImportError:  # pragma: no cover
    from ruamel.yaml.comments import CommentedSeq, CommentedMap  # pragma: no cover
    from ruamel.yaml.scanner import ScannerError

log = getLogger(__name__)

EMPTY_MAP = frozendict()


def pretty_list(iterable, padding='  '):  # TODO: move elsewhere in conda.common
    if not isiterable(iterable):
        iterable = [iterable]
    return '\n'.join("%s- %s" % (padding, item) for item in iterable)


def pretty_map(dictionary, padding='  '):
    return '\n'.join("%s%s: %s" % (padding, key, value) for key, value in iteritems(dictionary))


class LoadError(CondaError):
    def __init__(self, message, filepath, line, column):
        self.line = line
        self.filepath = filepath
        self.column = column
        msg = "Load Error: in %s on line %s, column %s. %s" % (filepath, line, column, message)
        super(LoadError, self).__init__(msg)


class ConfigurationError(CondaError):
    pass


class ValidationError(ConfigurationError):

    def __init__(self, parameter_name, parameter_value, source, msg=None, **kwargs):
        self.parameter_name = parameter_name
        self.parameter_value = parameter_value
        self.source = source
        super(ConfigurationError, self).__init__(msg, **kwargs)


class MultipleKeysError(ValidationError):

    def __init__(self, source, keys, preferred_key):
        self.source = source
        self.keys = keys
        msg = ("Multiple aliased keys in file %s:\n"
               "%s"
               "Must declare only one. Prefer '%s'" % (source, pretty_list(keys), preferred_key))
        super(MultipleKeysError, self).__init__(preferred_key, None, source, msg=msg)


class InvalidTypeError(ValidationError):
    def __init__(self, parameter_name, parameter_value, source, wrong_type, valid_types, msg=None):
        self.wrong_type = wrong_type
        self.valid_types = valid_types
        if msg is None:
            msg = ("Parameter %s = %r declared in %s has type %s.\n"
                   "Valid types:\n%s" % (parameter_name, parameter_value,
                                         source, wrong_type, pretty_list(valid_types)))
        super(InvalidTypeError, self).__init__(parameter_name, parameter_value, source, msg=msg)


class InvalidElementTypeError(InvalidTypeError):
    def __init__(self, parameter_name, parameter_value, source, wrong_type,
                 valid_types, index_or_key):
        qualifier = "at index" if isinstance(index_or_key, int) else "for key"
        msg = ("Parameter %s declared in %s has invalid element %r %s %s.\n"
               "Valid element types:\n"
               "%s." % (parameter_name, source, parameter_value, qualifier,
                        index_or_key, pretty_list(valid_types)))
        super(InvalidElementTypeError, self).__init__(parameter_name, parameter_value, source,
                                                      wrong_type, valid_types, msg=msg)


class CustomValidationError(ValidationError):
    def __init__(self, parameter_name, parameter_value, source, custom_message):
        msg = ("Parameter %s = %r declared in %s is invalid.\n"
               "%s" % (parameter_name, parameter_value, source, custom_message))
        super(CustomValidationError, self).__init__(parameter_name, parameter_value, source,
                                                    msg=msg)


class MultiValidationError(CondaMultiError, ConfigurationError):
    def __init__(self, errors, *args, **kwargs):
        super(MultiValidationError, self).__init__(errors, *args, **kwargs)


def raise_errors(errors):
    if not errors:
        return True
    elif len(errors) == 1:
        raise errors[0]
    else:
        raise MultiValidationError(errors)


class ParameterFlag(Enum):
    final = "final"
    top = "top"
    bottom = "bottom"

    def __str__(self):
        return "%s" % self.value

    @classmethod
    def from_name(cls, name):
        return cls[name]

    @classmethod
    def from_value(cls, value):
        return cls(value)

    @classmethod
    def from_string(cls, string):
        try:
            string = string.strip('!#')
            return cls.from_value(string)
        except (ValueError, AttributeError):
            return None


@with_metaclass(ABCMeta)
class RawParameter(object):

    def __init__(self, source, key, raw_value):
        self.source = source
        self.key = key
        self._raw_value = raw_value

    def __repr__(self):
        return text_type(vars(self))

    @abstractmethod
    def value(self, parameter_obj):
        raise NotImplementedError()

    @abstractmethod
    def keyflag(self):
        raise NotImplementedError()

    @abstractmethod
    def valueflags(self, parameter_obj):
        raise NotImplementedError()

    @classmethod
    def make_raw_parameters(cls, source, from_map):
        if from_map:
            return dict((key, cls(source, key, from_map[key])) for key in from_map)
        return EMPTY_MAP


class EnvRawParameter(RawParameter):
    source = 'envvars'

    def value(self, parameter_obj):
        if hasattr(parameter_obj, 'string_delimiter'):
            string_delimiter = getattr(parameter_obj, 'string_delimiter')
            # TODO: add stripping of !important, !top, and !bottom
            raw_value = self._raw_value
            if string_delimiter in raw_value:
                value = raw_value.split(string_delimiter)
            else:
                value = [raw_value]
            return tuple(v.strip() for v in value)
        else:
            return self.__important_split_value[0].strip()

    def keyflag(self):
        return ParameterFlag.final if len(self.__important_split_value) >= 2 else None

    def valueflags(self, parameter_obj):
        if hasattr(parameter_obj, 'string_delimiter'):
            string_delimiter = getattr(parameter_obj, 'string_delimiter')
            # TODO: add stripping of !important, !top, and !bottom
            return tuple('' for _ in self._raw_value.split(string_delimiter))
        else:
            return self.__important_split_value[0].strip()

    @property
    def __important_split_value(self):
        return self._raw_value.split("!important")

    @classmethod
    def make_raw_parameters(cls, appname):
        keystart = "{0}_".format(appname.upper())
        raw_env = dict((k.replace(keystart, '', 1).lower(), v)
                       for k, v in iteritems(environ) if k.startswith(keystart))
        return super(EnvRawParameter, cls).make_raw_parameters(EnvRawParameter.source, raw_env)


class ArgParseRawParameter(RawParameter):
    source = 'cmd_line'

    def value(self, parameter_obj):
        return make_immutable(self._raw_value)

    def keyflag(self):
        return None

    def valueflags(self, parameter_obj):
        return None if isinstance(parameter_obj, PrimitiveParameter) else ()

    @classmethod
    def make_raw_parameters(cls, args_from_argparse):
        return super(ArgParseRawParameter, cls).make_raw_parameters(ArgParseRawParameter.source,
                                                                    args_from_argparse)


class YamlRawParameter(RawParameter):
    # this class should encapsulate all direct use of ruamel.yaml in this module

    def __init__(self, source, key, raw_value, keycomment):
        self._keycomment = keycomment
        super(YamlRawParameter, self).__init__(source, key, raw_value)

    def value(self, parameter_obj):
        self.__process(parameter_obj)
        return self._value

    def keyflag(self):
        return ParameterFlag.from_string(self._keycomment)

    def valueflags(self, parameter_obj):
        self.__process(parameter_obj)
        return self._valueflags

    def __process(self, parameter_obj):
        if hasattr(self, '_value'):
            return
        elif isinstance(self._raw_value, CommentedSeq):
            valuecomments = self._get_yaml_list_comments(self._raw_value)
            self._valueflags = tuple(ParameterFlag.from_string(s) for s in valuecomments)
            self._value = tuple(self._raw_value)
        elif isinstance(self._raw_value, CommentedMap):
            valuecomments = self._get_yaml_map_comments(self._raw_value)
            self._valueflags = dict((k, ParameterFlag.from_string(v))
                                    for k, v in iteritems(valuecomments) if v is not None)
            self._value = frozendict(self._raw_value)
        elif isinstance(self._raw_value, primitive_types):
            self._valueflags = None
            self._value = self._raw_value
        else:
            raise ThisShouldNeverHappenError()  # pragma: no cover

    @staticmethod
    def _get_yaml_key_comment(commented_dict, key):
        try:
            return commented_dict.ca.items[key][2].value.strip()
        except (AttributeError, KeyError):
            return None

    @staticmethod
    def _get_yaml_list_comments(value):
        items = value.ca.items
        raw_comment_lines = tuple(excepts((AttributeError, KeyError, TypeError),
                                          lambda q: items.get(q)[0].value.strip() or None,
                                          lambda _: None  # default value on exception
                                          )(q)
                                  for q in range(len(value)))
        return raw_comment_lines

    @staticmethod
    def _get_yaml_map_comments(rawvalue):
        return dict((key, excepts(KeyError,
                                  lambda k: rawvalue.ca.items[k][2].value.strip() or None,
                                  lambda _: None  # default value on exception
                                  )(key))
                    for key in rawvalue)

    @classmethod
    def make_raw_parameters(cls, source, from_map):
        if from_map:
            return dict((key, cls(source, key, from_map[key],
                                  cls._get_yaml_key_comment(from_map, key)))
                        for key in from_map)
        return EMPTY_MAP

    @classmethod
    def make_raw_parameters_from_file(cls, filepath):
        with open(filepath, 'r') as fh:
            try:
                ruamel_yaml = yaml_load(fh)
            except ScannerError as err:
                mark = err.problem_mark
                raise LoadError("Invalid YAML", filepath, mark.line, mark.column)
        return cls.make_raw_parameters(filepath, ruamel_yaml) or EMPTY_MAP


def load_file_configs(search_path):
    # returns an ordered map of filepath and dict of raw parameter objects

    def _file_yaml_loader(fullpath):
        assert fullpath.endswith((".yml", ".yaml")) or "condarc" in basename(fullpath), fullpath
        yield fullpath, YamlRawParameter.make_raw_parameters_from_file(fullpath)

    def _dir_yaml_loader(fullpath):
        for filepath in sorted(concatv(glob(join(fullpath, "*.yml")),
                                       glob(join(fullpath, "*.yaml")))):
            yield filepath, YamlRawParameter.make_raw_parameters_from_file(filepath)

    # map a stat result to a file loader or a directory loader
    _loader = {
        S_IFREG: _file_yaml_loader,
        S_IFDIR: _dir_yaml_loader,
    }

    def _get_st_mode(path):
        # stat the path for file type, or None if path doesn't exist
        try:
            return S_IFMT(stat(path).st_mode)
        except OSError:
            return None

    expanded_paths = tuple(expand(path) for path in search_path)
    stat_paths = (_get_st_mode(path) for path in expanded_paths)
    load_paths = (_loader[st_mode](path)
                  for path, st_mode in zip(expanded_paths, stat_paths)
                  if st_mode is not None)
    raw_data = odict(kv for kv in chain.from_iterable(load_paths))
    return raw_data


@with_metaclass(ABCMeta)
class Parameter(object):
    _type = None
    _element_type = None

    def __init__(self, default, aliases=(), validation=None):
        self._name = None
        self._names = None
        self.default = default
        self.aliases = aliases
        self._validation = validation

    def _set_name(self, name):
        # this is an explicit method, and not a descriptor/setter
        # it's meant to be called by the Configuration metaclass
        self._name = name
        self._names = frozenset(x for x in chain(self.aliases, (name, )))
        return name

    @property
    def name(self):
        if self._name is None:
            # The Configuration metaclass should call the `_set_name` method.
            raise ThisShouldNeverHappenError()  # pragma: no cover
        return self._name

    @property
    def names(self):
        if self._names is None:
            # The Configuration metaclass should call the `_set_name` method.
            raise ThisShouldNeverHappenError()  # pragma: no cover
        return self._names

    def _raw_parameters_from_single_source(self, raw_parameters):
        # while supporting parameter name aliases, we enforce that only one definition is given
        # per data source
        keys = self.names & frozenset(raw_parameters.keys())
        matches = {key: raw_parameters[key] for key in keys}
        numkeys = len(keys)
        if numkeys == 0:
            return None, None
        elif numkeys == 1:
            return next(itervalues(matches)), None
        elif self.name in keys:
            return matches[self.name], MultipleKeysError(raw_parameters[next(iter(keys))].source,
                                                         keys, self.name)
        else:
            return None, MultipleKeysError(raw_parameters[next(iter(keys))].source,
                                           keys, self.name)

    def _get_all_matches(self, instance):
        # a match is a raw parameter instance
        matches = []
        multikey_exceptions = []
        for filepath, raw_parameters in iteritems(instance.raw_data):
            match, error = self._raw_parameters_from_single_source(raw_parameters)
            if match is not None:
                matches.append(match)
            if error:
                multikey_exceptions.append(error)
        return matches, multikey_exceptions

    @abstractmethod
    def _merge(self, matches):
        raise NotImplementedError()

    def __get__(self, instance, instance_type):
        # strategy is "extract and merge," which is actually just map and reduce
        # extract matches from each source in SEARCH_PATH
        # then merge matches together
        if self.name in instance._cache_:
            return instance._cache_[self.name]

        matches, errors = self._get_all_matches(instance)
        try:
            result = typify_data_structure(self._merge(matches) if matches else self.default,
                                           self._element_type)
        except TypeCoercionError as e:
            errors.append(CustomValidationError(self.name, e.value, "<<merged>>", text_type(e)))
        else:
            errors.extend(self.collect_errors(instance, result))
        raise_errors(errors)
        instance._cache_[self.name] = result
        return result

    def collect_errors(self, instance, value, source="<<merged>>"):
        """Validate a Parameter value.

        Args:
            instance (Configuration): The instance object to which the Parameter descriptor is
                attached.
            value: The value to be validated.

        """
        errors = []
        if not isinstance(value, self._type):
            errors.append(InvalidTypeError(self.name, value, source, type(value),
                                           self._type))
        elif self._validation is not None:
            result = self._validation(value)
            if result is False:
                errors.append(ValidationError(self.name, value, source))
            elif isinstance(result, string_types):
                errors.append(CustomValidationError(self.name, value, source, result))
        return errors

    def _match_key_is_important(self, raw_parameter):
        return raw_parameter.keyflag() is ParameterFlag.final

    def _first_important_matches(self, matches):
        idx = first(enumerate(matches), lambda x: self._match_key_is_important(x[1]),
                    apply=lambda x: x[0])
        return matches if idx is None else matches[:idx+1]

    @staticmethod
    def _str_format_flag(flag):
        return "  #!%s" % flag if flag is not None else ''

    @staticmethod
    def _str_format_value(value):
        if value is None:
            return 'None'
        return value

    @classmethod
    def repr_raw(cls, raw_parameter):
        raise NotImplementedError()


class PrimitiveParameter(Parameter):
    """Parameter type for a Configuration class that holds a single python primitive value.

    The python primitive types are str, int, float, complex, bool, and NoneType. In addition,
    python 2 has long and unicode types.
    """

    def __init__(self, default, aliases=(), validation=None, element_type=None):
        """
        Args:
            default (Any):  The parameter's default value.
            aliases (Iterable[str]): Alternate names for the parameter.
            validation (callable): Given a parameter value as input, return a boolean indicating
                validity, or alternately return a string describing an invalid value. Returning
                `None` also indicates a valid value.
            element_type (type or Tuple[type]): Type-validation of parameter's value. If None,
                type(default) is used.

        """
        self._type = type(default) if element_type is None else element_type
        self._element_type = self._type
        super(PrimitiveParameter, self).__init__(default, aliases, validation)

    def _merge(self, matches):
        important_match = first(matches, self._match_key_is_important, default=None)
        if important_match is not None:
            return important_match.value(self)

        last_match = last(matches, lambda x: x is not None, default=None)
        if last_match is not None:
            return last_match.value(self)
        raise ThisShouldNeverHappenError()  # pragma: no cover

    def repr_raw(self, raw_parameter):
        return "%s: %s%s" % (raw_parameter.key,
                             self._str_format_value(raw_parameter.value(self)),
                             self._str_format_flag(raw_parameter.keyflag()))


class SequenceParameter(Parameter):
    """Parameter type for a Configuration class that holds a sequence (i.e. list) of python
    primitive values.
    """
    _type = tuple

    def __init__(self, element_type, default=(), aliases=(), validation=None,
                 string_delimiter=','):
        """
        Args:
            element_type (type or Iterable[type]): The generic type of each element in
                the sequence.
            default (Iterable[str]):  The parameter's default value.
            aliases (Iterable[str]): Alternate names for the parameter.
            validation (callable): Given a parameter value as input, return a boolean indicating
                validity, or alternately return a string describing an invalid value.

        """
        self._element_type = element_type
        self.string_delimiter = string_delimiter
        super(SequenceParameter, self).__init__(default, aliases, validation)

    def collect_errors(self, instance, value, source="<<merged>>"):
        errors = super(SequenceParameter, self).collect_errors(instance, value)
        element_type = self._element_type
        for idx, element in enumerate(value):
            if not isinstance(element, element_type):
                errors.append(InvalidElementTypeError(self.name, element, source,
                                                      type(element), element_type, idx))
        return errors

    def _merge(self, matches):
        # get matches up to and including first important_match
        #   but if no important_match, then all matches are important_matches
        relevant_matches_and_values = tuple((match, match.value(self)) for match in
                                            self._first_important_matches(matches))
        for match, value in relevant_matches_and_values:
            if not isinstance(value, tuple):
                raise InvalidTypeError(self.name, value, match.source, value.__class__.__name__,
                                       self._type.__name__)

        # get individual lines from important_matches that were marked important
        # these will be prepended to the final result
        def get_marked_lines(match, marker, parameter_obj):
            return tuple(line
                         for line, flag in zip(match.value(parameter_obj),
                                               match.valueflags(parameter_obj))
                         if flag is marker) if match else ()
        top_lines = concat(get_marked_lines(m, ParameterFlag.top, self) for m, _ in
                           relevant_matches_and_values)

        # also get lines that were marked as bottom, but reverse the match order so that lines
        # coming earlier will ultimately be last
        bottom_lines = concat(get_marked_lines(m, ParameterFlag.bottom, self) for m, _ in
                              reversed(relevant_matches_and_values))

        # now, concat all lines, while reversing the matches
        #   reverse because elements closer to the end of search path take precedence
        all_lines = concat(v for _, v in reversed(relevant_matches_and_values))

        # stack top_lines + all_lines, then de-dupe
        top_deduped = tuple(unique(concatv(top_lines, all_lines)))

        # take the top-deduped lines, reverse them, and concat with reversed bottom_lines
        # this gives us the reverse of the order we want, but almost there
        # NOTE: for a line value marked both top and bottom, the bottom marker will win out
        #       for the top marker to win out, we'd need one additional de-dupe step
        bottom_deduped = unique(concatv(reversed(tuple(bottom_lines)), reversed(top_deduped)))
        # just reverse, and we're good to go
        return tuple(reversed(tuple(bottom_deduped)))

    def repr_raw(self, raw_parameter):
        lines = list()
        lines.append("%s:%s" % (raw_parameter.key,
                                self._str_format_flag(raw_parameter.keyflag())))
        for q, value in enumerate(raw_parameter.value(self)):
            valueflag = raw_parameter.valueflags(self)[q]
            lines.append("  - %s%s" % (self._str_format_value(value),
                                       self._str_format_flag(valueflag)))
        return '\n'.join(lines)

    def _get_all_matches(self, instance):
        # this is necessary to handle argparse `action="append"`, which can't be set to a
        #   default value of NULL
        # it also config settings like `channels: ~`
        matches, exceptions = super(SequenceParameter, self)._get_all_matches(instance)
        matches = tuple(m for m in matches if m._raw_value is not None)
        return matches, exceptions


class MapParameter(Parameter):
    """Parameter type for a Configuration class that holds a map (i.e. dict) of python
    primitive values.
    """
    _type = dict

    def __init__(self, element_type, default=None, aliases=(), validation=None):
        """
        Args:
            element_type (type or Iterable[type]): The generic type of each element.
            default (Mapping):  The parameter's default value. If None, will be an empty dict.
            aliases (Iterable[str]): Alternate names for the parameter.
            validation (callable): Given a parameter value as input, return a boolean indicating
                validity, or alternately return a string describing an invalid value.

        """
        self._element_type = element_type
        super(MapParameter, self).__init__(default or dict(), aliases, validation)

    def collect_errors(self, instance, value, source="<<merged>>"):
        errors = super(MapParameter, self).collect_errors(instance, value)
        if isinstance(value, Mapping):
            element_type = self._element_type
            errors.extend(InvalidElementTypeError(self.name, val, source, type(val),
                                                  element_type, key)
                          for key, val in iteritems(value) if not isinstance(val, element_type))

        return errors

    def _merge(self, matches):
        # get matches up to and including first important_match
        #   but if no important_match, then all matches are important_matches
        relevant_matches_and_values = tuple((match, match.value(self)) for match in
                                            self._first_important_matches(matches))
        for match, value in relevant_matches_and_values:
            if not isinstance(value, Mapping):
                raise InvalidTypeError(self.name, value, match.source, value.__class__.__name__,
                                       self._type.__name__)

        # mapkeys with important matches
        def key_is_important(match, key):
            return match.valueflags(self).get(key) is ParameterFlag.final
        important_maps = tuple(dict((k, v)
                                    for k, v in iteritems(match_value)
                                    if key_is_important(match, k))
                               for match, match_value in relevant_matches_and_values)
        # dump all matches in a dict
        # then overwrite with important matches
        return merge(concatv((v for _, v in relevant_matches_and_values),
                             reversed(important_maps)))

    def repr_raw(self, raw_parameter):
        lines = list()
        lines.append("%s:%s" % (raw_parameter.key,
                                self._str_format_flag(raw_parameter.keyflag())))
        for valuekey, value in iteritems(raw_parameter.value(self)):
            valueflag = raw_parameter.valueflags(self).get(valuekey)
            lines.append("  %s: %s%s" % (valuekey, self._str_format_value(value),
                                         self._str_format_flag(valueflag)))
        return '\n'.join(lines)

    def _get_all_matches(self, instance):
        # it also config settings like `proxy_servers: ~`
        matches, exceptions = super(MapParameter, self)._get_all_matches(instance)
        matches = tuple(m for m in matches if m._raw_value is not None)
        return matches, exceptions


class ConfigurationType(type):
    """metaclass for Configuration"""

    def __init__(cls, name, bases, attr):
        super(ConfigurationType, cls).__init__(name, bases, attr)

        # call _set_name for each parameter
        cls.parameter_names = tuple(p._set_name(name) for name, p in iteritems(cls.__dict__)
                                    if isinstance(p, Parameter))


@with_metaclass(ConfigurationType)
class Configuration(object):

    def __init__(self, search_path=(), app_name=None, argparse_args=None):
        self.raw_data = odict()
        self._cache_ = dict()
        self._reset_callbacks = set()  # TODO: make this a boltons ordered set
        self._validation_errors = defaultdict(list)

        if not hasattr(self, '_search_path') and search_path is not None:
            # we only set search_path once; we never change it
            self._search_path = IndexedSet(search_path)

        if not hasattr(self, '_app_name') and app_name is not None:
            # we only set app_name once; we never change it
            self._app_name = app_name

        self._set_search_path(search_path)
        self._set_env_vars(app_name)
        self._set_argparse_args(argparse_args)

    def _set_search_path(self, search_path):
        if not hasattr(self, '_search_path') and search_path is not None:
            # we only set search_path once; we never change it
            self._search_path = IndexedSet(search_path)

        if getattr(self, '_search_path', None):

            # we need to make sure old data doesn't stick around if we are resetting
            #   easiest solution is to completely clear raw_data and re-load other sources
            #   if raw_data holds contents
            raw_data_held_contents = bool(self.raw_data)
            if raw_data_held_contents:
                self.raw_data = odict()

            self._set_raw_data(load_file_configs(search_path))

            if raw_data_held_contents:
                # this should only be triggered on re-initialization / reset
                self._set_env_vars(getattr(self, '_app_name', None))
                self._set_argparse_args(self._argparse_args)

        self._reset_cache()
        return self

    def _set_env_vars(self, app_name=None):
        if not hasattr(self, '_app_name') and app_name is not None:
            # we only set app_name once; we never change it
            self._app_name = app_name
        if getattr(self, '_app_name', None):
            erp = EnvRawParameter
            self.raw_data[erp.source] = erp.make_raw_parameters(self._app_name)
        self._reset_cache()
        return self

    def _set_argparse_args(self, argparse_args):
        # the argparse_args we store internally in this class as self._argparse_args
        #   will be a mapping type, not a non-`dict` object like argparse_args is natively
        if hasattr(argparse_args, '__dict__'):
            # the argparse_args from argparse will be an object with a __dict__ attribute
            #   and not a mapping type like this method will turn it into
            self._argparse_args = AttrDict((k, v) for k, v, in iteritems(vars(argparse_args))
                                           if v is not NULL)
        elif not argparse_args:
            # argparse_args can be initialized as `None`
            self._argparse_args = AttrDict()
        else:
            # we're calling this method with argparse_args that are a mapping type, likely
            #   already having been processed by this method before
            self._argparse_args = AttrDict((k, v) for k, v, in iteritems(argparse_args)
                                           if v is not NULL)

        source = ArgParseRawParameter.source
        self.raw_data[source] = ArgParseRawParameter.make_raw_parameters(self._argparse_args)
        self._reset_cache()
        return self

    def _set_raw_data(self, raw_data):
        self.raw_data.update(raw_data)
        self._reset_cache()
        return self

    def _reset_cache(self):
        self._cache_ = dict()
        for callback in self._reset_callbacks:
            callback()
        return self

    def register_reset_callaback(self, callback):
        self._reset_callbacks.add(callback)

    def check_source(self, source):
        # this method ends up duplicating much of the logic of Parameter.__get__
        # I haven't yet found a way to make it more DRY though
        typed_values = {}
        validation_errors = []
        raw_parameters = self.raw_data[source]
        for key in self.parameter_names:
            parameter = self.__class__.__dict__[key]
            match, multikey_error = parameter._raw_parameters_from_single_source(raw_parameters)
            if multikey_error:
                validation_errors.append(multikey_error)

            if match is not None:
                try:
                    untyped_value = match.value(parameter)
                    if untyped_value is None:
                        if isinstance(parameter, SequenceParameter):
                            untyped_value = ()
                        elif isinstance(parameter, MapParameter):
                            untyped_value = {}
                    typed_value = typify_data_structure(untyped_value, parameter._element_type)
                except TypeCoercionError as e:
                    validation_errors.append(CustomValidationError(match.key, e.value,
                                                                   match.source, text_type(e)))
                else:
                    collected_errors = parameter.collect_errors(self, typed_value, match.source)
                    if collected_errors:
                        validation_errors.extend(collected_errors)
                    else:
                        typed_values[match.key] = typed_value  # parameter.repr_raw(match)
            else:
                # this situation will happen if there is a multikey_error and none of the
                # matched keys is the primary key
                pass
        return typed_values, validation_errors

    def validate_all(self):
        validation_errors = list(chain.from_iterable(self.check_source(source)[1]
                                                     for source in self.raw_data))
        raise_errors(validation_errors)
        self.validate_configuration()

    @staticmethod
    def _collect_validation_error(func, *args, **kwargs):
        try:
            func(*args, **kwargs)
        except ConfigurationError as e:
            return e.errors if hasattr(e, 'errors') else e,
        return ()

    def validate_configuration(self):
        errors = chain.from_iterable(Configuration._collect_validation_error(getattr, self, name)
                                     for name in self.parameter_names)
        post_errors = self.post_build_validation()
        raise_errors(tuple(chain.from_iterable((errors, post_errors))))

    def post_build_validation(self):
        return ()

    def collect_all(self):
        typed_values = odict()
        validation_errors = odict()
        for source in self.raw_data:
            typed_values[source], validation_errors[source] = self.check_source(source)
        raise_errors(tuple(chain.from_iterable(itervalues(validation_errors))))
        return odict((k, v) for k, v in iteritems(typed_values) if v)

    def describe_parameter(self, parameter_name):
        # TODO, in Parameter base class, rename element_type to value_type
        if parameter_name not in self.parameter_names:
            parameter_name = '_' + parameter_name
        parameter = self.__class__.__dict__[parameter_name]
        assert isinstance(parameter, Parameter)

        # dedupe leading underscore from name
        name = parameter.name.lstrip('_')
        aliases = tuple(alias for alias in parameter.aliases if alias != name)

        description = self.get_descriptions()[name]
        et = parameter._element_type
        if type(et) == EnumMeta:
            et = [et]
        if not isiterable(et):
            et = [et]
        element_types = tuple(_et.__name__ for _et in et)

        details = {
            'parameter_type': parameter.__class__.__name__.lower().replace("parameter", ""),
            'name': name,
            'aliases': aliases,
            'element_types': element_types,
            'default_value': parameter.default,
            'description': description.replace('\n', ' ').strip(),
        }
        if isinstance(parameter, SequenceParameter):
            details['string_delimiter'] = parameter.string_delimiter
        return details

    def list_parameters(self):
        return tuple(sorted(name.lstrip('_') for name in self.parameter_names))

    def typify_parameter(self, parameter_name, value):
        # return a tuple with correct parameter name and typed-value
        if parameter_name not in self.parameter_names:
            parameter_name = '_' + parameter_name
        parameter = self.__class__.__dict__[parameter_name]
        assert isinstance(parameter, Parameter)

        return typify_data_structure(value, parameter._element_type)

    def get_descriptions(self):
        raise NotImplementedError()<|MERGE_RESOLUTION|>--- conflicted
+++ resolved
@@ -31,11 +31,7 @@
                      text_type, with_metaclass)
 from .constants import EMPTY_MAP, NULL
 from .path import expand
-<<<<<<< HEAD
-from .serialize import yaml_load
-=======
 from .yaml import yaml_load
->>>>>>> 4c75b798
 from .. import CondaError, CondaMultiError
 from .._vendor.auxlib.collection import AttrDict, first, frozendict, last, make_immutable
 from .._vendor.auxlib.exceptions import ThisShouldNeverHappenError
