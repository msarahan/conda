# -*- coding: utf-8 -*-
from __future__ import absolute_import, division, print_function, unicode_literals

import os
from functools import reduce
<<<<<<< HEAD
from logging import getLogger
from os.path import join, split, splitext
=======
from os.path import basename, dirname, join
>>>>>>> 06072746

from .compat import string_types
from ..utils import on_win

try:
    from cytoolz.itertoolz import accumulate, concat, take
except ImportError:
    from .._vendor.toolz.itertoolz import accumulate, concat, take


def tokenized_startswith(test_iterable, startswith_iterable):
    return all(t == sw for t, sw in zip(test_iterable, startswith_iterable))


def get_all_directories(files):
    directories = sorted(set(tuple(f.split('/')[:-1]) for f in files))
    return directories or ()


def get_leaf_directories(files):
    # type: (List[str]) -> List[str]
    # give this function a list of files, and it will hand back a list of leaf directories to
    #   pass to os.makedirs()
    directories = get_all_directories(files)
    if not directories:
        return ()

    leaves = []
    def _process(x, y):  # NOQA
        if not tokenized_startswith(y, x):
            leaves.append(x)
        return y
    last = reduce(_process, directories)

    if not leaves:
        leaves.append(directories[-1])
    elif not tokenized_startswith(last, leaves[-1]):
        leaves.append(last)

    return tuple('/'.join(leaf) for leaf in leaves)


def explode_directories(child_directories, already_split=False):
    # get all directories including parents
    # use already_split=True for the result of get_all_directories()
    maybe_split = lambda x: x if already_split else x.split('/')
    return set(concat(accumulate(join, maybe_split(directory)) for directory in child_directories))


def pyc_path(py_path, python_major_minor_version):
    pyver_string = python_major_minor_version.replace('.', '')
    if pyver_string.startswith('2'):
        return py_path + 'c'
    else:
        directory, py_file = split(py_path)
        basename_root, extension = splitext(py_file)
        pyc_file = "__pycache__/%s.cpython-%s%sc" % (basename_root, pyver_string, extension)
        return "%s/%s" % (directory, pyc_file) if directory else pyc_file


def missing_pyc_files(python_major_minor_version, files):
    # returns a tuple of tuples, with the inner tuple being the .py file and the missing .pyc file
    py_files = (f for f in files if f.endswith('.py'))
    pyc_matches = ((py_file, pyc_path(py_file, python_major_minor_version))
                   for py_file in py_files)
    result = tuple(match for match in pyc_matches if match[1] not in files)
    return result


def parse_entry_point_def(ep_definition):
    cmd_mod, func = ep_definition.rsplit(':', 1)
    command, module = cmd_mod.rsplit("=", 1)
    command, module, func = command.strip(), module.strip(), func.strip()
    return command, module, func


def get_python_path(version=None):
    if on_win:
        return "python.exe"
    if version and '.' not in version:
        version = '.'.join(version)
    return join("bin", "python%s" % version or '')


def get_python_site_packages_short_path(python_version):
    if python_version is None:
        return None
    elif on_win:
        return 'Lib/site-packages'
    else:
        py_ver = get_major_minor_version(python_version)
        return 'lib/python%s/site-packages' % py_ver


def get_major_minor_version(string, with_dot=True):
    # returns None if not found, otherwise two digits as a string
    # should work for
    #   - 3.5.2
    #   - 27
    #   - bin/python2.7
    #   - lib/python34/site-packages/
    # the last two are dangers because windows doesn't have version information there
    assert isinstance(string, string_types)
    digits = tuple(take(2, (c for c in string if c.isdigit())))
    if len(digits) == 2:
        return '.'.join(digits) if with_dot else ''.join(digits)
    return None


def get_bin_directory_short_path():
    return 'Scripts' if on_win else 'bin'


def win_path_ok(path):
    return path.replace('/', '\\') if on_win else path


def win_path_double_escape(path):
    return path.replace('\\', '\\\\') if on_win else path


def win_path_backout(path):
    return path.replace('\\', '/') if on_win else path


def right_pad_os_sep(path):
    return path if path.endswith(os.sep) else path + os.sep<|MERGE_RESOLUTION|>--- conflicted
+++ resolved
@@ -3,12 +3,7 @@
 
 import os
 from functools import reduce
-<<<<<<< HEAD
-from logging import getLogger
-from os.path import join, split, splitext
-=======
 from os.path import basename, dirname, join
->>>>>>> 06072746
 
 from .compat import string_types
 from ..utils import on_win
