# -*- coding: utf-8 -*-
from __future__ import absolute_import, division, print_function, unicode_literals

import os
<<<<<<< HEAD
from os.path import (abspath, basename, dirname, expanduser, expandvars, join, normpath, split,
                     splitext)
=======
from os.path import basename, dirname, join, split, splitext, expandvars, expanduser, abspath
>>>>>>> 3b7bd359
import re

from .compat import on_win, string_types
from .. import CondaError
from .._vendor.auxlib.decorators import memoize

try:
    # Python 3
    from urllib.parse import unquote, urlsplit
    from urllib.request import url2pathname
except ImportError:  # pragma: no cover
    # Python 2
    from urllib import unquote, url2pathname  # NOQA
    from urlparse import urlsplit  # NOQA

try:
    from cytoolz.itertoolz import accumulate, concat, take
except ImportError:  # pragma: no cover
    from .._vendor.toolz.itertoolz import accumulate, concat, take


PATH_MATCH_REGEX = (
    r"\./"              # ./
    r"|\.\."            # ..
    r"|~"               # ~
    r"|/"               # /
    r"|[a-zA-Z]:[/\\]"  # drive letter, colon, forward or backslash
    r"|\\\\"            # windows UNC path
    r"|//"              # windows UNC path
)


def is_path(value):
    if '://' in value:
        return False
    return re.match(PATH_MATCH_REGEX, value)


def expand(path):
    return abspath(expanduser(expandvars(path)))


def paths_equal(path1, path2):
    """
    Examples:
        >>> paths_equal('/a/b/c', '/a/b/c/d/..')
        True

    """
    return normpath(abspath(path1)) == normpath(abspath(path2))


@memoize
def url_to_path(url):
    """Convert a file:// URL to a path.

    Relative file URLs (i.e. `file:relative/path`) are not supported.
    """
    if is_path(url):
        return url
    if not url.startswith("file://"):
        raise CondaError("You can only turn absolute file: urls into paths (not %s)" % url)
    _, netloc, path, _, _ = urlsplit(url)
    path = unquote(path)
    if netloc not in ('', 'localhost', '127.0.0.1', '::1'):
        if not netloc.startswith('\\\\'):
            # The only net location potentially accessible is a Windows UNC path
            netloc = '//' + netloc
    else:
        netloc = ''
        # Handle Windows drive letters if present
        if re.match('^/([a-z])[:|]', path, re.I):
            path = path[1] + ':' + path[3:]
    return netloc + path


def tokenized_startswith(test_iterable, startswith_iterable):
    return all(t == sw for t, sw in zip(test_iterable, startswith_iterable))


def get_all_directories(files):
    directories = sorted(set(tuple(f.split('/')[:-1]) for f in files))
    return directories or ()


def get_leaf_directories(files):
    # type: (List[str]) -> List[str]
    # give this function a list of files, and it will hand back a list of leaf directories to
    #   pass to os.makedirs()
    directories = get_all_directories(files)
    if not directories:
        return ()

    leaves = []

    def _process(x, y):
        if not tokenized_startswith(y, x):
            leaves.append(x)
        return y
    last = reduce(_process, directories)

    if not leaves:
        leaves.append(directories[-1])
    elif not tokenized_startswith(last, leaves[-1]):
        leaves.append(last)

    return tuple('/'.join(leaf) for leaf in leaves)


def explode_directories(child_directories, already_split=False):
    # get all directories including parents
    # use already_split=True for the result of get_all_directories()
    maybe_split = lambda x: x if already_split else x.split('/')
    return set(concat(accumulate(join, maybe_split(directory)) for directory in child_directories))


def pyc_path(py_path, python_major_minor_version):
    pyver_string = python_major_minor_version.replace('.', '')
    if pyver_string.startswith('2'):
        return py_path + 'c'
    else:
        directory, py_file = split(py_path)
        basename_root, extension = splitext(py_file)
        pyc_file = "__pycache__/%s.cpython-%s%sc" % (basename_root, pyver_string, extension)
        return "%s/%s" % (directory, pyc_file) if directory else pyc_file


def missing_pyc_files(python_major_minor_version, files):
    # returns a tuple of tuples, with the inner tuple being the .py file and the missing .pyc file
    py_files = (f for f in files if f.endswith('.py'))
    pyc_matches = ((py_file, pyc_path(py_file, python_major_minor_version))
                   for py_file in py_files)
    result = tuple(match for match in pyc_matches if match[1] not in files)
    return result


def parse_entry_point_def(ep_definition):
    cmd_mod, func = ep_definition.rsplit(':', 1)
    command, module = cmd_mod.rsplit("=", 1)
    command, module, func = command.strip(), module.strip(), func.strip()
    return command, module, func


def get_python_short_path(python_version=None):
    if on_win:
        return "python.exe"
    if python_version and '.' not in python_version:
        python_version = '.'.join(python_version)
    return join("bin", "python%s" % (python_version or ''))


def get_python_site_packages_short_path(python_version):
    if python_version is None:
        return None
    elif on_win:
        return 'Lib/site-packages'
    else:
        py_ver = get_major_minor_version(python_version)
        return 'lib/python%s/site-packages' % py_ver


def get_major_minor_version(string, with_dot=True):
    # returns None if not found, otherwise two digits as a string
    # should work for
    #   - 3.5.2
    #   - 27
    #   - bin/python2.7
    #   - lib/python34/site-packages/
    # the last two are dangers because windows doesn't have version information there
    assert isinstance(string, string_types)
    digits = tuple(take(2, (c for c in string if c.isdigit())))
    if len(digits) == 2:
        return '.'.join(digits) if with_dot else ''.join(digits)
    return None


def get_bin_directory_short_path():
    return 'Scripts' if on_win else 'bin'


def win_path_ok(path):
    return path.replace('/', '\\') if on_win else path


def win_path_double_escape(path):
    return path.replace('\\', '\\\\') if on_win else path


def win_path_backout(path):
    # replace all backslashes except those escaping spaces
    # if we pass a file url, something like file://\\unc\path\on\win, make sure
    #   we clean that up too
    return re.sub(r"(\\(?! ))", r"/", path).replace(':////', '://')


def ensure_pad(name, pad="_"):
    return name and "%s%s%s" % (pad, name.strip(pad), pad)


def preferred_env_matches_prefix(preferred_env, prefix, root_dir):
    # type: (str, str, str) -> bool
    if preferred_env is None:
        return False

    # check if prefix is within root_prefix/envs
    prefix_dir = dirname(prefix)
    if prefix_dir != join(root_dir, 'envs'):
        return False

    prefix_name = basename(prefix)
    padded_preferred_env = ensure_pad(preferred_env)
    return prefix_name == padded_preferred_env


def is_private_env_name(env_name):
    return env_name and env_name[0] == env_name[-1] == "_"


def is_private_env_path(env_path):
    if env_path is not None:
        envs_directory, env_name = split(env_path)
        if basename(envs_directory) != "envs":
            return False
        return is_private_env_name(env_name)
    return False


def right_pad_os_sep(path):
    return path if path.endswith(os.sep) else path + os.sep


def split_filename(path_or_url):
    dn, fn = split(path_or_url)
    return (dn or None, fn) if '.' in fn else (path_or_url, None)


def get_python_noarch_target_path(source_short_path, target_site_packages_short_path):
    if source_short_path.startswith('site-packages/'):
        sp_dir = target_site_packages_short_path
        return source_short_path.replace('site-packages', sp_dir, 1)
    elif source_short_path.startswith('python-scripts/'):
        bin_dir = get_bin_directory_short_path()
        return source_short_path.replace('python-scripts', bin_dir, 1)
    else:
        return source_short_path


<<<<<<< HEAD
def win_path_to_unix(path, root_prefix=""):
    # If the user wishes to drive conda from MSYS2 itself while also having
    # msys2 packages in their environment this allows the path conversion to
    # happen relative to the actual shell. The onus is on the user to set
    # CYGPATH to e.g. /usr/bin/cygpath.exe (this will be translated to e.g.
    # (C:\msys32\usr\bin\cygpath.exe by MSYS2) to ensure this one is used.
    if not path:
        return ''
    cygpath = os.environ.get('CYGPATH', 'cygpath.exe')
    try:
        path = subprocess.check_output([cygpath, '-up', path]).decode('ascii').split('\n')[0]
    except Exception as e:
        log.debug('%r' % e, exc_info=True)
        # Convert a path or ;-separated string of paths into a unix representation
        # Does not add cygdrive.  If you need that, set root_prefix to "/cygdrive"
        def _translation(found_path):  # NOQA
            found = found_path.group(1).replace("\\", "/").replace(":", "").replace("//", "/")
            return root_prefix + "/" + found
        path_re = '(?<![:/^a-zA-Z])([a-zA-Z]:[\/\\\\]+(?:[^:*?"<>|]+[\/\\\\]+)*[^:*?"<>|;\/\\\\]+?(?![a-zA-Z]:))'  # noqa
        path = re.sub(path_re, _translation, path).replace(";/", ":/")
    return path
=======
def expand(path):
    return abspath(expanduser(expandvars(path)))
>>>>>>> 3b7bd359
<|MERGE_RESOLUTION|>--- conflicted
+++ resolved
@@ -2,12 +2,7 @@
 from __future__ import absolute_import, division, print_function, unicode_literals
 
 import os
-<<<<<<< HEAD
-from os.path import (abspath, basename, dirname, expanduser, expandvars, join, normpath, split,
-                     splitext)
-=======
 from os.path import basename, dirname, join, split, splitext, expandvars, expanduser, abspath
->>>>>>> 3b7bd359
 import re
 
 from .compat import on_win, string_types
@@ -255,29 +250,5 @@
         return source_short_path
 
 
-<<<<<<< HEAD
-def win_path_to_unix(path, root_prefix=""):
-    # If the user wishes to drive conda from MSYS2 itself while also having
-    # msys2 packages in their environment this allows the path conversion to
-    # happen relative to the actual shell. The onus is on the user to set
-    # CYGPATH to e.g. /usr/bin/cygpath.exe (this will be translated to e.g.
-    # (C:\msys32\usr\bin\cygpath.exe by MSYS2) to ensure this one is used.
-    if not path:
-        return ''
-    cygpath = os.environ.get('CYGPATH', 'cygpath.exe')
-    try:
-        path = subprocess.check_output([cygpath, '-up', path]).decode('ascii').split('\n')[0]
-    except Exception as e:
-        log.debug('%r' % e, exc_info=True)
-        # Convert a path or ;-separated string of paths into a unix representation
-        # Does not add cygdrive.  If you need that, set root_prefix to "/cygdrive"
-        def _translation(found_path):  # NOQA
-            found = found_path.group(1).replace("\\", "/").replace(":", "").replace("//", "/")
-            return root_prefix + "/" + found
-        path_re = '(?<![:/^a-zA-Z])([a-zA-Z]:[\/\\\\]+(?:[^:*?"<>|]+[\/\\\\]+)*[^:*?"<>|;\/\\\\]+?(?![a-zA-Z]:))'  # noqa
-        path = re.sub(path_re, _translation, path).replace(";/", ":/")
-    return path
-=======
 def expand(path):
-    return abspath(expanduser(expandvars(path)))
->>>>>>> 3b7bd359
+    return abspath(expanduser(expandvars(path)))