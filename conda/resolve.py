--- conflicted
+++ resolved
@@ -10,24 +10,17 @@
 from .common.logic import Clauses, minimal_unsatisfiable_subset
 from .common.toposort import toposort
 from .exceptions import ResolvePackageNotFound, UnsatisfiableError
-<<<<<<< HEAD
-from .models.channel import Channel
-=======
 from .models.channel import Channel, MultiChannel
->>>>>>> 4c75b798
 from .models.dist import Dist
 from .models.index_record import PackageRef
 from .models.match_spec import MatchSpec
 from .models.version import VersionOrder
 
-<<<<<<< HEAD
-=======
 try:
     from cytoolz.itertoolz import concat
 except ImportError:  # pragma: no cover
     from ._vendor.toolz.itertoolz import concat  # NOQA
 
->>>>>>> 4c75b798
 log = getLogger(__name__)
 stdoutlog = getLogger('conda.stdoutlog')
 
@@ -535,25 +528,6 @@
             return valid, -channel_priority, version_comparator, build_number, ts, build_string
         else:
             return valid, version_comparator, -channel_priority, build_number, ts, build_string
-<<<<<<< HEAD
-
-    def _make_channel_priorities(self, channels):
-        priorities_map = odict()
-        for channel_priority, chn in enumerate(channels):
-            channel = Channel(chn)
-            channel_name = channel.canonical_name
-            if channel_name in priorities_map:
-                continue
-            priorities_map[channel_name] = min(channel_priority, MAX_CHANNEL_PRIORITY - 1)
-        return priorities_map
-
-    # def features(self, dist):
-    #     _features = self.index[dist].get('features') or ()
-    #     if isinstance(_features, string_types):
-    #         _features = _features.split()
-    #     assert isiterable(_features)
-    #     return set(_features)
-=======
 
     @staticmethod
     def _make_channel_priorities(channels):
@@ -567,7 +541,6 @@
                 continue
             priorities_map[channel_name] = min(priority_counter, MAX_CHANNEL_PRIORITY - 1)
         return priorities_map
->>>>>>> 4c75b798
 
     def package_quad(self, dist):
         rec = self.index.get(dist, None)
@@ -671,15 +644,10 @@
         return result
 
     def generate_feature_count(self, C):
-<<<<<<< HEAD
-        return {self.push_MatchSpec(C, MatchSpec(provides_features=name)): 1
-                for name in iterkeys(self.trackers)}
-=======
         result = {self.push_MatchSpec(C, MatchSpec(provides_features=name)): 1
                   for name in iterkeys(self.trackers)}
         log.debug("generate_feature_count returning with clause count: %s", len(C.clauses))
         return result
->>>>>>> 4c75b798
 
     def generate_update_count(self, C, specs):
         return {'!'+ms.target: 1 for ms in specs if ms.target and C.from_name(ms.target)}
@@ -824,21 +792,12 @@
         if not specs:
             return ()
         reduced_index = self.get_reduced_index(specs)
-<<<<<<< HEAD
 
         # Check if satisfiable
         def mysat(specs, add_if=False):
             constraints = r2.generate_spec_constraints(C, specs)
             return C.sat(constraints, add_if)
 
-=======
-
-        # Check if satisfiable
-        def mysat(specs, add_if=False):
-            constraints = r2.generate_spec_constraints(C, specs)
-            return C.sat(constraints, add_if)
-
->>>>>>> 4c75b798
         r2 = Resolve(reduced_index, True, True, channels=self.channels)
         C = r2.gen_clauses()
         solution = mysat(specs, True)
@@ -1007,67 +966,6 @@
             solution, obj7 = C.minimize(eq_optional_c, solution)
             log.debug('Package removal metric: %d', obj7)
 
-<<<<<<< HEAD
-        # Requested packages: maximize versions
-        eq_req_v, eq_req_b = r2.generate_version_metrics(C, specr)
-        solution, obj3 = C.minimize(eq_req_v, solution)
-        log.debug('Initial package version metric: %d', obj3)
-
-        # Track features: minimize feature count
-        eq_feature_count = r2.generate_feature_count(C)
-        solution, obj1 = C.minimize(eq_feature_count, solution)
-        log.debug('Track feature count: %d', obj1)
-
-        # Featured packages: maximize featured package count
-        eq_feature_metric, ftotal = r2.generate_feature_metric(C)
-        solution, obj2 = C.minimize(eq_feature_metric, solution)
-        obj2 = ftotal - obj2
-        log.debug('Package feature count: %d', obj2)
-
-        # Requested packages: maximize builds
-        solution, obj4 = C.minimize(eq_req_b, solution)
-        log.debug('Initial package build metric: %d', obj4)
-
-        # Optional installations: minimize count
-        if not _remove:
-            eq_optional_install = r2.generate_install_count(C, speco)
-            solution, obj49 = C.minimize(eq_optional_install, solution)
-            log.debug('Optional package install metric: %d', obj49)
-
-        # Dependencies: minimize the number of packages that need upgrading
-        eq_u = r2.generate_update_count(C, speca)
-        solution, obj50 = C.minimize(eq_u, solution)
-        log.debug('Dependency update count: %d', obj50)
-
-        # Remaining packages: maximize versions, then builds
-        eq_v, eq_b = r2.generate_version_metrics(C, speca)
-        solution, obj5 = C.minimize(eq_v, solution)
-        solution, obj6 = C.minimize(eq_b, solution)
-        log.debug('Additional package version/build metrics: %d/%d', obj5, obj6)
-
-        # Prune unnecessary packages
-        eq_c = r2.generate_package_count(C, specm)
-        solution, obj7 = C.minimize(eq_c, solution, trymax=True)
-        log.debug('Weak dependency count: %d', obj7)
-
-        def clean(sol):
-            return [q for q in (C.from_index(s) for s in sol)
-                    if q and q[0] != '!' and '@' not in q]
-        log.debug('Looking for alternate solutions')
-        nsol = 1
-        psolutions = []
-        psolution = clean(solution)
-        psolutions.append(psolution)
-        while True:
-            nclause = tuple(C.Not(C.from_name(q)) for q in psolution)
-            solution = C.sat((nclause,), True)
-            if solution is None:
-                break
-            nsol += 1
-            if nsol > 10:
-                log.debug('Too many solutions; terminating')
-                break
-=======
             # Requested packages: maximize versions
             eq_req_c, eq_req_v, eq_req_b = r2.generate_version_metrics(C, specr)
             solution, obj3a = C.minimize(eq_req_c, solution)
@@ -1112,7 +1010,6 @@
             log.debug('Looking for alternate solutions')
             nsol = 1
             psolutions = []
->>>>>>> 4c75b798
             psolution = clean(solution)
             psolutions.append(psolution)
 
