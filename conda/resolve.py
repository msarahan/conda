from __future__ import absolute_import, division, print_function, unicode_literals

from collections import defaultdict
from itertools import chain
from logging import getLogger, DEBUG

from .base.constants import DEFAULTS_CHANNEL_NAME, MAX_CHANNEL_PRIORITY
from .base.context import context
from .common.compat import iteritems, iterkeys, itervalues, on_win, string_types
from .common.io import time_recorder
from .exceptions import CondaValueError, ResolvePackageNotFound, UnsatisfiableError
from .logic import Clauses, minimal_unsatisfiable_subset
from .models.dist import Dist
from .models.enums import NoarchType
from .models.index_record import IndexRecord
from .toposort import toposort
from .version import VersionSpec, normalized_version

try:
    from cytoolz.itertoolz import concat, groupby
except ImportError:  # pragma: no cover
    from ._vendor.toolz.itertoolz import concat, groupby  # NOQA

log = getLogger(__name__)
stdoutlog = getLogger('conda.stdoutlog')

# used in conda build
Unsatisfiable = UnsatisfiableError
ResolvePackageNotFound = ResolvePackageNotFound


def dashlist(iterable, indent=2):
    return ''.join('\n' + ' ' * indent + '- ' + str(x) for x in iterable)


class MatchSpec(object):
    def __new__(cls, spec, target=Ellipsis, optional=Ellipsis, normalize=False):
        if isinstance(spec, cls):
            if target is Ellipsis and optional is Ellipsis and not normalize:
                return spec
            target = spec.target if target is Ellipsis else target
            optional = spec.optional if optional is Ellipsis else optional
            spec = spec.spec
        self = object.__new__(cls)
        self.target = None if target is Ellipsis else target
        self.optional = False if optional is Ellipsis else bool(optional)
        spec, _, oparts = spec.partition('(')
        if oparts:
            if oparts.strip()[-1] != ')':
                raise CondaValueError("Invalid MatchSpec: %s" % spec)
            for opart in oparts.strip()[:-1].split(','):
                if opart == 'optional':
                    self.optional = True
                elif opart.startswith('target='):
                    self.target = opart.split('=')[1].strip()
                else:
                    raise CondaValueError("Invalid MatchSpec: %s" % spec)
        spec = self.spec = spec.strip()
        parts = (spec,) if spec.endswith(CONDA_TARBALL_EXTENSION) else spec.split()
        nparts = len(parts)
        assert 1 <= nparts <= 3, repr(spec)
        self.name = parts[0]
        if nparts == 1:
            self.match_fast = self._match_any
            self.strictness = 1
            return self
        self.strictness = 2
        vspec = VersionSpec(parts[1])
        if vspec.is_exact():
            if nparts > 2 and '*' not in parts[2]:
                self.version, self.build = parts[1:]
                self.match_fast = self._match_exact
                self.strictness = 3
                return self
            if normalize and not parts[1].endswith('*'):
                parts[1] += '*'
                vspec = VersionSpec(parts[1])
                self.spec = ' '.join(parts)
        self.version = vspec
        if nparts == 2:
            self.match_fast = self._match_version
        else:
            rx = r'^(?:%s)$' % parts[2].replace('*', r'.*')
            self.build = re.compile(rx)
            self.match_fast = self._match_full
        return self

    def is_exact(self):
        return self.match_fast == self._match_exact

    def is_simple(self):
        return self.match_fast == self._match_any

    def _match_any(self, version, build):
        return True

    def _match_version(self, version, build):
        return self.version.match(version)

    def _match_exact(self, version, build):
        return build == self.build and self.version == version

    def _match_full(self, version, build):
        return self.build.match(build) and self.version.match(version)

    def match(self, dist):
        # type: (Dist) -> bool
        name, version, build, _ = dist.quad
        if name != self.name:
            return False
        result = self.match_fast(version, build)
        return result

    def to_filename(self):
        if self.is_exact() and not self.optional:
            return self.name + '-%s-%s.tar.bz2' % (self.version, self.build)
        else:
            return None

    def __eq__(self, other):
        return (type(other) is MatchSpec and
                (self.spec, self.optional, self.target) ==
                (other.spec, other.optional, other.target))

    def __hash__(self):
        return hash(self.spec)

    def __repr__(self):
        return "MatchSpec('%s')" % self.__str__()

    def __str__(self):
        res = self.spec
        if self.optional or self.target:
            args = []
            if self.optional:
                args.append('optional')
            if self.target:
                args.append('target='+self.target)
            res = '%s (%s)' % (res, ','.join(args))
        return res

    def to_json(self):
        return self.__str__()


class Resolve(object):

    def __init__(self, index, sort=False, processed=False, channels=()):
        self.index = index

        self.channels = channels
        self._channel_priorities_map = self._make_channel_priorities(channels) if channels else {}

        groups = {}
        trackers = defaultdict(list)

        for dist, info in iteritems(index):
            groups.setdefault(info['name'], []).append(dist)
            for feature_name in info.get('track_features') or ():
                trackers[feature_name].append(dist)

        self.groups = groups  # Dict[package_name, List[Dist]]
        self.trackers = trackers  # Dict[track_feature, List[Dist]]
        self.find_matches_ = {}  # Dict[MatchSpec, List[Dist]]
        self.ms_depends_ = {}  # Dict[Dist, List[MatchSpec]]
        self._reduced_index_cache = {}

        if sort:
            for name, group in iteritems(groups):
                groups[name] = sorted(group, key=self.version_key, reverse=True)

    def default_filter(self, features=None, filter=None):
        if filter is None:
            filter = {}
        else:
            filter.clear()
        filter.update({Dist(fstr+'@'): False for fstr in iterkeys(self.trackers)})
        if features:
            filter.update({Dist(fstr+'@'): True for fstr in features})
        return filter

    def valid(self, spec_or_dist, filter, optional=True):
        """Tests if a package, MatchSpec, or a list of both has satisfiable
        dependencies, assuming cyclic dependencies are always valid.

        Args:
            spec_or_dist: a package key, a MatchSpec, or an iterable of these.
            filter: a dictionary of (fkey,valid) pairs, used to consider a subset
                of dependencies, and to eliminate repeated searches.
            optional: if True (default), do not enforce optional specifications
                when considering validity. If False, enforce them.

        Returns:
            True if the full set of dependencies can be satisfied; False otherwise.
            If filter is supplied and update is True, it will be updated with the
            search results.
        """
        def v_(spec):
            return v_ms_(spec) if isinstance(spec, MatchSpec) else v_fkey_(spec)

        def v_ms_(ms):
            return ((optional and ms.optional) or
                    any(v_fkey_(fkey) for fkey in self.find_matches(ms)))

        def v_fkey_(dist):
            val = filter.get(dist)
            if val is None:
                filter[dist] = True
                val = filter[dist] = all(v_ms_(ms) for ms in self.ms_depends(dist))
            return val

        result = v_(spec_or_dist)
        return result

    def invalid_chains(self, spec, filter, optional=True):
        """Constructs a set of 'dependency chains' for invalid specs.

        A dependency chain is a tuple of MatchSpec objects, starting with
        the requested spec, proceeding down the dependency tree, ending at
        a specification that cannot be satisfied. Uses self.valid_ as a
        filter, both to prevent chains and to allow other routines to
        prune the list of valid packages with additional criteria.

        Args:
            spec: a package key or MatchSpec
            filter: a dictionary of (dist, valid) pairs to be used when
                testing for package validity.
            optional: if True (default), do not enforce optional specifications
                when considering validity. If False, enforce them.

        Returns:
            A generator of tuples, empty if the MatchSpec is valid.
        """
        def chains_(spec, names):
            if spec.name in names:
                return
            names.add(spec.name)
            if self.valid(spec, filter, optional):
                return
            dists = self.find_matches(spec) if isinstance(spec, MatchSpec) else [Dist(spec)]
            found = False
            for dist in dists:
                for m2 in self.ms_depends(dist):
                    for x in chains_(m2, names):
                        found = True
                        yield (spec,) + x
            if not found:
                yield (spec,)
        return chains_(spec, set())

    def verify_specs(self, specs):
        """Perform a quick verification that specs and dependencies are reasonable.

        Args:
            specs: An iterable of strings or MatchSpec objects to be tested.

        Returns:
            Nothing, but if there is a conflict, an error is thrown.

        Note that this does not attempt to resolve circular dependencies.
        """
        spec2 = []
        bad_deps = []
        feats = set()
        for s in specs:
            ms = MatchSpec(s)
            if ms.get_exact_value('track_features'):
                feature_names = ms.get_exact_value('track_features')
                feats.update(feature_names)
            elif ms.name[-1] == '@':
                # TODO: remove
                feats.add(ms.name[:-1])
            else:
                spec2.append(ms)
        for ms in spec2:
            filter = self.default_filter(feats)
            # type: Map[Dist, bool]
            bad_deps.extend(self.invalid_chains(ms, filter))
        if bad_deps:
            raise ResolvePackageNotFound(bad_deps)
        return spec2, feats

    def find_conflicts(self, specs):
        """Perform a deeper analysis on conflicting specifications, by attempting
        to find the common dependencies that might be the cause of conflicts.

        Args:
            specs: An iterable of strings or MatchSpec objects to be tested.
            It is assumed that the specs conflict.

        Returns:
            Nothing, because it always raises an UnsatisfiableError.

        Strategy:
            If we're here, we know that the specs conflict. This could be because:
            - One spec conflicts with another; e.g.
                  ['numpy 1.5*', 'numpy >=1.6']
            - One spec conflicts with a dependency of another; e.g.
                  ['numpy 1.5*', 'scipy 0.12.0b1']
            - Each spec depends on *the same package* but in a different way; e.g.,
                  ['A', 'B'] where A depends on numpy 1.5, and B on numpy 1.6.
            Technically, all three of these cases can be boiled down to the last
            one if we treat the spec itself as one of the "dependencies". There
            might be more complex reasons for a conflict, but this code only
            considers the ones above.

            The purpose of this code, then, is to identify packages (like numpy
            above) that all of the specs depend on *but in different ways*. We
            then identify the dependency chains that lead to those packages.
        """
        sdeps = {}
        # For each spec, assemble a dictionary of dependencies, with package
        # name as key, and all of the matching packages as values.
        for ms in specs:
            rec = sdeps.setdefault(ms, {})
            slist = [ms]
            while slist:
                ms2 = slist.pop()
                deps = rec.setdefault(ms2.name, set())
                for fkey in self.find_matches(ms2):
                    if fkey not in deps:
                        deps.add(fkey)
                        slist.extend(ms3 for ms3 in self.ms_depends(fkey) if ms3.name != ms.name)

        # Find the list of dependencies they have in common. And for each of
        # *those*, find the individual packages that they all share. Those need
        # to be removed as conflict candidates.
        commkeys = set.intersection(*(set(s.keys()) for s in sdeps.values()))
        commkeys = {k: set.intersection(*(v[k] for v in sdeps.values())) for k in commkeys}

        # and find the dependency chains that lead to them.
        bad_deps = []
        for ms, sdep in iteritems(sdeps):
            filter = {}
            for mn, v in sdep.items():
                if mn != ms.name and mn in commkeys:
                    # Mark this package's "unique" dependencies as invalid
                    for fkey in v - commkeys[mn]:
                        filter[fkey] = False
            # Find the dependencies that lead to those invalid choices
            ndeps = set(self.invalid_chains(ms, filter, False))
            # This may produce some additional invalid chains that we
            # don't care about. Select only those that terminate in our
            # predetermined set of "common" keys.
            ndeps = [nd for nd in ndeps if nd[-1].name in commkeys]
            if ndeps:
                bad_deps.extend(ndeps)
            else:
                # This means the package *itself* was the common conflict.
                bad_deps.append((ms,))

        raise UnsatisfiableError(bad_deps)

    def get_reduced_index(self, specs):
        cache_key = frozenset(specs)
        if cache_key in self._reduced_index_cache:
            return self._reduced_index_cache[cache_key]

        if log.isEnabledFor(DEBUG):
            log.debug('Retrieving packages for: %s', dashlist(sorted(text_type(s) for s in specs)))

        specs, features = self.verify_specs(specs)
        filter = self.default_filter(features)
        snames = set()

        def filter_group(matches):
            match1 = next(ms for ms in matches)
            name = match1.name
            group = self.groups.get(name, [])

            # Prune packages that don't match any of the patterns
            # or which have unsatisfiable dependencies
            nold = nnew = 0
            for fkey in group:
                if filter.setdefault(fkey, True):
                    nold += 1
                    sat = (self.match_any(matches, fkey) and
                           all(any(filter.get(f2, True) for f2 in self.find_matches(ms))
                               for ms in self.ms_depends(fkey)))
                    filter[fkey] = sat
                    nnew += sat

            reduced = nnew < nold
            if reduced:
                log.debug('%s: pruned from %d -> %d' % (name, nold, nnew))
            if any(ms.optional for ms in matches):
                return reduced
            elif nnew == 0:
                # Indicates that a conflict was found; we can exit early
                return None

            # Perform the same filtering steps on any dependencies shared across
            # *all* packages in the group. Even if just one of the packages does
            # not have a particular dependency, it must be ignored in this pass.
            # Otherwise, we might do more filtering than we should---and it is
            # better to have extra packages here than missing ones.
            if reduced or name not in snames:
                snames.add(name)
                cdeps = {}
                for fkey in group:
                    if filter.get(fkey, True):
                        for m2 in self.ms_depends(fkey):
                            if m2.get_exact_value('name') and not m2.optional:
                                cdeps.setdefault(m2.name, []).append(m2)
                for deps in itervalues(cdeps):
                    if len(deps) >= nnew:
                        res = filter_group(set(deps))
                        if res:
                            reduced = True
                        elif res is None:
                            # Indicates that a conflict was found; we can exit early
                            return None

            return reduced

        # Iterate on pruning until no progress is made. We've implemented
        # what amounts to "double-elimination" here; packages get one additional
        # chance after their first "False" reduction. This catches more instances
        # where one package's filter affects another. But we don't have to be
        # perfect about this, so performance matters.
        for iter in range(2):
            snames.clear()
            slist = list(specs)
            found = False
            while slist:
                s = slist.pop()
                found = filter_group([s])
                if found:
                    slist.append(s)
                elif found is None:
                    break
            if found is None:
                filter = self.default_filter(features)
                break

        # Determine all valid packages in the dependency graph
        reduced_index = {}
        slist = list(specs)
        for fstr in features:
            dist = Dist(fstr + '@')
            reduced_index[dist] = self.index[dist]
        while slist:
            this_spec = slist.pop()
            for dist in self.find_matches(this_spec):
                if reduced_index.get(dist) is None and self.valid(dist, filter):
                    reduced_index[dist] = self.index[dist]
                    for ms in self.ms_depends(dist):
                        # We do not pull packages into the reduced index due
                        # to a track_features dependency. Remember, a feature
                        # specifies a "soft" dependency: it must be in the
                        # environment, but it is not _pulled_ in. The SAT
                        # logic doesn't do a perfect job of capturing this
                        # behavior, but keeping these packags out of the
                        # reduced index helps. Of course, if _another_
                        # package pulls it in by dependency, that's fine.
                        if 'track_features' not in ms:
                            slist.append(ms)
        self._reduced_index_cache[cache_key] = reduced_index
        return reduced_index

    def match_any(self, mss, dist):
        rec = self.index[dist]
        return any(ms.match(rec) for ms in mss)

    def match(self, ms, fkey):
        # type: (MatchSpec, Dist) -> bool
        rec = self.index[fkey]
        return MatchSpec(ms).match(rec)

    def find_matches(self, ms):
        # type: (MatchSpec) -> List[Dist]
        assert isinstance(ms, MatchSpec)
        res = self.find_matches_.get(ms, None)
        if res is None:
            if ms.get_exact_value('name'):
                res = self.groups.get(ms.name, [])
            elif ms.get_exact_value('track_features'):
                feature_names = ms.get_exact_value('track_features')
                res = list(chain.from_iterable(self.trackers[feature_name]
                                               for feature_name in feature_names
                                               if feature_name in self.trackers))
            else:
                res = self.index.keys()
            res = [p for p in res if self.match(ms, p)]
            self.find_matches_[ms] = res
        return res

    def ms_depends(self, dist):
        # type: (Dist) -> List[MatchSpec]
        deps = self.ms_depends_.get(dist)
        if deps is None:
            rec = self.index[dist]
            deps = [MatchSpec(d) for d in rec.combined_depends]
            deps.extend(MatchSpec(track_features=feat) for feat in self.index[dist].features)
            self.ms_depends_[dist] = deps
        return deps

    def version_key(self, dist, vtype=None):
        rec = self.index[dist]
        channel = rec.channel
        channel_priority = self._channel_priorities_map.get(channel.name, 1)  # TODO: ask @mcg1969 why the default value is 1 here  # NOQA
        valid = 1 if channel_priority < MAX_CHANNEL_PRIORITY else 0
        version_comparator = VersionOrder(rec.get('version', ''))
        build_number = rec.get('build_number', 0)
        build_string = rec.get('build')
        ts = rec.get('timestamp', 0)
        if context.channel_priority:
            return valid, -channel_priority, version_comparator, build_number, ts, build_string
        else:
            return valid, version_comparator, -channel_priority, build_number, ts, build_string

    @staticmethod
    def _make_channel_priorities(channels):
        priorities_map = odict()
        for priority_counter, chn in enumerate(concat(
            (Channel(cc) for cc in c._channels) if isinstance(c, MultiChannel) else (c,)
            for c in (Channel(c) for c in channels)
        )):
            channel_name = chn.name
            if channel_name in priorities_map:
                continue
            priorities_map[channel_name] = min(priority_counter, MAX_CHANNEL_PRIORITY - 1)
        return priorities_map

    def package_quad(self, dist):
        rec = self.index.get(dist, None)
        if rec is None:
            return dist.quad
        else:
            channel = rec.get('channel')
            channel = channel.canonical_name if channel else DEFAULTS_CHANNEL_NAME
            return rec['name'], rec['version'], rec['build'], channel

    def package_name(self, dist):
        return self.package_quad(dist)[0]

    def get_pkgs(self, ms, emptyok=False):  # pragma: no cover
        # legacy method for conda-build
        ms = MatchSpec(ms)
        dists = self.find_matches(ms)
        if not dists and not emptyok:
            raise ResolvePackageNotFound([(ms,)])
        return sorted(dists, key=self.version_key)

    @staticmethod
    def to_ms_clause_id(ms):
        ms = MatchSpec(ms)
        return '@s@' + ms.spec + ('?' if ms.optional else '')

    @staticmethod
    def to_notd_ms_clause_id(ms):
        return '!@s@'+ms.name

    @staticmethod
    def to_feature_metric_id(dist, feat):
        return '@fm@%s@%s' % (dist, feat)

    def push_MatchSpec(self, C, ms):
        ms = MatchSpec(ms)
        name = self.to_ms_clause_id(ms)
        m = C.from_name(name)
        if m is not None:
            # the spec has already been pushed onto the clauses stack
            return sat_name

        simple = spec._is_single()
        nm = spec.get_exact_value('name')
        tf = spec.get_exact_value('track_features')

        if nm:
            tgroup = libs = self.groups.get(nm, [])
        elif tf:
            assert len(tf) == 1
            k = next(iter(tf))
            tgroup = libs = self.trackers.get(k, [])
        else:
            tgroup = libs = self.index.keys()
            simple = False
        if not simple:
            libs = [fkey for fkey in tgroup if self.match(spec, fkey)]
        if len(libs) == len(tgroup):
            if spec.optional:
                m = True
            elif not simple:
                ms2 = MatchSpec(track_features=tf) if tf else MatchSpec(nm)
                m = C.from_name(self.push_MatchSpec(C, ms2))
        if m is None:
<<<<<<< HEAD
            dists = [dist.full_name for dist in libs]
            if spec.optional:
                ms2 = MatchSpec(track_features=tf) if tf else MatchSpec(nm)
                dists.append('!' + self.to_sat_name(ms2))
            m = C.Any(dists)
        C.name_var(m, sat_name)
        return sat_name
=======
            libs = [dist.full_name for dist in libs]
            if ms.optional:
                libs.append(self.to_notd_ms_clause_id(ms))
            m = C.Any(libs)
        C.name_var(m, name)
        return name
>>>>>>> 6eef3b52

    def gen_clauses(self):
        C = Clauses()
        for name, group in iteritems(self.groups):
            group = [self.to_sat_name(dist) for dist in group]
            # Create one variable for each package
            for sat_name in group:
                C.new_var(sat_name)
            # Create one variable for the group
            m = C.new_var(self.to_ms_clause_id(name))
            # Exactly one of the package variables, OR
            # the negation of the group variable, is true
            C.Require(C.ExactlyOne, group + [C.Not(m)])

        # If a package is installed, its dependencies must be as well
        for dist in iterkeys(self.index):
            nkey = C.Not(self.to_sat_name(dist))
            for ms in self.ms_depends(dist):
                C.Require(C.Or, nkey, self.push_MatchSpec(C, ms))

        log.debug("gen_clauses returning with clause count: %s", len(C.clauses))
        return C

    def generate_spec_constraints(self, C, specs):
        result = [(self.push_MatchSpec(C, ms),) for ms in specs]
        log.debug("generate_spec_constraints returning with clause count: %s", len(C.clauses))
        return result

    def generate_feature_count(self, C):
        result = {self.push_MatchSpec(C, MatchSpec(track_features=name)): 1
                  for name in iterkeys(self.trackers)}
        log.debug("generate_feature_count returning with clause count: %s", len(C.clauses))
        return result

    def generate_update_count(self, C, specs):
        return {'!'+ms.target: 1 for ms in specs if ms.target and C.from_name(ms.target)}

    def generate_feature_metric(self, C):
        eq = {}  # a C.minimize() objective: Dict[varname, coeff]
        # Given a pair (dist, feature), assign a "1" score IF:
        # - The dist is installed
        # - The dist does NOT require the feature
        # - At least one package in the group DOES require the feature
        # - A package that tracks the feature is installed
        for name, group in iteritems(self.groups):
<<<<<<< HEAD
            nf = [len(self.index[dist].features) for dist in group]
            maxf = max(nf)
            if maxf > 0:
                eq.update({dist.full_name: maxf-fc for dist, fc in zip(group, nf) if maxf > fc})
                # This entry causes conda to weight the absence of a package the same
                # as if a non-featured version were instaslled. If this were not here,
                # conda will sometimes select an earlier build of a requested package
                # if doing so can eliminate this package as a dependency.
                # https://github.com/conda/conda/issues/6765
                eq['!' + self.push_MatchSpec(C, name)] = maxf
            total += maxf
        return eq, total
=======
            dist_feats = {dist.full_name: self.features(dist) for dist in group}
            active_feats = set.union(*dist_feats.values()).intersection(self.trackers)
            for feat in active_feats:
                clause_id_for_feature = self.push_MatchSpec(C, '@' + feat)
                for dist, features in dist_feats.items():
                    if feat not in features:
                        feature_metric_id = self.to_feature_metric_id(dist, feat)
                        C.name_var(C.And(dist, clause_id_for_feature), feature_metric_id)
                        eq[feature_metric_id] = 1
        return eq
>>>>>>> 6eef3b52

    def generate_removal_count(self, C, specs):
        return {'!'+self.push_MatchSpec(C, ms.name): 1 for ms in specs}

    def generate_install_count(self, C, specs):
        return {self.push_MatchSpec(C, ms.name): 1 for ms in specs if ms.optional}

    def generate_package_count(self, C, missing):
        return {self.push_MatchSpec(C, nm): 1 for nm in missing}

    def generate_version_metrics(self, C, specs, include0=False):
        # each of these are weights saying how well packages match the specs
        #    format for each: a C.minimize() objective: Dict[varname, coeff]
        eqc = {}  # channel
        eqv = {}  # version
        eqb = {}  # build number
        eqt = {}  # timestamp

        sdict = {}  # Dict[package_name, Dist]

        for s in specs:
            s = MatchSpec(s)  # needed for testing
            rec = sdict.setdefault(s.name, [])
            if s.target:
                dist = Dist(s.target)
                if dist in self.index:
                    if self.index[dist].get('priority', 0) < MAX_CHANNEL_PRIORITY:
                        rec.append(dist)

        for name, targets in iteritems(sdict):
            pkgs = [(self.version_key(p), p) for p in self.groups.get(name, [])]
            pkey = None
            # keep in mind that pkgs is already sorted according to version_key (a tuple,
            #    so composite sort key).  Later entries in the list are, by definition,
            #    greater in some way, so simply comparing with != suffices.
            for version_key, dist in pkgs:
                if targets and any(dist == t for t in targets):
                    continue
                if pkey is None:
                    ic = iv = ib = it = 0
                # valid package, channel priority
                elif pkey[0] != version_key[0] or pkey[1] != version_key[1]:
                    ic += 1
                    iv = ib = it = 0
                # version
                elif pkey[2] != version_key[2]:
                    iv += 1
                    ib = it = 0
                # build number
                elif pkey[3] != version_key[3]:
                    ib += 1
                    it = 0
                elif pkey[4] != version_key[4]:
                    it += 1

                if ic or include0:
                    eqc[dist.full_name] = ic
                if iv or include0:
                    eqv[npkg] = iv
                if ib or include0:
                    eqb[dist.full_name] = ib
                if it or include0:
                    eqt[dist.full_name] = it
                pkey = version_key

        return eqc, eqv, eqb, eqt

    def dependency_sort(self, must_have):
        # type: (Dict[package_name, Dist]) -> List[Dist]
        assert isinstance(must_have, dict)

        digraph = {}  # Dict[package_name, Set[dependent_package_names]]
        for package_name, dist in iteritems(must_have):
            if dist in self.index:
                digraph[package_name] = set(ms.name for ms in self.ms_depends(dist))

        # There are currently at least three special cases to be aware of.
        # 1. The `toposort()` function, called below, contains special case code to remove
        #    any circular dependency between python and pip.
        # 2. conda/plan.py has special case code for menuinst
        #       Always link/unlink menuinst first/last on windows in case a subsequent
        #       package tries to import it to create/remove a shortcut
        # 3. On windows, python noarch packages need an implicit dependency on conda added, if
        #    conda is in the list of packages for the environment.  Python noarch packages
        #    that have entry points use conda's own conda.exe python entry point binary. If conda
        #    is going to be updated during an operation, the unlink / link order matters.
        #    See issue #6057.

        if on_win and 'conda' in digraph:
            for package_name, dist in iteritems(must_have):
                record = self.index.get(dist)
                if hasattr(record, 'noarch') and record.noarch == NoarchType.python:
                    digraph[package_name].add('conda')

        sorted_keys = toposort(digraph)
        must_have = must_have.copy()
        # Take all of the items in the sorted keys
        # Don't fail if the key does not exist
        result = [must_have.pop(key) for key in sorted_keys if key in must_have]
        # Take any key that were not sorted
        result.extend(must_have.values())
        return result

    # def explicit(self, specs):
    #     """
    #     Given the specifications, return:
    #       A. if one explicit specification is given, and
    #          all dependencies of this package are explicit as well ->
    #          return the filenames of those dependencies (as well as the
    #          explicit specification)
    #       B. if not one explicit specifications are given ->
    #          return the filenames of those (not thier dependencies)
    #       C. None in all other cases
    #     """
    #     def add_defaults_if_no_channel(string):
    #         return 'defaults::' + string if '::' not in string else string
    #
    #     specs = list(map(MatchSpec, specs))
    #     if len(specs) == 1:
    #         ms = MatchSpec(specs[0])
    #         fn = ms._to_filename_do_not_use()
    #         if fn is None:
    #             return None
    #         fkey = Dist(add_defaults_if_no_channel(fn))
    #         if fkey not in self.index:
    #             return None
    #         res = [ms2._to_filename_do_not_use() for ms2 in self.ms_depends(fkey)]
    #         res.append(fn)
    #     else:
    #         res = [spec._to_filename_do_not_use() for spec in specs if str(spec) != 'conda']
    #
    #     if None in res:
    #         return None
    #     res = [Dist(add_defaults_if_no_channel(f)) for f in sorted(res)]
    #     log.debug('explicit(%r) finished', specs)
    #     return res

    def environment_is_consistent(self, installed):
        log.debug('Checking if the current environment is consistent')
        if not installed:
            return None, []
        dists = {}  # Dict[Dist, Record]
        specs = []
        for dist in installed:
            dist = Dist(dist)
            rec = self.index[dist]
            dists[dist] = rec
            specs.append(MatchSpec(' '.join(self.package_quad(dist)[:3])))
        r2 = Resolve(dists, True, True, channels=self.channels)
        C = r2.gen_clauses()
        constraints = r2.generate_spec_constraints(C, specs)
        solution = C.sat(constraints)
        return bool(solution)

    def get_conflicting_specs(self, specs):
        if not specs:
            return ()
        reduced_index = self.get_reduced_index(specs)

        # Check if satisfiable
        def mysat(specs, add_if=False):
            constraints = r2.generate_spec_constraints(C, specs)
            return C.sat(constraints, add_if)

        r2 = Resolve(reduced_index, True, True, channels=self.channels)
        C = r2.gen_clauses()
        solution = mysat(specs, True)
        if solution:
            return ()
        else:
            specs = minimal_unsatisfiable_subset(specs, sat=mysat)
            return specs

    def bad_installed(self, installed, new_specs):
        log.debug('Checking if the current environment is consistent')
        if not installed:
            return None, []
        dists = {}  # Dict[Dist, Record]
        specs = []
        for dist in installed:
            dist = Dist(dist)
            rec = self.index[dist]
            dists[dist] = rec
            specs.append(MatchSpec(' '.join(self.package_quad(dist)[:3])))
        r2 = Resolve(dists, True, True, channels=self.channels)
        C = r2.gen_clauses()
        constraints = r2.generate_spec_constraints(C, specs)
        solution = C.sat(constraints)
        limit = xtra = None
        if not solution or xtra:
            def get_(name, snames):
                if name not in snames:
                    snames.add(name)
                    for fn in self.groups.get(name, []):
                        for ms in self.ms_depends(fn):
                            get_(ms.name, snames)
            # New addition: find the largest set of installed packages that
            # are consistent with each other, and include those in the
            # list of packages to maintain consistency with
            snames = set()
            eq_optional_c = r2.generate_removal_count(C, specs)
            solution, _ = C.minimize(eq_optional_c, C.sat())
            snames.update(dists[Dist(q)]['name']
                          for q in (C.from_index(s) for s in solution)
                          if q and q[0] != '!' and '@' not in q)
            # Existing behavior: keep all specs and their dependencies
            for spec in new_specs:
                get_(MatchSpec(spec).name, snames)
            if len(snames) < len(dists):
                limit = snames
                xtra = [dist for dist, rec in iteritems(dists) if rec['name'] not in snames]
                log.debug('Limiting solver to the following packages: %s', ', '.join(limit))
        if xtra:
            log.debug('Packages to be preserved: %s', xtra)
        return limit, xtra

    def restore_bad(self, pkgs, preserve):
        if preserve:
            sdict = {self.package_name(pkg): pkg for pkg in pkgs}
            pkgs.extend(p for p in preserve if self.package_name(p) not in sdict)

    def install_specs(self, specs, installed, update_deps=True):
        specs = list(map(MatchSpec, specs))
        snames = {s.name for s in specs}
        log.debug('Checking satisfiability of current install')
        limit, preserve = self.bad_installed(installed, specs)
        for pkg in installed:
            if pkg not in self.index:
                continue
            name, version, build, schannel = self.package_quad(pkg)
            if name in snames or limit is not None and name not in limit:
                continue
            # If update_deps=True, set the target package in MatchSpec so that
            # the solver can minimize the version change. If update_deps=False,
            # fix the version and build so that no change is possible.
            if update_deps:
                spec = MatchSpec(name=name, target=pkg.full_name)
            else:
                spec = MatchSpec(name=name, version=version,
                                 build=build, channel=schannel)
            specs.append(spec)
        return specs, preserve

    def install(self, specs, installed=None, update_deps=True, returnall=False):
        specs, preserve = self.install_specs(specs, installed or [], update_deps)
        pkgs = self.solve(specs, returnall=returnall, _remove=False)
        self.restore_bad(pkgs, preserve)
        return pkgs

    def remove_specs(self, specs, installed):
        nspecs = []
        snames = set()
        # There's an imperfect thing happening here. "specs" nominally contains
        # a list of package names or track_feature values to be removed. But
        # because of add_defaults_to_specs it may also contain version contraints
        # like "python 2.7*", which are *not* asking for python to be removed.
        # We need to separate these two kinds of specs here.
        for s in map(MatchSpec, specs):
            # Since '@' is an illegal version number, this ensures that all of
            # these matches will never match an actual package. Combined with
            # optional=True, this has the effect of forcing their removal.
            if s._is_single():
                nspecs.append(MatchSpec(s, version='@', optional=True))
            else:
                nspecs.append(MatchSpec(s, optional=True))
        snames = set(s.name for s in nspecs if s.name)
        limit, _ = self.bad_installed(installed, nspecs)
        preserve = []
        for dist in installed:
            nm, ver, build, schannel = self.package_quad(dist)
            if nm in snames:
                continue
            elif limit is not None:
                preserve.append(dist)
            else:
                nspecs.append(MatchSpec(name=nm,
                                        version='>='+ver if ver else None,
                                        optional=True,
                                        target=dist.full_name))
        return nspecs, preserve

    def remove(self, specs, installed):
        specs, preserve = self.remove_specs(specs, installed)
        pkgs = self.solve(specs, _remove=True)
        self.restore_bad(pkgs, preserve)
        return pkgs

    @time_recorder("resolve_solve")
    def solve(self, specs, returnall=False):
        # type: (List[str], bool) -> List[Dist]
        if log.isEnabledFor(DEBUG):
            log.debug('Solving for: %s', dashlist(sorted(text_type(s) for s in specs)))

        # Find the compliant packages
        len0 = len(specs)
        specs = tuple(map(MatchSpec, specs))
        reduced_index = self.get_reduced_index(specs)
        if not reduced_index:
            return False if reduced_index is None else ([[]] if returnall else [])

        # Check if satisfiable
        def mysat(specs, add_if=False):
            constraints = r2.generate_spec_constraints(C, specs)
            return C.sat(constraints, add_if)

        r2 = Resolve(reduced_index, True, True, channels=self.channels)
        C = r2.gen_clauses()
        solution = mysat(specs, True)
        if not solution:
            specs = minimal_unsatisfiable_subset(specs, sat=mysat)
            self.find_conflicts(specs)

        speco = []  # optional packages
        specr = []  # requested packages
        speca = []  # all other packages
        specm = set(r2.groups)  # missing from specs
        for k, s in enumerate(specs):
            if s.name in specm:
                specm.remove(s.name)
            if not s.optional:
                (speca if s.target or k >= len0 else specr).append(s)
            elif any(r2.find_matches(s)):
                s = MatchSpec(s.name, optional=True, target=s.target)
                speco.append(s)
                speca.append(s)
        speca.extend(MatchSpec(s) for s in specm)

        # Removed packages: minimize count
        if _remove:
            eq_optional_c = r2.generate_removal_count(C, speco)
            solution, obj7 = C.minimize(eq_optional_c, solution)
            log.debug('Package removal metric: %d', obj7)

            # Requested packages: maximize versions
            eq_req_c, eq_req_v, eq_req_b, eq_req_t = r2.generate_version_metrics(C, specr)
            solution, obj3a = C.minimize(eq_req_c, solution)
            solution, obj3 = C.minimize(eq_req_v, solution)
            log.debug('Initial package channel/version metric: %d/%d', obj3a, obj3)

            # Track features: minimize feature count
            eq_feature_count = r2.generate_feature_count(C)
            solution, obj1 = C.minimize(eq_feature_count, solution)
            log.debug('Track feature count: %d', obj1)

            # Featured packages: minimize number of featureless packages
            # installed when a featured alternative is feasible.
            # For example, package name foo exists with two built packages. One with
            # 'track_features: 'feat1', and one with 'track_features': 'feat2'.
            # The previous "Track features" minimization pass has chosen 'feat1' for the
            # environment, but not 'feat2'. In this case, the 'feat2' version of foo is
            # considered "featureless."
            eq_feature_metric = r2.generate_feature_metric(C)
            solution, obj2 = C.minimize(eq_feature_metric, solution)
            log.debug('Package misfeature count: %d', obj2)

            # Requested packages: maximize builds
            solution, obj4 = C.minimize(eq_req_b, solution)
            log.debug('Initial package build metric: %d', obj4)

            # Dependencies: minimize the number of packages that need upgrading
            eq_u = r2.generate_update_count(C, speca)
            solution, obj50 = C.minimize(eq_u, solution)
            log.debug('Dependency update count: %d', obj50)

            # Remaining packages: maximize versions, then builds
            eq_c, eq_v, eq_b, eq_t = r2.generate_version_metrics(C, speca)
            solution, obj5a = C.minimize(eq_c, solution)
            solution, obj5 = C.minimize(eq_v, solution)
            solution, obj6 = C.minimize(eq_b, solution)
            log.debug('Additional package channel/version/build metrics: %d/%d/%d',
                      obj5a, obj5, obj6)

            # Maximize timestamps
            eq_t.update(eq_req_t)
            solution, obj6t = C.minimize(eq_t, solution)
            log.debug('Timestamp metric: %d', obj6t)

            # Prune unnecessary packages
            eq_c = r2.generate_package_count(C, specm)
            solution, obj7 = C.minimize(eq_c, solution, trymax=True)
            log.debug('Weak dependency count: %d', obj7)

            def clean(sol):
                return [q for q in (C.from_index(s) for s in sol)
                        if q and q[0] != '!' and '@' not in q]
            log.debug('Looking for alternate solutions')
            nsol = 1
            psolutions = []
            psolution = clean(solution)
            psolutions.append(psolution)

        if nsol > 1:
            psols2 = list(map(set, psolutions))
            common = set.intersection(*psols2)
            diffs = [sorted(set(sol) - common) for sol in psols2]
            if not context.json:
                stdoutlog.info(
                    '\nWarning: %s possible package resolutions '
                    '(only showing differing packages):%s%s' %
                    ('>10' if nsol > 10 else nsol,
                     dashlist(', '.join(diff) for diff in diffs),
                     '\n  ... and others' if nsol > 10 else ''))

            def stripfeat(sol):
                return sol.split('[')[0]

            if not context.quiet:
                stdoutlog.info('\n')

        if returnall:
            return [sorted(Dist(stripfeat(dname)) for dname in psol) for psol in psolutions]
        else:
            return sorted(Dist(stripfeat(dname)) for dname in psolutions[0])<|MERGE_RESOLUTION|>--- conflicted
+++ resolved
@@ -585,22 +585,12 @@
                 ms2 = MatchSpec(track_features=tf) if tf else MatchSpec(nm)
                 m = C.from_name(self.push_MatchSpec(C, ms2))
         if m is None:
-<<<<<<< HEAD
-            dists = [dist.full_name for dist in libs]
-            if spec.optional:
-                ms2 = MatchSpec(track_features=tf) if tf else MatchSpec(nm)
-                dists.append('!' + self.to_sat_name(ms2))
-            m = C.Any(dists)
-        C.name_var(m, sat_name)
-        return sat_name
-=======
             libs = [dist.full_name for dist in libs]
             if ms.optional:
                 libs.append(self.to_notd_ms_clause_id(ms))
             m = C.Any(libs)
         C.name_var(m, name)
         return name
->>>>>>> 6eef3b52
 
     def gen_clauses(self):
         C = Clauses()
@@ -646,20 +636,6 @@
         # - At least one package in the group DOES require the feature
         # - A package that tracks the feature is installed
         for name, group in iteritems(self.groups):
-<<<<<<< HEAD
-            nf = [len(self.index[dist].features) for dist in group]
-            maxf = max(nf)
-            if maxf > 0:
-                eq.update({dist.full_name: maxf-fc for dist, fc in zip(group, nf) if maxf > fc})
-                # This entry causes conda to weight the absence of a package the same
-                # as if a non-featured version were instaslled. If this were not here,
-                # conda will sometimes select an earlier build of a requested package
-                # if doing so can eliminate this package as a dependency.
-                # https://github.com/conda/conda/issues/6765
-                eq['!' + self.push_MatchSpec(C, name)] = maxf
-            total += maxf
-        return eq, total
-=======
             dist_feats = {dist.full_name: self.features(dist) for dist in group}
             active_feats = set.union(*dist_feats.values()).intersection(self.trackers)
             for feat in active_feats:
@@ -670,7 +646,6 @@
                         C.name_var(C.And(dist, clause_id_for_feature), feature_metric_id)
                         eq[feature_metric_id] = 1
         return eq
->>>>>>> 6eef3b52
 
     def generate_removal_count(self, C, specs):
         return {'!'+self.push_MatchSpec(C, ms.name): 1 for ms in specs}
