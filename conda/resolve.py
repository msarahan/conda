from __future__ import absolute_import, division, print_function, unicode_literals

import logging
import re
from itertools import chain

<<<<<<< HEAD
from .compat import iterkeys, itervalues, iteritems
from .config import subdir, channel_priority, canonical_channel_name, track_features, MAX_PRIORITY
=======
from .base.context import context
from .compat import iteritems, iterkeys, itervalues, string_types, text_type
>>>>>>> 45631a0a
from .console import setup_handlers
from .exceptions import CondaValueError, NoPackagesFoundError, UnsatisfiableError
from .logic import Clauses, minimal_unsatisfiable_subset
from .models.channel import Channel
from .toposort import toposort
from .version import VersionSpec, normalized_version

log = logging.getLogger(__name__)
dotlog = logging.getLogger('dotupdate')
stdoutlog = logging.getLogger('stdoutlog')
stderrlog = logging.getLogger('stderrlog')
setup_handlers()


# used in conda build
Unsatisfiable = UnsatisfiableError
NoPackagesFound = NoPackagesFoundError

def dashlist(iter):
    return ''.join('\n  - ' + str(x) for x in iter)


class MatchSpec(object):
    def __new__(cls, spec, target=Ellipsis, optional=Ellipsis, normalize=False):
        if isinstance(spec, cls):
            if target is Ellipsis and optional is Ellipsis and not normalize:
                return spec
            target = spec.target if target is Ellipsis else target
            optional = spec.optional if optional is Ellipsis else optional
            spec = spec.spec
        self = object.__new__(cls)
        self.target = None if target is Ellipsis else target
        self.optional = False if optional is Ellipsis else bool(optional)
        spec, _, oparts = spec.partition('(')
        if oparts:
            if oparts.strip()[-1] != ')':
                raise CondaValueError("Invalid MatchSpec: %s" % spec)
            for opart in oparts.strip()[:-1].split(','):
                if opart == 'optional':
                    self.optional = True
                elif opart.startswith('target='):
                    self.target = opart.split('=')[1].strip()
                else:
                    raise CondaValueError("Invalid MatchSpec: %s" % spec)
        spec = self.spec = spec.strip()
        parts = spec.split()
        nparts = len(parts)
        assert 1 <= nparts <= 3, repr(spec)
        self.name = parts[0]
        if nparts == 1:
            self.match_fast = self._match_any
            self.strictness = 1
            return self
        self.strictness = 2
        vspec = VersionSpec(parts[1])
        if vspec.is_exact():
            if nparts > 2 and '*' not in parts[2]:
                self.version, self.build = parts[1:]
                self.match_fast = self._match_exact
                self.strictness = 3
                return self
            if normalize and not parts[1].endswith('*'):
                parts[1] += '*'
                vspec = VersionSpec(parts[1])
                self.spec = ' '.join(parts)
        self.version = vspec
        if nparts == 2:
            self.match_fast = self._match_version
        else:
            rx = r'^(?:%s)$' % parts[2].replace('*', r'.*')
            self.build = re.compile(rx)
            self.match_fast = self._match_full
        return self

    def is_exact(self):
        return self.match_fast == self._match_exact

    def is_simple(self):
        return self.match_fast == self._match_any

    def _match_any(self, verison, build):
        return True

    def _match_version(self, version, build):
        return self.version.match(version)

    def _match_exact(self, version, build):
        return build == self.build and self.version == version

    def _match_full(self, version, build):
        return self.build.match(build) and self.version.match(version)

    def match(self, dist):
        # type: (Dist) -> bool
        assert isinstance(dist, Dist)
        name, version, build, _ = dist.quad
        if name != self.name:
            return False
        result = self.match_fast(version, build)
        assert isinstance(result, bool), type(result)
        return result

    def to_filename(self):
        if self.is_exact() and not self.optional:
            return self.name + '-%s-%s.tar.bz2' % (self.version, self.build)
        else:
            return None

    def __eq__(self, other):
        return (type(other) is MatchSpec and
                (self.spec, self.optional, self.target) ==
                (other.spec, other.optional, other.target))

    def __hash__(self):
        return hash(self.spec)

    def __repr__(self):
        return "MatchSpec('%s')" % self.__str__()

    def __str__(self):
        res = self.spec
        if self.optional or self.target:
            args = []
            if self.optional:
                args.append('optional')
            if self.target:
                args.append('target='+self.target)
            res = '%s (%s)' % (res, ','.join(args))
        return res


class Package(object):
    """
    The only purpose of this class is to provide package objects which
    are sortable.
    """
    def __init__(self, fn, info):
        if isinstance(fn, Dist):
            self.fn = fn.to_filename()
            self.dist = fn
        else:
            self.fn = fn
            self.dist = Dist(fn)
        self.name = info.get('name')
        self.version = info.get('version')
        self.build = info.get('build')
        self.build_number = info.get('build_number')
        self.channel = info.get('channel')
        self.schannel = info.get('schannel')
        self.priority = info.get('priority', None)
        if self.schannel is None:
            self.schannel = Channel(self.channel).canonical_name
        try:
            self.norm_version = normalized_version(self.version)
        except ValueError:
            stderrlog.error("\nThe following stack trace is in reference to "
                            "package:\n\n\t%s\n\n" % fn)
            raise
        self.info = info

    def _asdict(self):
        result = self.info.dump()
        result['fn'] = self.fn
        result['norm_version'] = str(self.norm_version)
        return result

    def __lt__(self, other):
        if self.name != other.name:
            raise TypeError('cannot compare packages with different '
                            'names: %r %r' % (self.fn, other.fn))
        return ((self.norm_version, self.build_number, self.build) <
                (other.norm_version, other.build_number, other.build))

    def __eq__(self, other):
        if not isinstance(other, Package):
            return False
        if self.name != other.name:
            return False
        return ((self.norm_version, self.build_number, self.build) ==
                (other.norm_version, other.build_number, other.build))

    def __ne__(self, other):
        return not self == other

    def __gt__(self, other):
        return other < self

    def __le__(self, other):
        return not (other < self)

    def __ge__(self, other):
        return not (self < other)


class Resolve(object):

    def __init__(self, index, sort=False, processed=False):
        assertion = lambda d, r: isinstance(d, Dist) and isinstance(r, Record)
        assert all(assertion(d, r) for d, r in iteritems(index))
        self.index = index = {dist: record for dist, record in iteritems(index)}
        if not processed:
            for dist, info in iteritems(index.copy()):
                if dist.with_features_depends:
                    continue
                for fstr in chain(info.get('features', '').split(),
                                  info.get('track_features', '').split(),
                                  context.track_features or ()):
                    self.add_feature(fstr, group=False)
                for fstr in iterkeys(info.get('with_features_depends', {})):
                    index[Dist('%s[%s]' % (dist, fstr))] = info
                    self.add_feature(fstr, group=False)

        groups = {}
        trackers = {}
        installed = set()
        for dist, info in iteritems(index):
            groups.setdefault(info['name'], []).append(dist)
            for feat in info.get('track_features', '').split():
                trackers.setdefault(feat, []).append(dist)
            if 'link' in info and not dist.with_features_depends:
                installed.add(dist)

        self.groups = groups  # Dict[package_name, List[Dist]]
        self.installed = installed  # Set[Dist]
        self.trackers = trackers  # Dict[track_feature, List[Dist]]
        self.find_matches_ = {}  # Dict[MatchSpec, List[Dist]]
        self.ms_depends_ = {}  # Dict[Dist, List[MatchSpec]]

        if sort:
            for name, group in iteritems(groups):
                groups[name] = sorted(group, key=self.version_key, reverse=True)

    def add_feature(self, feature_name, group=True):
        feature_dist = Dist(feature_name + '@')
        if feature_dist in self.index:
            return
        info = {
            'name': feature_dist.dist_name,
            'channel': '@',
            'priority': 0,
            'version': '0',
            'build_number': 0,
            'fn': feature_dist.to_filename(),
            'build': '0',
            'depends': [],
            'track_features': feature_name,
        }

        self.index[feature_dist] = Record(**info)
        if group:
            self.groups[feature_dist.dist_name] = [feature_dist]
            self.trackers[feature_name] = [feature_dist]

    def default_filter(self, features=None, filter=None):
        if filter is None:
            filter = {}
        else:
            filter.clear()
        filter.update({Dist(fstr+'@'): False for fstr in iterkeys(self.trackers)})
        if features:
            filter.update({Dist(fstr+'@'): True for fstr in features})
        return filter

    def valid(self, spec_or_dist, filter):
        """Tests if a package, MatchSpec, or a list of both has satisfiable
        dependencies, assuming cyclic dependencies are always valid.

        Args:
            spec_or_dist: a package key, a MatchSpec, or an iterable of these.
            filter: a dictionary of (fkey,valid) pairs, used to consider a subset
                of dependencies, and to eliminate repeated searches.

        Returns:
            True if the full set of dependencies can be satisfied; False otherwise.
            If filter is supplied and update is True, it will be updated with the
            search results.
        """
        def v_(spec):
            return v_ms_(spec) if isinstance(spec, MatchSpec) else v_fkey_(spec)

        def v_ms_(ms):
            return ms.optional or any(v_fkey_(fkey) for fkey in self.find_matches(ms))

        def v_fkey_(dist):
            assert isinstance(dist, Dist)
            val = filter.get(dist)
            if val is None:
                filter[dist] = True
                val = filter[dist] = all(v_ms_(ms) for ms in self.ms_depends(dist))
            return val

        result = v_(spec_or_dist)
        return result

    def invalid_chains(self, spec, filter):
        """Constructs a set of 'dependency chains' for invalid specs.

        A dependency chain is a tuple of MatchSpec objects, starting with
        the requested spec, proceeding down the dependency tree, ending at
        a specification that cannot be satisfied. Uses self.valid_ as a
        filter, both to prevent chains and to allow other routines to
        prune the list of valid packages with additional criteria.

        Args:
            spec: a package key or MatchSpec
            filter: a dictionary of (dist, valid) pairs to be used when
                testing for package validity.

        Returns:
            A generator of tuples, empty if the MatchSpec is valid.
        """
        def chains_(spec, names):
            if self.valid(spec, filter) or spec.name in names:
                return
            dists = self.find_matches(spec) if isinstance(spec, MatchSpec) else [Dist(spec)]
            found = False
            for dist in dists:
                assert isinstance(dist, Dist)
                for m2 in self.ms_depends(dist):
                    for x in chains_(m2, names):
                        found = True
                        yield (spec,) + x
            if not found:
                yield (spec,)
        return chains_(spec, set())

    def verify_specs(self, specs):
        """Perform a quick verification that specs and dependencies are reasonable.

        Args:
            specs: An iterable of strings or MatchSpec objects to be tested.

        Returns:
            Nothing, but if there is a conflict, an error is thrown.

        Note that this does not attempt to resolve circular dependencies.
        """
        spec2 = []
        bad_deps = []
        feats = set()
        for s in specs:
            ms = MatchSpec(s)
            if ms.name[-1] == '@':
                self.add_feature(ms.name[:-1])
                feats.add(ms.name[:-1])
            else:
                spec2.append(ms)
        for ms in spec2:
            filter = self.default_filter(feats)
            bad_deps.extend(self.invalid_chains(ms, filter))
        if bad_deps:
            raise NoPackagesFoundError(bad_deps)
        return spec2, feats

    def find_conflicts(self, specs):
        """Perform a deeper analysis on conflicting specifications, by attempting
        to find the common dependencies that might be the cause of conflicts.

        Args:
            specs: An iterable of strings or MatchSpec objects to be tested.
            It is assumed that the specs conflict.

        Returns:
            Nothing, because it always raises an UnsatisfiableError.

        Strategy:
            If we're here, we know that the specs conflict. This could be because:
            - One spec conflicts with another; e.g.
                  ['numpy 1.5*', 'numpy >=1.6']
            - One spec conflicts with a dependency of another; e.g.
                  ['numpy 1.5*', 'scipy 0.12.0b1']
            - Each spec depends on *the same package* but in a different way; e.g.,
                  ['A', 'B'] where A depends on numpy 1.5, and B on numpy 1.6.
            Technically, all three of these cases can be boiled down to the last
            one if we treat the spec itself as one of the "dependencies". There
            might be more complex reasons for a conflict, but this code only
            considers the ones above.

            The purpose of this code, then, is to identify packages (like numpy
            above) that all of the specs depend on *but in different ways*. We
            then identify the dependency chains that lead to those packages.
        """
        sdeps = {}
        # For each spec, assemble a dictionary of dependencies, with package
        # name as key, and all of the matching packages as values.
        for ms in specs:
            rec = sdeps.setdefault(ms, {})
            slist = [ms]
            while slist:
                ms2 = slist.pop()
                deps = rec.setdefault(ms2.name, set())
                for fkey in self.find_matches(ms2):
                    if fkey not in deps:
                        deps.add(fkey)
                        slist.extend(ms3 for ms3 in self.ms_depends(fkey) if ms3.name != ms.name)
        # Find the list of dependencies they have in common. And for each of
        # *those*, find the individual packages that they all share. Those need
        # to be removed as conflict candidates.
        commkeys = set.intersection(*(set(s.keys()) for s in sdeps.values()))
        commkeys = {k: set.intersection(*(v[k] for v in sdeps.values())) for k in commkeys}
        # and find the dependency chains that lead to them.
        bad_deps = []
        for ms, sdep in iteritems(sdeps):
            filter = {}
            for mn, v in sdep.items():
                if mn != ms.name and mn in commkeys:
                    # Mark this package's "unique" dependencies as invali
                    for fkey in v - commkeys[mn]:
                        filter[fkey] = False
            # Find the dependencies that lead to those invalid choices
            ndeps = set(self.invalid_chains(ms, filter))
            # This may produce some additional invalid chains that we
            # don't care about. Select only those that terminate in our
            # predetermined set of "common" keys.
            ndeps = [nd for nd in ndeps if nd[-1].name in commkeys]
            if ndeps:
                bad_deps.extend(ndeps)
            else:
                # This means the package *itself* was the common conflict.
                bad_deps.append((ms,))
        raise UnsatisfiableError(bad_deps)

    def get_reduced_index(self, specs):
        log.debug('Retrieving packages for: %s', specs)

        specs, features = self.verify_specs(specs)
        filter = self.default_filter(features)
        snames = set()

        def filter_group(matches):
            match1 = next(ms for ms in matches)
            name = match1.name
            group = self.groups.get(name, [])

            # Prune packages that don't match any of the patterns
            # or which have unsatisfiable dependencies
            nold = nnew = 0
            for fkey in group:
                if filter.setdefault(fkey, True):
                    nold += 1
                    sat = (self.match_any(matches, fkey) and
                           all(any(filter.get(f2, True) for f2 in self.find_matches(ms))
                               for ms in self.ms_depends(fkey)))
                    filter[fkey] = sat
                    nnew += sat

            reduced = nnew < nold
            if reduced:
                log.debug('%s: pruned from %d -> %d' % (name, nold, nnew))
            if any(ms.optional for ms in matches):
                return reduced
            elif nnew == 0:
                # Indicates that a conflict was found; we can exit early
                return None

            # Perform the same filtering steps on any dependencies shared across
            # *all* packages in the group. Even if just one of the packages does
            # not have a particular dependency, it must be ignored in this pass.
            if reduced or name not in snames:
                snames.add(name)
                cdeps = {}
                for fkey in group:
                    if filter.get(fkey, True):
                        for m2 in self.ms_depends(fkey):
                            if m2.name[0] != '@' and not m2.optional:
                                cdeps.setdefault(m2.name, []).append(m2)
                for deps in itervalues(cdeps):
                    if len(deps) >= nnew:
                        res = filter_group(set(deps))
                        if res:
                            reduced = True
                        elif res is None:
                            # Indicates that a conflict was found; we can exit early
                            return None

            return reduced

        # Iterate on pruning until no progress is made. We've implemented
        # what amounts to "double-elimination" here; packages get one additional
        # chance after their first "False" reduction. This catches more instances
        # where one package's filter affects another. But we don't have to be
        # perfect about this, so performance matters.
        for iter in range(2):
            snames.clear()
            slist = list(specs)
            found = False
            while slist:
                s = slist.pop()
                found = filter_group([s])
                if found:
                    slist.append(s)
                elif found is None:
                    break
            if found is None:
                filter = self.default_filter(features)
                break

        # Determine all valid packages in the dependency graph
        reduced_index = {}
        slist = list(specs)
        for fstr in features:
            dist = Dist(fstr + '@')
            reduced_index[dist] = self.index[dist]
        while slist:
            this_spec = slist.pop()
            for dist in self.find_matches(this_spec):
                if reduced_index.get(dist) is None and self.valid(dist, filter):
                    reduced_index[dist] = self.index[dist]
                    for ms in self.ms_depends(dist):
                        if ms.name[0] != '@':
                            slist.append(ms)
        return reduced_index

    def match_any(self, mss, fkey):
        rec = self.index[fkey]
        n, v, b = rec['name'], rec['version'], rec['build']
        return any(n == ms.name and ms.match_fast(v, b) for ms in mss)

    def match(self, ms, dist):
        # type: (MatchSpec, Dist) -> bool
        return MatchSpec(ms).match(dist)

    def match_fast(self, ms, fkey):
        rec = self.index[fkey]
        return ms.match_fast(rec['version'], rec['build'])

    def find_matches(self, ms):
        # type: (MatchSpec) -> List[Dist]
        assert isinstance(ms, MatchSpec)
        res = self.find_matches_.get(ms, None)
        if res is None:
            if ms.name[0] == '@':
                res = self.trackers.get(ms.name[1:], [])
            else:
                res1 = self.groups.get(ms.name, [])
                res = [p for p in res1 if self.match_fast(ms, p)]
            self.find_matches_[ms] = res
        assert all(isinstance(d, Dist) for d in res)
        return res

    def ms_depends(self, dist):
        # type: (Dist) -> List[MatchSpec]
        assert isinstance(dist, Dist)
        deps = self.ms_depends_.get(dist, None)
        if deps is None:
            rec = self.index[dist]
            if dist.with_features_depends:
                f2, fstr = Dist(dist.channel, dist.dist_name), dist.with_features_depends
                fdeps = {d.name: d for d in self.ms_depends(f2)}
                for dep in rec['with_features_depends'][fstr]:
                    dep = MatchSpec(dep)
                    fdeps[dep.name] = dep
                deps = list(fdeps.values())
            else:
                deps = [MatchSpec(d) for d in rec.get('depends', [])]
            deps.extend(MatchSpec('@'+feat) for feat in self.features(dist))
            self.ms_depends_[dist] = deps
        assert all(isinstance(ms, MatchSpec) for ms in deps)
        return deps

    def depends_on(self, spec, target):
        touched = set()
        if isinstance(target, string_types):
            target = (target,)

        def depends_on_(spec):
            if spec.name in target:
                return True
            if spec.name in touched:
                return False
            touched.add(spec.name)
            return any(depends_on_(ms)
                       for fn in self.find_matches(spec)
                       for ms in self.ms_depends(fn))
        return depends_on_(MatchSpec(spec))

<<<<<<< HEAD
    def version_key(self, fkey, vtype=None):
        rec = self.index[fkey]
        pri = rec.get('priority', 1)
        valid = 1 if pri < MAX_PRIORITY else 0
        ver = normalized_version(rec.get('version', ''))
        bld = rec.get('build_number', 0)
        return (valid, -pri, ver, bld) if channel_priority else (valid, ver, -pri, bld)
=======
    def version_key(self, dist, vtype=None):
        assert isinstance(dist, Dist)
        rec = self.index[dist]
        cpri = -rec.get('priority', 1)
        ver = normalized_version(rec.get('version', ''))
        bld = rec.get('build_number', 0)
        return (cpri, ver, bld) if context.channel_priority else (ver, cpri, bld)
>>>>>>> 45631a0a

    def features(self, dist):
        return set(self.index[dist].get('features', '').split())

    def track_features(self, dist):
        return set(self.index[dist].get('track_features', '').split())

    def package_quad(self, dist):
        rec = self.index.get(dist, None)
        if rec is None:
            return dist.quad
        else:
            return rec['name'], rec['version'], rec['build'], rec.get('schannel', DEFAULTS)

    def package_name(self, dist):
        return self.package_quad(dist)[0]

    def get_pkgs(self, ms, emptyok=False):
        ms = MatchSpec(ms)
        pkgs = [Package(dist, self.index[dist]) for dist in self.find_matches(ms)]
        if not pkgs and not emptyok:
            raise NoPackagesFoundError([(ms,)])
        return pkgs

    @staticmethod
    def ms_to_v(ms):
        ms = MatchSpec(ms)
        return '@s@' + ms.spec + ('?' if ms.optional else '')

    def push_MatchSpec(self, C, ms):
        ms = MatchSpec(ms)
        name = self.ms_to_v(ms)
        m = C.from_name(name)
        if m is not None:
            return name
        tgroup = libs = (self.trackers.get(ms.name[1:], []) if ms.name[0] == '@'
                         else self.groups.get(ms.name, []))
        if not ms.is_simple():
            libs = [fkey for fkey in tgroup if self.match_fast(ms, fkey)]
        if len(libs) == len(tgroup):
            if ms.optional:
                m = True
            elif not ms.is_simple():
                m = C.from_name(self.push_MatchSpec(C, ms.name))
        if m is None:
            if ms.optional:
                libs.append('!@s@'+ms.name)
            m = C.Any(libs)
        C.name_var(m, name)
        return name

    def gen_clauses(self):
        C = Clauses()
        for name, group in iteritems(self.groups):
            # Create one variable for each package
            for fkey in group:
                C.new_var(fkey)
            # Create one variable for the group
            m = C.new_var(self.ms_to_v(name))
            # Exactly one of the package variables, OR
            # the negation of the group variable, is true
            C.Require(C.ExactlyOne, group + [C.Not(m)])
        # If a package is installed, its dependencies must be as well
        for dist in iterkeys(self.index):
            nkey = C.Not(dist.full_name)
            for ms in self.ms_depends(dist):
                C.Require(C.Or, nkey, self.push_MatchSpec(C, ms))
        return C

    def generate_spec_constraints(self, C, specs):
        return [(self.push_MatchSpec(C, ms),) for ms in specs]

    def generate_feature_count(self, C):
        return {self.push_MatchSpec(C, '@'+name): 1 for name in iterkeys(self.trackers)}

    def generate_update_count(self, C, specs):
        return {'!'+ms.target: 1 for ms in specs if ms.target and C.from_name(ms.target)}

    def generate_feature_metric(self, C):
        eq = {}  # a C.minimize() objective: Dict[varname, coeff]
        total = 0
        for name, group in iteritems(self.groups):
            nf = [len(self.features(dist)) for dist in group]
            maxf = max(nf)
            eq.update({dist.full_name: maxf-fc for dist, fc in zip(group, nf) if fc < maxf})
            total += maxf
        return eq, total

    def generate_removal_count(self, C, specs):
        return {'!'+self.push_MatchSpec(C, ms.name): 1 for ms in specs}

    def generate_package_count(self, C, missing):
        return {self.push_MatchSpec(C, nm): 1 for nm in missing}

    def generate_version_metrics(self, C, specs, include0=False):
        eqv = {}
        eqb = {}
        sdict = {}
        for s in specs:
            s = MatchSpec(s)  # needed for testing
            rec = sdict.setdefault(s.name, [])
            if s.target and s.target in self.index:
                if self.index[s.target].get('priority', 0) < MAX_PRIORITY:
                    rec.append(s.target)
        for name, targets in iteritems(sdict):
            pkgs = [(self.version_key(p), p) for p in self.groups.get(name, [])]
            pkey = None
            for version_key, dist in pkgs:
                if targets and any(dist == t for t in targets):
                    continue
                if pkey is None:
                    iv = ib = 0
<<<<<<< HEAD
                elif pkey[0] != nkey[0] or pkey[1] != nkey[1] or pkey[2] != nkey[2]:
                    iv += 1
                    ib = 0
                elif pkey[3] != nkey[3]:
=======
                elif pkey[0] != version_key[0] or pkey[1] != version_key[1]:
                    iv += 1
                    ib = 0
                elif pkey[2] != version_key[2]:
>>>>>>> 45631a0a
                    ib += 1
                if iv or include0:
                    eqv[npkg] = iv
                if ib or include0:
                    eqb[npkg] = ib
                pkey = nkey
        return eqv, eqb

    def dependency_sort(self, must_have):
        # type: (Dict[package_name, Dist]) -> List[Dist]
        assert isinstance(must_have, dict)
        assertion = lambda k, v: isinstance(k, string_types) and isinstance(v, Dist)
        assert all(assertion(*item) for item in iteritems(must_have))

        digraph = {}
        for key, dist in iteritems(must_have):
            if dist in self.index:
                depends = set(ms.name for ms in self.ms_depends(dist))
                digraph[key] = depends
        sorted_keys = toposort(digraph)
        must_have = must_have.copy()
        # Take all of the items in the sorted keys
        # Don't fail if the key does not exist
        result = [must_have.pop(key) for key in sorted_keys if key in must_have]
        # Take any key that were not sorted
        result.extend(must_have.values())
        assert all(isinstance(d, Dist) for d in result)
        return result

    def explicit(self, specs):
        """
        Given the specifications, return:
          A. if one explicit specification is given, and
             all dependencies of this package are explicit as well ->
             return the filenames of those dependencies (as well as the
             explicit specification)
          B. if not one explicit specifications are given ->
             return the filenames of those (not thier dependencies)
          C. None in all other cases
        """
        specs = list(map(MatchSpec, specs))
        if len(specs) == 1:
            ms = MatchSpec(specs[0])
            fn = ms.to_filename()
            if fn is None:
                return None
            fkey = Dist(fn)
            if fkey not in self.index:
                return None
            res = [ms2.to_filename() for ms2 in self.ms_depends(fkey)]
            res.append(fn)
        else:
            res = [spec.to_filename() for spec in specs if str(spec) != 'conda']

        if None in res:
            return None
        res = [Dist(f) for f in sorted(res)]
        log.debug('explicit(%r) finished', specs)
        return res

    def sum_matches(self, fn1, fn2):
        assert isinstance(fn1, Dist)
        assert isinstance(fn2, Dist)
        return sum(self.match(ms, fn2) for ms in self.ms_depends(fn1))

    def find_substitute(self, installed, features, fn):
        """
        Find a substitute package for `fn` (given `installed` packages)
        which does *NOT* have `features`.  If found, the substitute will
        have the same package name and version and its dependencies will
        match the installed packages as closely as possible.
        If no substitute is found, None is returned.
        """
        assert all(isinstance(d, Dist) for d in installed)
        dist = Dist(fn)
        name, version, unused_bld, schannel = self.package_quad(dist)
        candidates = {}
        for pkg in self.get_pkgs(MatchSpec(name + ' ' + version)):
            fn1 = pkg.dist
            if self.features(fn1).intersection(features):
                continue
            key = sum(self.sum_matches(fn1, fn2) for fn2 in installed)
            candidates[key] = fn1

        if candidates:
            maxkey = max(candidates)
            return candidates[maxkey]
        else:
            return None

    def bad_installed(self, installed, new_specs):
        log.debug('Checking if the current environment is consistent')
        if not installed:
            return None, []
        xtra = []  # List[Dist]
        dists = {}  # Dict[Dist, Record]
        specs = []
        for dist in installed:
            rec = self.index.get(dist)
            if rec is None:
                xtra.append(dist)
            else:
                dists[dist] = rec
                specs.append(MatchSpec(' '.join(self.package_quad(dist)[:3])))
        if xtra:
            log.debug('Packages missing from index: %s', xtra)
        r2 = Resolve(dists, True, True)
        C = r2.gen_clauses()
        constraints = r2.generate_spec_constraints(C, specs)
        try:
            solution = C.sat(constraints)
        except TypeError:
            log.debug('Package set caused an unexpected error, assuming a conflict')
            solution = None
        limit = None
        if not solution or xtra:
            def get_(name, snames):
                if name not in snames:
                    snames.add(name)
                    for fn in self.groups.get(name, []):
                        for ms in self.ms_depends(fn):
                            get_(ms.name, snames)
            snames = set()
            for spec in new_specs:
                get_(MatchSpec(spec).name, snames)
            xtra = [x for x in xtra if x not in snames]
            if xtra or not (solution or all(s.name in snames for s in specs)):
                limit = set(s.name for s in specs if s.name in snames)
                xtra = [dist for dist in (Dist(fn) for fn in installed)
                        if self.package_name(dist) not in snames]
                log.debug('Limiting solver to the following packages: %s', ', '.join(limit))
        if xtra:
            log.debug('Packages to be preserved: %s', xtra)
        return limit, xtra

    def restore_bad(self, pkgs, preserve):
        if preserve:
            sdict = {self.package_name(pkg): pkg for pkg in pkgs}
            pkgs.extend(p for p in preserve if self.package_name(p) not in sdict)

    def install_specs(self, specs, installed, update_deps=True):
        specs = list(map(MatchSpec, specs))
        snames = {s.name for s in specs}
        log.debug('Checking satisfiability of current install')
        limit, preserve = self.bad_installed(installed, specs)
        for pkg in installed:
            if pkg not in self.index:
                continue
            name, version, build, schannel = self.package_quad(pkg)
            if name in snames or limit is not None and name not in limit:
                continue
            # If update_deps=True, set the target package in MatchSpec so that
            # the solver can minimize the version change. If update_deps=False,
            # fix the version and build so that no change is possible.
            if update_deps:
                spec = MatchSpec('%s (target=%s)' % (name, pkg))
            else:
                spec = MatchSpec('%s %s %s' % (name, version, build))
            specs.append(spec)
        return specs, preserve

    def install(self, specs, installed=None, update_deps=True, returnall=False):
        specs, preserve = self.install_specs(specs, installed or [], update_deps)
        pkgs = self.solve(specs, returnall=returnall)
        self.restore_bad(pkgs, preserve)
        return pkgs

    def remove_specs(self, specs, installed):
        # Adding ' @ @' to the MatchSpec forces its removal
        specs = [s if ' ' in s else s + ' @ @' for s in specs]
        specs = [MatchSpec(s, optional=True) for s in specs]
        snames = {s.name for s in specs}
        limit, _ = self.bad_installed(installed, specs)
        preserve = []
        for dist in installed:
            nm, ver, build, schannel = self.package_quad(dist)
            if nm in snames:
                continue
            elif limit is not None:
                preserve.append(dist)
            elif ver:
                specs.append(MatchSpec('%s >=%s' % (nm, ver), optional=True,
                                       target=dist.full_name))
            else:
                specs.append(MatchSpec(nm, optional=True, target=dist.full_name))
        return specs, preserve

    def remove(self, specs, installed):
        specs, preserve = self.remove_specs(specs, installed)
        pkgs = self.solve(specs)
        self.restore_bad(pkgs, preserve)
        return pkgs

    def solve(self, specs, returnall=False):
        try:
            stdoutlog.info("Solving package specifications: ")
            log.debug("Solving for %s", specs)

            # Find the compliant packages
            len0 = len(specs)
            specs = list(map(MatchSpec, specs))
            reduced_index = self.get_reduced_index(specs)
            if not reduced_index:
                return False if reduced_index is None else ([[]] if returnall else [])

            # Check if satisfiable
            def mysat(specs, add_if=False):
                constraints = r2.generate_spec_constraints(C, specs)
                return C.sat(constraints, add_if)
            dotlog.debug('Checking satisfiability')
            r2 = Resolve(reduced_index, True, True)
            C = r2.gen_clauses()
            solution = mysat(specs, True)
            if not solution:
                specs = minimal_unsatisfiable_subset(specs, sat=mysat)
                self.find_conflicts(specs)

            speco = []  # optional packages
            specr = []  # requested packages
            speca = []  # all other packages
            specm = set(r2.groups)  # missing from specs
            for k, s in enumerate(specs):
                if s.name in specm:
                    specm.remove(s.name)
                if not s.optional:
                    (speca if s.target or k >= len0 else specr).append(s)
                elif any(r2.find_matches(s)):
                    s = MatchSpec(s.name, optional=True, target=s.target)
                    speco.append(s)
                    speca.append(s)
            speca.extend(MatchSpec(s) for s in specm)

            # Removed packages: minimize count
            eq_optional_c = r2.generate_removal_count(C, speco)
            solution, obj7 = C.minimize(eq_optional_c, solution)
            log.debug('Package removal metric: %d', obj7)

            # Requested packages: maximize versions, then builds
            eq_req_v, eq_req_b = r2.generate_version_metrics(C, specr)
            solution, obj3 = C.minimize(eq_req_v, solution)
            solution, obj4 = C.minimize(eq_req_b, solution)
            log.debug('Initial package version/build metrics: %d/%d', obj3, obj4)

            # Track features: minimize feature count
            eq_feature_count = r2.generate_feature_count(C)
            solution, obj1 = C.minimize(eq_feature_count, solution)
            log.debug('Track feature count: %d', obj1)

            # Featured packages: maximize featured package count
            eq_feature_metric, ftotal = r2.generate_feature_metric(C)
            solution, obj2 = C.minimize(eq_feature_metric, solution)
            obj2 = ftotal - obj2
            log.debug('Package feature count: %d', obj2)

            # Dependencies: minimize the number that need upgrading
            eq_u = r2.generate_update_count(C, speca)
            solution, obj50 = C.minimize(eq_u, solution)
            log.debug('Dependency update count: %d', obj50)

            # Remaining packages: maximize versions, then builds
            eq_v, eq_b = r2.generate_version_metrics(C, speca)
            solution, obj5 = C.minimize(eq_v, solution)
            solution, obj6 = C.minimize(eq_b, solution)
            log.debug('Additional package version/build metrics: %d/%d', obj5, obj6)

            # Prune unnecessary packages
            eq_c = r2.generate_package_count(C, specm)
            solution, obj7 = C.minimize(eq_c, solution, trymax=True)
            log.debug('Weak dependency count: %d', obj7)

            def clean(sol):
                return [q for q in (C.from_index(s) for s in sol)
                        if q and q[0] != '!' and '@' not in q]
            log.debug('Looking for alternate solutions')
            nsol = 1
            psolutions = []
            psolution = clean(solution)
            psolutions.append(psolution)
            while True:
                nclause = tuple(C.Not(C.from_name(q)) for q in psolution)
                solution = C.sat((nclause,), True)
                if solution is None:
                    break
                nsol += 1
                if nsol > 10:
                    log.debug('Too many solutions; terminating')
                    break
                psolution = clean(solution)
                psolutions.append(psolution)

            if nsol > 1:
                psols2 = list(map(set, psolutions))
                common = set.intersection(*psols2)
                diffs = [sorted(set(sol) - common) for sol in psols2]
                stdoutlog.info(
                    '\nWarning: %s possible package resolutions '
                    '(only showing differing packages):%s%s' %
                    ('>10' if nsol > 10 else nsol,
                     dashlist(', '.join(diff) for diff in diffs),
                     '\n  ... and others' if nsol > 10 else ''))

            def stripfeat(sol):
                return sol.split('[')[0]
            stdoutlog.info('\n')

            if returnall:
                return [sorted(Dist(stripfeat(dname)) for dname in psol) for psol in psolutions]
            else:
                return sorted(Dist(stripfeat(dname)) for dname in psolutions[0])

        except:
            stdoutlog.info('\n')
            raise<|MERGE_RESOLUTION|>--- conflicted
+++ resolved
@@ -4,13 +4,8 @@
 import re
 from itertools import chain
 
-<<<<<<< HEAD
-from .compat import iterkeys, itervalues, iteritems
-from .config import subdir, channel_priority, canonical_channel_name, track_features, MAX_PRIORITY
-=======
 from .base.context import context
 from .compat import iteritems, iterkeys, itervalues, string_types, text_type
->>>>>>> 45631a0a
 from .console import setup_handlers
 from .exceptions import CondaValueError, NoPackagesFoundError, UnsatisfiableError
 from .logic import Clauses, minimal_unsatisfiable_subset
@@ -587,15 +582,6 @@
                        for ms in self.ms_depends(fn))
         return depends_on_(MatchSpec(spec))
 
-<<<<<<< HEAD
-    def version_key(self, fkey, vtype=None):
-        rec = self.index[fkey]
-        pri = rec.get('priority', 1)
-        valid = 1 if pri < MAX_PRIORITY else 0
-        ver = normalized_version(rec.get('version', ''))
-        bld = rec.get('build_number', 0)
-        return (valid, -pri, ver, bld) if channel_priority else (valid, ver, -pri, bld)
-=======
     def version_key(self, dist, vtype=None):
         assert isinstance(dist, Dist)
         rec = self.index[dist]
@@ -603,7 +589,6 @@
         ver = normalized_version(rec.get('version', ''))
         bld = rec.get('build_number', 0)
         return (cpri, ver, bld) if context.channel_priority else (ver, cpri, bld)
->>>>>>> 45631a0a
 
     def features(self, dist):
         return set(self.index[dist].get('features', '').split())
@@ -716,17 +701,10 @@
                     continue
                 if pkey is None:
                     iv = ib = 0
-<<<<<<< HEAD
-                elif pkey[0] != nkey[0] or pkey[1] != nkey[1] or pkey[2] != nkey[2]:
-                    iv += 1
-                    ib = 0
-                elif pkey[3] != nkey[3]:
-=======
                 elif pkey[0] != version_key[0] or pkey[1] != version_key[1]:
                     iv += 1
                     ib = 0
                 elif pkey[2] != version_key[2]:
->>>>>>> 45631a0a
                     ib += 1
                 if iv or include0:
                     eqv[npkg] = iv
