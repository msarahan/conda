# -*- coding: utf-8 -*-
from __future__ import absolute_import, division, print_function, unicode_literals

from collections import Hashable
from functools import partial
from logging import getLogger
import threading
from warnings import warn

log = getLogger(__name__)

from . import CondaError  # NOQA
CondaError = CondaError

from . import compat, plan  # NOQA
compat, plan = compat, plan

from .cli.common import specs_from_args, spec_from_line, specs_from_url  # NOQA
from .cli.conda_argparse import add_parser_prefix, add_parser_channels  # NOQA
add_parser_channels, add_parser_prefix = add_parser_channels, add_parser_prefix
specs_from_args, spec_from_line = specs_from_args, spec_from_line
specs_from_url = specs_from_url

from .cli.conda_argparse import ArgumentParser  # NOQA
ArgumentParser = ArgumentParser

from .common.compat import PY3, StringIO,  input, iteritems, string_types, text_type  # NOQA
PY3, StringIO,  input, iteritems, string_types, text_type = PY3, StringIO,  input, iteritems, string_types, text_type  # NOQA
from .gateways.connection.session import CondaSession  # NOQA
CondaSession = CondaSession

from .common.toposort import _toposort  # NOQA
_toposort = _toposort

from .gateways.disk.link import lchmod  # NOQA
lchmod = lchmod

from conda.gateways.connection.download import TmpDownload

TmpDownload = TmpDownload
handle_proxy_407 = lambda x, y: warn("handle_proxy_407 is deprecated. "
                                     "Now handled by CondaSession.")
from .core.index import dist_str_in_index, fetch_index, get_index  # NOQA
dist_str_in_index, fetch_index, get_index = dist_str_in_index, fetch_index, get_index
from .core.package_cache import download, rm_fetched  # NOQA
download, rm_fetched = download, rm_fetched

from .install import package_cache, prefix_placeholder, symlink_conda  # NOQA
package_cache, prefix_placeholder, symlink_conda = package_cache, prefix_placeholder, symlink_conda  # NOQA

from .gateways.disk.delete import delete_trash, move_to_trash  # NOQA
delete_trash, move_to_trash = delete_trash, move_to_trash

from .core.linked_data import is_linked, linked, linked_data  # NOQA
is_linked, linked, linked_data = is_linked, linked, linked_data

from .misc import untracked, walk_prefix  # NOQA
untracked, walk_prefix = untracked, walk_prefix

from .resolve import MatchSpec, NoPackagesFound, Resolve, Unsatisfiable, normalized_version  # NOQA
MatchSpec, NoPackagesFound, Resolve = MatchSpec, NoPackagesFound, Resolve
Unsatisfiable, normalized_version = Unsatisfiable, normalized_version

from .utils import hashsum_file, human_bytes, unix_path_to_win, url_path  # NOQA
from .common.path import win_path_to_unix  # NOQA
hashsum_file, human_bytes = hashsum_file, human_bytes
unix_path_to_win = unix_path_to_win
win_path_to_unix, url_path = win_path_to_unix, url_path

from .gateways.disk.read import compute_md5sum  # NOQA
md5_file = compute_md5sum

from .models.version import VersionOrder  # NOQA
VersionOrder = VersionOrder

import conda.base.context  # NOQA
from .base.context import get_prefix as context_get_prefix, non_x86_linux_machines, sys_rc_path  # NOQA
non_x86_linux_machines, sys_rc_path = non_x86_linux_machines, sys_rc_path

from ._vendor.auxlib.entity import EntityEncoder # NOQA
EntityEncoder = EntityEncoder
from .base.constants import DEFAULT_CHANNELS, DEFAULT_CHANNELS_WIN, DEFAULT_CHANNELS_UNIX  # NOQA
DEFAULT_CHANNELS, DEFAULT_CHANNELS_WIN, DEFAULT_CHANNELS_UNIX = DEFAULT_CHANNELS, DEFAULT_CHANNELS_WIN, DEFAULT_CHANNELS_UNIX  # NOQA
get_prefix = partial(context_get_prefix, conda.base.context.context)
get_default_urls = lambda: DEFAULT_CHANNELS

arch_name = conda.base.context.context.arch_name
binstar_upload = conda.base.context.context.anaconda_upload
bits = conda.base.context.context.bits
default_prefix = conda.base.context.context.default_prefix
default_python = conda.base.context.context.default_python
envs_dirs = conda.base.context.context.envs_dirs
pkgs_dirs = conda.base.context.context.pkgs_dirs
platform = conda.base.context.context.platform
root_dir = conda.base.context.context.root_prefix
root_writable = conda.base.context.context.root_writable
subdir = conda.base.context.context.subdir
from .models.channel import get_conda_build_local_url  # NOQA
get_rc_urls = lambda: list(conda.base.context.context.channels)
get_local_urls = lambda: list(get_conda_build_local_url()) or []
load_condarc = lambda fn: conda.base.context.reset_context([fn])
from .exceptions import PaddingError  # NOQA
PaddingError = PaddingError
from .gateways.disk.link import CrossPlatformStLink  # NOQA
CrossPlatformStLink = CrossPlatformStLink

from .models.enums import FileMode  # NOQA
FileMode = FileMode
from .models.enums import PathType  # NOQA
PathType = PathType

from .compat import TemporaryDirectory  # NOQA
TemporaryDirectory = TemporaryDirectory

from .gateways.subprocess import ACTIVE_SUBPROCESSES, subprocess_call  # NOQA
ACTIVE_SUBPROCESSES, subprocess_call = ACTIVE_SUBPROCESSES, subprocess_call

from .core.repodata import cache_fn_url  # NOQA
cache_fn_url = cache_fn_url


class Completer(object):  # pragma: no cover
    def get_items(self):
        return self._get_items()

    def __contains__(self, item):
        return True

    def __iter__(self):
        return iter(self.get_items())


class InstalledPackages(object):
    pass


class memoized(object):  # pragma: no cover
    """Decorator. Caches a function's return value each time it is called.
    If called later with the same arguments, the cached value is returned
    (not reevaluated).
    """
    def __init__(self, func):
        self.func = func
        self.cache = {}
        self.lock = threading.Lock()

    def __call__(self, *args, **kw):
        newargs = []
        for arg in args:
            if isinstance(arg, list):
                newargs.append(tuple(arg))
            elif not isinstance(arg, Hashable):
                # uncacheable. a list, for instance.
                # better to not cache than blow up.
                return self.func(*args, **kw)
            else:
                newargs.append(arg)
        newargs = tuple(newargs)
        key = (newargs, frozenset(sorted(kw.items())))
        with self.lock:
            if key in self.cache:
                return self.cache[key]
            else:
                value = self.func(*args, **kw)
                self.cache[key] = value
                return value


<<<<<<< HEAD
# ######################
# signature.py
# ######################
KEYS = None
KEYS_DIR = None


def hash_file(_):
    return None  # pragma: no cover


def verify(_):
    return False  # pragma: no cover
=======
from .gateways.disk.delete import rm_rf as _rm_rf  # NOQA
from .core.linked_data import PrefixData as _PrefixData  # NOQA


def rm_rf(path, max_retries=5, trash=True):
    _rm_rf(path, max_retries, trash)
    _PrefixData._cache_ = {}
>>>>>>> 1016bde9
<|MERGE_RESOLUTION|>--- conflicted
+++ resolved
@@ -166,26 +166,10 @@
                 return value
 
 
-<<<<<<< HEAD
-# ######################
-# signature.py
-# ######################
-KEYS = None
-KEYS_DIR = None
-
-
-def hash_file(_):
-    return None  # pragma: no cover
-
-
-def verify(_):
-    return False  # pragma: no cover
-=======
 from .gateways.disk.delete import rm_rf as _rm_rf  # NOQA
 from .core.linked_data import PrefixData as _PrefixData  # NOQA
 
 
 def rm_rf(path, max_retries=5, trash=True):
     _rm_rf(path, max_retries, trash)
-    _PrefixData._cache_ = {}
->>>>>>> 1016bde9
+    _PrefixData._cache_ = {}