--- conflicted
+++ resolved
@@ -17,14 +17,8 @@
 from .core.solve import Solver  # NOQA
 Solver = Solver
 
-<<<<<<< HEAD
-from .plan import display_actions, execute_actions, execute_plan, install_actions  # NOQA
-display_actions, execute_actions = display_actions, execute_actions
-execute_plan, install_actions = execute_plan, install_actions
-=======
 from .plan import display_actions  # NOQA
 display_actions = display_actions
->>>>>>> ee427a39
 
 from .cli.common import specs_from_args, spec_from_line, specs_from_url  # NOQA
 from .cli.conda_argparse import add_parser_prefix, add_parser_channels  # NOQA
