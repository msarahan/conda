--- conflicted
+++ resolved
@@ -26,12 +26,6 @@
 from .enums import FileMode, LinkType, NoarchType, PackageType, PathType, Platform
 from .._vendor.auxlib.collection import frozendict
 from .._vendor.auxlib.entity import (BooleanField, ComposableField, DictSafeMixin, Entity,
-<<<<<<< HEAD
-                                     EnumField, IntegerField, ListField, MapField,
-                                     StringField)
-from ..base.context import context
-from ..common.compat import isiterable, iteritems, itervalues, string_types, text_type
-=======
                                      EnumField, Field, IntegerField, ListField, MapField,
                                      StringField, NumberField)
 from ..common.compat import string_types
@@ -61,7 +55,6 @@
 
     def unbox(self, instance, instance_type, val):
         return int(val)
->>>>>>> 4c75b798
 
 
 class LinkTypeField(EnumField):
@@ -78,8 +71,6 @@
 class NoarchField(EnumField):
     def box(self, instance, instance_type, val):
         return super(NoarchField, self).box(instance, instance_type, NoarchType.coerce(val))
-<<<<<<< HEAD
-=======
 
 
 class TimestampField(NumberField):
@@ -89,7 +80,6 @@
         if val and val > 253402300799:  # 9999-12-31
             val /= 1000  # convert milliseconds to seconds; see conda/conda-build#1988
         return val
->>>>>>> 4c75b798
 
 
 class Link(DictSafeMixin, Entity):
@@ -372,13 +362,10 @@
 
     date = StringField(required=False)
     size = IntegerField(required=False)
-<<<<<<< HEAD
-=======
     subdir = StringField(required=False)
     timestamp = TimestampField(required=False)
     track_features = StringField(required=False)
     version = StringField()
->>>>>>> 4c75b798
 
     package_type = EnumField(PackageType, required=False, nullable=True)
 
