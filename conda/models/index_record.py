--- conflicted
+++ resolved
@@ -113,15 +113,10 @@
 
     preferred_env = StringField(default=None, required=False, nullable=True)
 
-<<<<<<< HEAD
-    # this is only for LinkedPackageRecord
-    leased_paths = ListField(string_types, required=False, nullable=True)
-=======
     @property
     def combined_depends(self):
         from .match_spec import MatchSpec
         result = {ms.name: ms for ms in (MatchSpec(spec) for spec in self.depends or ())}
         result.update({ms.name: ms for ms in (MatchSpec(spec, option=True)
                                               for spec in self.constrains or ())})
-        return tuple(itervalues(result))
->>>>>>> 6a536423
+        return tuple(itervalues(result))