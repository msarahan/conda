# -*- coding: utf-8 -*-
from __future__ import absolute_import, division, print_function, unicode_literals

from itertools import chain
from logging import getLogger
from requests.packages.urllib3.util import Url

<<<<<<< HEAD
from ..base.constants import (DEFAULTS_CHANNEL_NAME, DEFAULT_CHANNELS_UNIX, DEFAULT_CHANNELS_WIN,
                              MAX_CHANNEL_PRIORITY, UNKNOWN_CHANNEL)
=======
from ..base.constants import DEFAULT_CHANNELS_UNIX, DEFAULT_CHANNELS_WIN, UNKNOWN_CHANNEL, UTF8
>>>>>>> b602ecca
from ..base.context import context
from ..common.compat import ensure_text_type, iteritems, odict, with_metaclass
from ..common.path import is_path, win_path_backout
from ..common.url import (has_scheme, is_url, join_url, path_to_url, split_conda_url_easy_parts,
                          split_scheme_auth_token, urlparse)

try:
    from cytoolz.functoolz import excepts
    from cytoolz.itertoolz import concatv, topk
except ImportError:
    from .._vendor.toolz.functoolz import excepts  # NOQA
    from .._vendor.toolz.itertoolz import concatv, topk  # NOQA

log = getLogger(__name__)


# backward compatibility for conda-build
def get_conda_build_local_url():
    return context.local_build_root,


def tokenized_startswith(test_iterable, startswith_iterable):
    return all(t == sw for t, sw in zip(test_iterable, startswith_iterable))


def tokenized_conda_url_startswith(test_url, startswith_url):
    test_url, startswith_url = urlparse(test_url), urlparse(startswith_url)
    if test_url.host != startswith_url.host or test_url.port != startswith_url.port:
        return False
    norm_url_path = lambda url: url.path.strip('/') or '/'
    return tokenized_startswith(norm_url_path(test_url).split('/'),
                                norm_url_path(startswith_url).split('/'))


def _get_channel_for_name(channel_name):
    def _get_channel_for_name_helper(name):
        if name in context.custom_channels:
            return context.custom_channels[name]
        else:
            test_name = name.rsplit('/', 1)[0]  # progressively strip off path segments
            if test_name == name:
                return None
            return _get_channel_for_name_helper(test_name)

    channel = _get_channel_for_name_helper(channel_name)

    if channel is not None:
        # stripping off path threw information away from channel_name (i.e. any potential subname)
        # channel.name *should still be* channel_name
        channel.name = channel_name
        return channel
    else:
        ca = context.channel_alias
        return Channel(scheme=ca.scheme, auth=ca.auth, location=ca.location, token=ca.token,
                       name=channel_name)


def _read_channel_configuration(scheme, host, port, path):
    # return location, name, scheme, auth, token

    path = path and path.rstrip('/')
    test_url = Url(host=host, port=port, path=path).url

    # Step 1. No path given; channel name is None
    if not path:
        return Url(host=host, port=port).url.rstrip('/'), None, scheme or None, None, None

    # Step 2. migrated_custom_channels matches
    for name, location in sorted(context.migrated_custom_channels.items(), reverse=True,
                                 key=lambda x: len(x[0])):
        location, _scheme, _auth, _token = split_scheme_auth_token(location)
        if tokenized_conda_url_startswith(test_url, join_url(location, name)):
            # translate location to new location, with new credentials
            subname = test_url.replace(join_url(location, name), '', 1).strip('/')
            channel_name = join_url(name, subname)
            channel = _get_channel_for_name(channel_name)
            return channel.location, channel_name, channel.scheme, channel.auth, channel.token

    # Step 3. migrated_channel_aliases matches
    for migrated_alias in context.migrated_channel_aliases:
        if test_url.startswith(migrated_alias.location):
            name = test_url.replace(migrated_alias.location, '', 1).strip('/')
            ca = context.channel_alias
            return ca.location, name, ca.scheme, ca.auth, ca.token

    # Step 4. custom_channels matches
    for name, channel in sorted(context.custom_channels.items(), reverse=True,
                                key=lambda x: len(x[0])):
        that_test_url = join_url(channel.location, channel.name)
        if test_url.startswith(that_test_url):
            subname = test_url.replace(that_test_url, '', 1).strip('/')
            return (channel.location, join_url(channel.name, subname), scheme,
                    channel.auth, channel.token)

    # Step 5. channel_alias match
    ca = context.channel_alias
    if ca.location and test_url.startswith(ca.location):
        name = test_url.replace(ca.location, '', 1).strip('/') or None
        return ca.location, name, scheme, ca.auth, ca.token

    # Step 6. not-otherwise-specified file://-type urls
    if host is None:
        # this should probably only happen with a file:// type url
        assert port is None
        location, name = test_url.rsplit('/', 1)
        if not location:
            location = '/'
        _scheme, _auth, _token = 'file', None, None
        return location, name, _scheme, _auth, _token

    # Step 7. fall through to host:port as channel_location and path as channel_name
    return (Url(host=host, port=port).url.rstrip('/'), path.strip('/') or None,
            scheme or None, None, None)


def parse_conda_channel_url(url):
    (scheme, auth, token, platform, package_filename,
     host, port, path, query) = split_conda_url_easy_parts(url)

    # recombine host, port, path to get a channel_name and channel_location
    (channel_location, channel_name, configured_scheme, configured_auth,
     configured_token) = _read_channel_configuration(scheme, host, port, path)

    # if we came out with no channel_location or channel_name, we need to figure it out
    # from host, port, path
    assert channel_location is not None or channel_name is not None

    return Channel(configured_scheme or 'https',
                   auth or configured_auth,
                   channel_location,
                   token or configured_token,
                   channel_name,
                   platform,
                   package_filename)


class ChannelType(type):
    """
    This metaclass does basic caching and enables static constructor method usage with a
    single arg.
    """

    def __call__(cls, *args, **kwargs):
        if len(args) == 1 and not kwargs:
            value = args[0]
            if isinstance(value, Channel):
                return value
            elif value in Channel._cache_:
                return Channel._cache_[value]
            else:
                c = Channel._cache_[value] = Channel.from_value(value)
                return c
        else:
            return super(ChannelType, cls).__call__(*args, **kwargs)


@with_metaclass(ChannelType)
class Channel(object):
    """
    Channel:
    scheme <> auth <> location <> token <> channel <> subchannel <> platform <> package_filename

    Package Spec:
    channel <> subchannel <> namespace <> package_name

    """
    _cache_ = dict()

    @staticmethod
    def _reset_state():
        Channel._cache_ = dict()

    def __init__(self, scheme=None, auth=None, location=None, token=None, name=None,
                 platform=None, package_filename=None):
        self.scheme = scheme
        self.auth = auth
        self.location = location
        self.token = token
        self.name = name
        self.platform = platform
        self.package_filename = package_filename

    @property
    def channel_location(self):
        return self.location

    @property
    def channel_name(self):
        return self.name

    @staticmethod
    def from_url(url):
        return parse_conda_channel_url(url)

    @staticmethod
    def from_channel_name(channel_name):
        return _get_channel_for_name(channel_name)

    @staticmethod
    def from_value(value):
        if value in (None, '<unknown>', 'None:///<unknown>', 'None'):
            return Channel(name=UNKNOWN_CHANNEL)
        if hasattr(value, 'decode'):
            value = value.decode(UTF8)
        if has_scheme(value):
            if value.startswith('file:'):
                value = win_path_backout(value)
            return Channel.from_url(value)
        elif is_path(value):
            return Channel.from_url(path_to_url(value))
        elif value.endswith('.tar.bz2'):
            if value.startswith('file:'):
                value = win_path_backout(value)
            return Channel.from_url(value)
        else:
            # at this point assume we don't have a bare (non-scheme) url
            #   e.g. this would be bad:  repo.continuum.io/pkgs/free
            if value in context.custom_multichannels:
                return MultiChannel(value, context.custom_multichannels[value])
            else:
                return Channel.from_channel_name(value)

    @property
    def canonical_name(self):
        for multiname, channels in iteritems(context.custom_multichannels):
            for channel in channels:
                if self.name == channel.name:
                    return multiname

        for that_name in context.custom_channels:
            if self.name and tokenized_startswith(self.name.split('/'), that_name.split('/')):
                return self.name

        if any(c.location == self.location
               for c in concatv((context.channel_alias,), context.migrated_channel_aliases)):
            return self.name

        # if self.scheme == 'file' and self.package_filename:
        #     # at this point, the url isn't included in any known local channel names
        #     return self.get_channel_from_package_cache(self).canonical_name

        # fall back to the equivalent of self.base_url
        # re-defining here because base_url for MultiChannel is None
        if self.scheme:
            return "%s://%s" % (self.scheme, join_url(self.location, self.name))
        else:
            return join_url(self.location, self.name).lstrip('/')

    def urls(self, with_credentials=False, platform=None):
        if self.canonical_name == UNKNOWN_CHANNEL:
            return Channel('defaults').urls(with_credentials, platform)

<<<<<<< HEAD
    def urls(self, with_credentials=False, platform=None):
        if self.canonical_name == UNKNOWN_CHANNEL:
            return Channel(DEFAULTS_CHANNEL_NAME).urls(with_credentials, platform)

=======
>>>>>>> b602ecca
        base = [self.location]
        if with_credentials and self.token:
            base.extend(['t', self.token])
        base.append(self.name)
        base = join_url(*base)

        def _platforms():
            p = self.platform or context.subdir
            return (p, 'noarch') if p != 'noarch' else ('noarch',)
        bases = (join_url(base, p) for p in _platforms())

        if with_credentials and self.auth:
            return ["%s://%s@%s" % (self.scheme, self.auth, b) for b in bases]
        else:
            return ["%s://%s" % (self.scheme, b) for b in bases]

    def url(self, with_credentials=False):
        if self.canonical_name == UNKNOWN_CHANNEL:
            return None

        base = [self.location]
        if with_credentials and self.token:
            base.extend(['t', self.token])
        base.append(self.name)
        if self.platform:
            base.append(self.platform)
            if self.package_filename:
                base.append(self.package_filename)
        else:
            base.append(context.subdir)

    def _urls_helper(self, platform=None):
        subdir = platform if platform is not None else context.subdir
        return [join_url(self.base_url, subdir), join_url(self.base_url, 'noarch')]

    def get_urls(self, platform):
        if self.canonical_name in context.channel_map:
            if platform != context.subdir:
                url_channels = get_default_channels_canonical_name(platform)
            else:
                url_channels = context.channel_map[self.canonical_name]
            return list(chain.from_iterable(c._urls_helper(platform) for c in url_channels))
        else:
            return self._urls_helper(platform)

    @property
    def urls(self):
        return self.get_urls(context.subdir)

    @property
    def base_url(self):
        if self.canonical_name == UNKNOWN_CHANNEL:
            return None
        return "%s://%s" % (self.scheme, join_url(self.location, self.name))

    def __str__(self):
        return self.base_url or ""

    def __repr__(self):
        return ("Channel(scheme=%r, auth=%r, location=%r, token=%r, name=%r, platform=%r, "
                "package_filename=%r)" % (self.scheme,
                                          self.auth and "%s:<PASSWORD>" % self.auth.split(':')[0],
                                          self.location,
                                          self.token and "<TOKEN>",
                                          self.name,
                                          self.platform,
                                          self.package_filename))

    def __eq__(self, other):
        if isinstance(other, Channel):
            return self.location == other.location and self.name == other.name
        else:
            return False

    def __hash__(self):
        return hash((self.location, self.name))

    def __init__(self, url):
        log.debug("making channel object for url: %s", url)
        if url.endswith('.tar.bz2'):
            # throw away filename from url
            url = url.rsplit('/', 1)[0]
        if not has_scheme(url):
            url = path_to_url(url)
        self._raw_value = url
        parsed = urlparse(url)
        self._scheme = parsed.scheme
        self._netloc = parsed.netloc
        self._auth = parsed.auth
        _path, self._platform = split_platform(parsed.path)
        self._token, self._path = split_token(_path)

    def __bool__(self):
        return self.__nonzero__()

    def __json__(self):
        return self.__dict__

    @property
    def url_channel_wtf(self):
        return self.base_url, self.canonical_name

    def __init__(self, name):
        log.debug("making channel object for named channel: %s", name)
        self._raw_value = name
        if name in context.custom_channels:
            parsed = urlparse(context.custom_channels[name])
        elif name.split('/')[0] in context.custom_channels:
            parsed = urlparse(context.custom_channels[name.split('/')[0]])
        else:
            parsed = urlparse(context.channel_alias)
        self._scheme = parsed.scheme
        self._netloc = parsed.netloc
        self._auth = parsed.auth
        self._token = None
        self._path = join(parsed.path or '/', name)
        self._platform = None

class MultiChannel(Channel):

    def __init__(self, name, channels):
        self.name = name
        self.location = None
        self._channels = channels

        self.scheme = None
        self.auth = None
        self.token = None
        self.platform = None
        self.package_filename = None

    def __init__(self, value):
        self._raw_value = value
        self._scheme = self._netloc = self._auth = self._token = self._path = self._platform = None

    @property
    def canonical_name(self):
        return self.name

    def urls(self, with_credentials=False):
        return list(chain.from_iterable(c.urls(with_credentials) for c in self._channels))

    @property
    def base_url(self):
        return None

    def url(self, with_credentials=False):
        return None


def prioritize_channels(channels, with_credentials=True, platform=None):
    # prioritize_channels returns and OrderedDict with platform-specific channel
    #   urls as the key, and a tuple of canonical channel name and channel priority
    #   number as the value
    # ('https://conda.anaconda.org/conda-forge/osx-64/', ('conda-forge', 1))
    result = odict()
    auths = odict()
    for q, chn in enumerate(channels):
        channel = Channel(chn)
        for url in channel.get_urls(platform):
            if url in result:
                continue
            result[url] = channel.canonical_name, q
            auths[url] = tuple(channel._auth.split(':')) if channel._auth else None
    return result, auths


def offline_keep(url):
    return not context.offline or not is_url(url) or url.startswith('file:/')


context.register_reset_callaback(Channel._reset_state)<|MERGE_RESOLUTION|>--- conflicted
+++ resolved
@@ -5,12 +5,7 @@
 from logging import getLogger
 from requests.packages.urllib3.util import Url
 
-<<<<<<< HEAD
-from ..base.constants import (DEFAULTS_CHANNEL_NAME, DEFAULT_CHANNELS_UNIX, DEFAULT_CHANNELS_WIN,
-                              MAX_CHANNEL_PRIORITY, UNKNOWN_CHANNEL)
-=======
 from ..base.constants import DEFAULT_CHANNELS_UNIX, DEFAULT_CHANNELS_WIN, UNKNOWN_CHANNEL, UTF8
->>>>>>> b602ecca
 from ..base.context import context
 from ..common.compat import ensure_text_type, iteritems, odict, with_metaclass
 from ..common.path import is_path, win_path_backout
@@ -263,13 +258,6 @@
         if self.canonical_name == UNKNOWN_CHANNEL:
             return Channel('defaults').urls(with_credentials, platform)
 
-<<<<<<< HEAD
-    def urls(self, with_credentials=False, platform=None):
-        if self.canonical_name == UNKNOWN_CHANNEL:
-            return Channel(DEFAULTS_CHANNEL_NAME).urls(with_credentials, platform)
-
-=======
->>>>>>> b602ecca
         base = [self.location]
         if with_credentials and self.token:
             base.extend(['t', self.token])
