# -*- coding: utf-8 -*-
from __future__ import absolute_import, division, print_function, unicode_literals

from copy import copy
from itertools import chain
from logging import getLogger

<<<<<<< HEAD
from .._vendor.boltons.setutils import IndexedSet
from ..base.constants import (DEFAULTS_CHANNEL_NAME, DEFAULT_CHANNELS_UNIX, DEFAULT_CHANNELS_WIN,
                              MAX_CHANNEL_PRIORITY, UNKNOWN_CHANNEL)
=======
from ..base.constants import (DEFAULTS_CHANNEL_NAME, MAX_CHANNEL_PRIORITY, UNKNOWN_CHANNEL)
>>>>>>> 4c75b798
from ..base.context import context
from ..common.compat import ensure_text_type, isiterable, iteritems, odict, with_metaclass
from ..common.path import is_path, win_path_backout
from ..common.url import (Url, has_scheme, is_url, join_url, path_to_url,
                          split_conda_url_easy_parts, split_platform, split_scheme_auth_token,
                          urlparse)

try:
    from cytoolz.functoolz import excepts
<<<<<<< HEAD
    from cytoolz.itertoolz import concatv, drop
except ImportError:  # pragma: no cover
    from .._vendor.toolz.functoolz import excepts  # NOQA
    from .._vendor.toolz.itertoolz import concatv, drop  # NOQA
=======
    from cytoolz.itertoolz import concat, concatv, topk
except ImportError:
    from .._vendor.toolz.functoolz import excepts  # NOQA
    from .._vendor.toolz.itertoolz import concat, concatv, topk  # NOQA
>>>>>>> 4c75b798

log = getLogger(__name__)


# backward compatibility for conda-build
def get_conda_build_local_url():
    return context.local_build_root,


def tokenized_startswith(test_iterable, startswith_iterable):
    return all(t == sw for t, sw in zip(test_iterable, startswith_iterable))


def tokenized_conda_url_startswith(test_url, startswith_url):
    test_url, startswith_url = urlparse(test_url), urlparse(startswith_url)
    if test_url.host != startswith_url.host or test_url.port != startswith_url.port:
        return False
    norm_url_path = lambda url: url.path.strip('/') or '/'
    return tokenized_startswith(norm_url_path(test_url).split('/'),
                                norm_url_path(startswith_url).split('/'))


def _get_channel_for_name(channel_name):
    def _get_channel_for_name_helper(name):
        if name in context.custom_channels:
            return context.custom_channels[name]
        else:
            test_name = name.rsplit('/', 1)[0]  # progressively strip off path segments
            if test_name == name:
                return None
            return _get_channel_for_name_helper(test_name)

    channel = _get_channel_for_name_helper(channel_name)

    if channel is not None:
        # stripping off path threw information away from channel_name (i.e. any potential subname)
        # channel.name *should still be* channel_name
        channel.name = channel_name
        return channel
    else:
        ca = context.channel_alias
        return Channel(scheme=ca.scheme, auth=ca.auth, location=ca.location, token=ca.token,
                       name=channel_name)


def _read_channel_configuration(scheme, host, port, path):
    # return location, name, scheme, auth, token

    path = path and path.rstrip('/')
    test_url = Url(host=host, port=port, path=path).url

    # Step 1. No path given; channel name is None
    if not path:
        return Url(host=host, port=port).url.rstrip('/'), None, scheme or None, None, None

    # Step 2. migrated_custom_channels matches
    for name, location in sorted(context.migrated_custom_channels.items(), reverse=True,
                                 key=lambda x: len(x[0])):
        location, _scheme, _auth, _token = split_scheme_auth_token(location)
        if tokenized_conda_url_startswith(test_url, join_url(location, name)):
            # translate location to new location, with new credentials
            subname = test_url.replace(join_url(location, name), '', 1).strip('/')
            channel_name = join_url(name, subname)
            channel = _get_channel_for_name(channel_name)
            return channel.location, channel_name, channel.scheme, channel.auth, channel.token

    # Step 3. migrated_channel_aliases matches
    for migrated_alias in context.migrated_channel_aliases:
        if test_url.startswith(migrated_alias.location):
            name = test_url.replace(migrated_alias.location, '', 1).strip('/')
            ca = context.channel_alias
            return ca.location, name, ca.scheme, ca.auth, ca.token

    # Step 4. custom_channels matches
    for name, channel in sorted(context.custom_channels.items(), reverse=True,
                                key=lambda x: len(x[0])):
        that_test_url = join_url(channel.location, channel.name)
        if tokenized_startswith(test_url.split('/'), that_test_url.split('/')):
            subname = test_url.replace(that_test_url, '', 1).strip('/')
            return (channel.location, join_url(channel.name, subname), scheme,
                    channel.auth, channel.token)

    # Step 5. channel_alias match
    ca = context.channel_alias
    if ca.location and tokenized_startswith(test_url.split('/'), ca.location.split('/')):
        name = test_url.replace(ca.location, '', 1).strip('/') or None
        return ca.location, name, scheme, ca.auth, ca.token

    # Step 6. not-otherwise-specified file://-type urls
    if host is None:
        # this should probably only happen with a file:// type url
        assert port is None
        location, name = test_url.rsplit('/', 1)
        if not location:
            location = '/'
        _scheme, _auth, _token = 'file', None, None
        return location, name, _scheme, _auth, _token

    # Step 7. fall through to host:port as channel_location and path as channel_name
    return (Url(host=host, port=port).url.rstrip('/'), path.strip('/') or None,
            scheme or None, None, None)


def parse_conda_channel_url(url):
    (scheme, auth, token, platform, package_filename,
     host, port, path, query) = split_conda_url_easy_parts(url, context.known_subdirs)

    # recombine host, port, path to get a channel_name and channel_location
    (channel_location, channel_name, configured_scheme, configured_auth,
     configured_token) = _read_channel_configuration(scheme, host, port, path)

    # if we came out with no channel_location or channel_name, we need to figure it out
    # from host, port, path
    assert channel_location is not None or channel_name is not None

    return Channel(configured_scheme or 'https',
                   auth or configured_auth,
                   channel_location,
                   token or configured_token,
                   channel_name,
                   platform,
                   package_filename)


class ChannelType(type):
    """
    This metaclass does basic caching and enables static constructor method usage with a
    single arg.
    """

    def __call__(cls, *args, **kwargs):
        if len(args) == 1 and not kwargs:
            value = args[0]
            if isinstance(value, Channel):
                return value
            elif value in Channel._cache_:
                return Channel._cache_[value]
            else:
                c = Channel._cache_[value] = Channel.from_value(value)
                return c
        else:
            if 'channels' in kwargs:
                # presence of 'channels' kwarg indicates MultiChannel
                name = kwargs['name']
                channels = tuple(super(ChannelType, cls).__call__(**_kwargs)
                                 for _kwargs in kwargs['channels'])
                return MultiChannel(name, channels)
            else:
                return super(ChannelType, cls).__call__(*args, **kwargs)


@with_metaclass(ChannelType)
class Channel(object):
    """
    Channel:
    scheme <> auth <> location <> token <> channel <> subchannel <> platform <> package_filename

    Package Spec:
    channel <> subchannel <> namespace <> package_name

    """
    _cache_ = {}

    @staticmethod
    def _reset_state():
        Channel._cache_ = {}

    def __init__(self, scheme=None, auth=None, location=None, token=None, name=None,
                 platform=None, package_filename=None):
        self.scheme = scheme
        self.auth = auth
        self.location = location
        self.token = token
        self.name = name
        self.platform = platform
        self.package_filename = package_filename

    @property
    def channel_location(self):
        return self.location

    @property
    def channel_name(self):
        return self.name

    @property
    def subdir(self):
        return self.platform

    @staticmethod
    def from_url(url):
        return parse_conda_channel_url(url)

    @staticmethod
    def from_channel_name(channel_name):
        return _get_channel_for_name(channel_name)

    @staticmethod
    def from_value(value):
        if value in (None, '<unknown>', 'None:///<unknown>', 'None'):
            return Channel(name=UNKNOWN_CHANNEL)
        if hasattr(value, 'decode'):
            value = value.decode(UTF8)
        if has_scheme(value):
            if value.startswith('file:'):
                value = win_path_backout(value)
            return Channel.from_url(value)
        elif is_path(value):
            return Channel.from_url(path_to_url(value))
        elif value.endswith('.tar.bz2'):
            if value.startswith('file:'):
                value = win_path_backout(value)
            return Channel.from_url(value)
        else:
            # at this point assume we don't have a bare (non-scheme) url
            #   e.g. this would be bad:  repo.continuum.io/pkgs/free
            _stripped, platform = split_platform(value, context.known_subdirs)
            if _stripped in context.custom_multichannels:
                return MultiChannel(_stripped, context.custom_multichannels[_stripped], platform)
            else:
                return Channel.from_channel_name(value)

    @property
    def canonical_name(self):
        for multiname, channels in iteritems(context.custom_multichannels):
            for channel in channels:
                if self.name == channel.name:
                    return multiname

        for that_name in context.custom_channels:
            if self.name and tokenized_startswith(self.name.split('/'), that_name.split('/')):
                return self.name

        if any(c.location == self.location
               for c in concatv((context.channel_alias,), context.migrated_channel_aliases)):
            return self.name

        # fall back to the equivalent of self.base_url
        # re-defining here because base_url for MultiChannel is None
        if self.scheme:
            return "%s://%s" % (self.scheme, join_url(self.location, self.name))
        else:
            return join_url(self.location, self.name).lstrip('/')

    def urls(self, with_credentials=False, subdirs=None):
        if subdirs is None:
            subdirs = context.subdirs

        assert isiterable(subdirs), subdirs  # subdirs must be a non-string iterable

        if self.canonical_name == UNKNOWN_CHANNEL:
            return Channel(DEFAULTS_CHANNEL_NAME).urls(with_credentials, subdirs)

        base = [self.location]
        if with_credentials and self.token:
            base.extend(['t', self.token])
        base.append(self.name)
        base = join_url(*base)

        def _platforms():
            if self.platform:
                yield self.platform
                if self.platform != 'noarch':
                    yield 'noarch'
            else:
                for subdir in subdirs:
                    yield subdir

        bases = (join_url(base, p) for p in _platforms())

        if with_credentials and self.auth:
            return ["%s://%s@%s" % (self.scheme, self.auth, b) for b in bases]
        else:
            return ["%s://%s" % (self.scheme, b) for b in bases]

    def url(self, with_credentials=False):
        if self.canonical_name == UNKNOWN_CHANNEL:
            return None

        base = [self.location]
        if with_credentials and self.token:
            base.extend(['t', self.token])
        base.append(self.name)
        if self.platform:
            base.append(self.platform)
            if self.package_filename:
                base.append(self.package_filename)
        else:
            first_non_noarch = next((s for s in context.subdirs if s != 'noarch'), 'noarch')
            base.append(first_non_noarch)

    def _urls_helper(self, platform=None):
        subdir = platform if platform is not None else context.subdir
        return [join_url(self.base_url, subdir), join_url(self.base_url, 'noarch')]

    def get_urls(self, platform):
        if self.canonical_name in context.channel_map:
            if platform != context.subdir:
                url_channels = get_default_channels_canonical_name(platform)
            else:
                url_channels = context.channel_map[self.canonical_name]
            return list(chain.from_iterable(c._urls_helper(platform) for c in url_channels))
        else:
            return self._urls_helper(platform)

    @property
    def urls(self):
        return self.get_urls(context.subdir)

    @property
    def base_url(self):
        if self.canonical_name == UNKNOWN_CHANNEL:
            return None
        return "%s://%s" % (self.scheme, join_url(self.location, self.name))

    @property
    def base_urls(self):
        return self.base_url,

    @property
    def subdir_url(self):
        url = self.url(True)
        if self.package_filename and url:
            url = url.rsplit('/', 1)[0]
        return url

    def __str__(self):
        return self.base_url or ""

    def __repr__(self):
        return ("Channel(scheme=%r, auth=%r, location=%r, token=%r, name=%r, platform=%r, "
                "package_filename=%r)" % (self.scheme,
                                          self.auth and "%s:<PASSWORD>" % self.auth.split(':')[0],
                                          self.location,
                                          self.token and "<TOKEN>",
                                          self.name,
                                          self.platform,
                                          self.package_filename))

    def __eq__(self, other):
        if isinstance(other, Channel):
            return self.location == other.location and self.name == other.name
        else:
            try:
                _other = Channel(other)
                return self.location == _other.location and self.name == _other.name
            except Exception as e:
                log.debug("%r", e)
                return False

    def __hash__(self):
        return hash((self.location, self.name))

    def __init__(self, url):
        log.debug("making channel object for url: %s", url)
        if url.endswith('.tar.bz2'):
            # throw away filename from url
            url = url.rsplit('/', 1)[0]
        if not has_scheme(url):
            url = path_to_url(url)
        self._raw_value = url
        parsed = urlparse(url)
        self._scheme = parsed.scheme
        self._netloc = parsed.netloc
        self._auth = parsed.auth
        _path, self._platform = split_platform(parsed.path)
        self._token, self._path = split_token(_path)

    def __bool__(self):
        return self.__nonzero__()

    def __json__(self):
        return self.__dict__

    @property
    def url_channel_wtf(self):
        return self.base_url, self.canonical_name

    def dump(self):
        return {
            "scheme": self.scheme,
            "auth": self.auth,
            "location": self.location,
            "token": self.token,
            "name": self.name,
            "platform": self.platform,
            "package_filename": self.package_filename,
        }


class MultiChannel(Channel):

    def __init__(self, name, channels, platform=None):
        self.name = name
        self.location = None

        if platform:
            c_dicts = tuple(c.dump() for c in channels)
            any(cd.update(platform=platform) for cd in c_dicts)
            self._channels = tuple(Channel(**cd) for cd in c_dicts)
        else:
            self._channels = channels

        self.scheme = None
        self.auth = None
        self.token = None
        self.platform = platform
        self.package_filename = None

    def __init__(self, value):
        self._raw_value = value
        self._scheme = self._netloc = self._auth = self._token = self._path = self._platform = None

    @property
    def canonical_name(self):
        return self.name

    def urls(self, with_credentials=False, subdirs=None):
        _channels = self._channels
        return list(chain.from_iterable(c.urls(with_credentials, subdirs) for c in _channels))

    @property
    def base_url(self):
        return None

    @property
    def base_urls(self):
        return tuple(c.base_url for c in self._channels)

    def url(self, with_credentials=False):
        return None

    def dump(self):
        return {
            "name": self.name,
            "channels": tuple(c.dump() for c in self._channels)
        }


def tokenized_startswith(test_iterable, startswith_iterable):
    return all(t == sw for t, sw in zip(test_iterable, startswith_iterable))


def tokenized_conda_url_startswith(test_url, startswith_url):
    test_url, startswith_url = urlparse(test_url), urlparse(startswith_url)
    if test_url.host != startswith_url.host or test_url.port != startswith_url.port:
        return False
    norm_url_path = lambda url: url.path.strip('/') or '/'
    return tokenized_startswith(norm_url_path(test_url).split('/'),
                                norm_url_path(startswith_url).split('/'))


def _get_channel_for_name(channel_name):
    def _get_channel_for_name_helper(name):
        if name in context.custom_channels:
            return context.custom_channels[name]
        else:
            test_name = name.rsplit('/', 1)[0]  # progressively strip off path segments
            if test_name == name:
                return None
            return _get_channel_for_name_helper(test_name)

    _stripped, platform = split_platform(channel_name, context.known_subdirs)
    channel = _get_channel_for_name_helper(_stripped)

    if channel is not None:
        # stripping off path threw information away from channel_name (i.e. any potential subname)
        # channel.name *should still be* channel_name
        channel = copy(channel)
        channel.name = channel_name
        if platform:
            channel.platform = platform
        return channel
    else:
        ca = context.channel_alias
        return Channel(scheme=ca.scheme, auth=ca.auth, location=ca.location, token=ca.token,
                       name=_stripped, platform=platform)


def _read_channel_configuration(scheme, host, port, path):
    # return location, name, scheme, auth, token

    path = path and path.rstrip('/')
    test_url = Url(host=host, port=port, path=path).url

    # Step 1. No path given; channel name is None
    if not path:
        return Url(host=host, port=port).url.rstrip('/'), None, scheme or None, None, None

    # Step 2. migrated_custom_channels matches
    for name, location in sorted(context.migrated_custom_channels.items(), reverse=True,
                                 key=lambda x: len(x[0])):
        location, _scheme, _auth, _token = split_scheme_auth_token(location)
        if tokenized_conda_url_startswith(test_url, join_url(location, name)):
            # translate location to new location, with new credentials
            subname = test_url.replace(join_url(location, name), '', 1).strip('/')
            channel_name = join_url(name, subname)
            channel = _get_channel_for_name(channel_name)
            return channel.location, channel_name, channel.scheme, channel.auth, channel.token

    # Step 3. migrated_channel_aliases matches
    for migrated_alias in context.migrated_channel_aliases:
        if test_url.startswith(migrated_alias.location):
            name = test_url.replace(migrated_alias.location, '', 1).strip('/')
            ca = context.channel_alias
            return ca.location, name, ca.scheme, ca.auth, ca.token

    # Step 4. custom_channels matches
    for name, channel in sorted(context.custom_channels.items(), reverse=True,
                                key=lambda x: len(x[0])):
        that_test_url = join_url(channel.location, channel.name)
        if test_url.startswith(that_test_url):
            subname = test_url.replace(that_test_url, '', 1).strip('/')
            return (channel.location, join_url(channel.name, subname), scheme,
                    channel.auth, channel.token)

    # Step 5. channel_alias match
    ca = context.channel_alias
    if ca.location and test_url.startswith(ca.location):
        name = test_url.replace(ca.location, '', 1).strip('/') or None
        return ca.location, name, scheme, ca.auth, ca.token

    # Step 6. not-otherwise-specified file://-type urls
    if host is None:
        # this should probably only happen with a file:// type url
        assert port is None
        location, name = test_url.rsplit('/', 1)
        if not location:
            location = '/'
        _scheme, _auth, _token = 'file', None, None
        return location, name, _scheme, _auth, _token

    # Step 7. fall through to host:port as channel_location and path as channel_name
    #  but bump the first token of paths starting with /conda for compatibility with
    #  Anaconda Enterprise Repository software.
    bump = None
    path_parts = path.strip('/').split('/')
    if path_parts and path_parts[0] == 'conda':
        bump, path = 'conda', '/'.join(drop(1, path_parts))
    return (Url(host=host, port=port, path=bump).url.rstrip('/'), path.strip('/') or None,
            scheme or None, None, None)


def parse_conda_channel_url(url):
    (scheme, auth, token, platform, package_filename,
     host, port, path, query) = split_conda_url_easy_parts(url)

    # recombine host, port, path to get a channel_name and channel_location
    (channel_location, channel_name, configured_scheme, configured_auth,
     configured_token) = _read_channel_configuration(scheme, host, port, path)

    # if we came out with no channel_location or channel_name, we need to figure it out
    # from host, port, path
    assert channel_location is not None or channel_name is not None

    return Channel(configured_scheme or 'https',
                   auth or configured_auth,
                   channel_location,
                   token or configured_token,
                   channel_name,
                   platform,
                   package_filename)


# backward compatibility for conda-build
def get_conda_build_local_url():
    return context.local_build_root,


def prioritize_channels(channels, with_credentials=True, subdirs=None):
    # prioritize_channels returns and OrderedDict with platform-specific channel
    #   urls as the key, and a tuple of canonical channel name and channel priority
    #   number as the value
    # ('https://conda.anaconda.org/conda-forge/osx-64/', ('conda-forge', 1))
    channels = concat((Channel(cc) for cc in c._channels) if isinstance(c, MultiChannel) else (c,)
                      for c in (Channel(c) for c in channels))
    result = odict()
    for priority_counter, chn in enumerate(channels):
        channel = Channel(chn)
        for url in channel.urls(with_credentials, subdirs):
            if url in result:
                continue
            result[url] = channel.canonical_name, min(priority_counter, MAX_CHANNEL_PRIORITY - 1)
    return result


def all_channel_urls(channels, subdirs=None, with_credentials=True):
    result = IndexedSet()
    for chn in channels:
        channel = Channel(chn)
        result.update(channel.urls(with_credentials, subdirs))
    return result


def offline_keep(url):
    return not context.offline or not is_url(url) or url.startswith('file:/')


context.register_reset_callaback(Channel._reset_state)<|MERGE_RESOLUTION|>--- conflicted
+++ resolved
@@ -5,13 +5,7 @@
 from itertools import chain
 from logging import getLogger
 
-<<<<<<< HEAD
-from .._vendor.boltons.setutils import IndexedSet
-from ..base.constants import (DEFAULTS_CHANNEL_NAME, DEFAULT_CHANNELS_UNIX, DEFAULT_CHANNELS_WIN,
-                              MAX_CHANNEL_PRIORITY, UNKNOWN_CHANNEL)
-=======
 from ..base.constants import (DEFAULTS_CHANNEL_NAME, MAX_CHANNEL_PRIORITY, UNKNOWN_CHANNEL)
->>>>>>> 4c75b798
 from ..base.context import context
 from ..common.compat import ensure_text_type, isiterable, iteritems, odict, with_metaclass
 from ..common.path import is_path, win_path_backout
@@ -21,17 +15,10 @@
 
 try:
     from cytoolz.functoolz import excepts
-<<<<<<< HEAD
-    from cytoolz.itertoolz import concatv, drop
-except ImportError:  # pragma: no cover
-    from .._vendor.toolz.functoolz import excepts  # NOQA
-    from .._vendor.toolz.itertoolz import concatv, drop  # NOQA
-=======
     from cytoolz.itertoolz import concat, concatv, topk
 except ImportError:
     from .._vendor.toolz.functoolz import excepts  # NOQA
     from .._vendor.toolz.itertoolz import concat, concatv, topk  # NOQA
->>>>>>> 4c75b798
 
 log = getLogger(__name__)
 
@@ -618,14 +605,6 @@
     return result
 
 
-def all_channel_urls(channels, subdirs=None, with_credentials=True):
-    result = IndexedSet()
-    for chn in channels:
-        channel = Channel(chn)
-        result.update(channel.urls(with_credentials, subdirs))
-    return result
-
-
 def offline_keep(url):
     return not context.offline or not is_url(url) or url.startswith('file:/')
 
