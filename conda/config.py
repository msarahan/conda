# (c) 2012-2015 Continuum Analytics, Inc. / http://continuum.io
# All Rights Reserved
#
# conda is distributed under the terms of the BSD 3-clause license.
# Consult LICENSE.txt or http://opensource.org/licenses/BSD-3-Clause.
from __future__ import print_function, division, absolute_import

import os
import sys
from os.path import abspath, expanduser, isfile, join

from conda.base.context import context, arch_name, bits, platform  # NOQA


# ----- rc file -----

# This is used by conda config to check which keys are allowed in the config
# file. Be sure to update it when new keys are added.

#################################################################
# Also update the example condarc file when you add a key here! #
#################################################################

rc_list_keys = [
    'channels',
    'disallow',
    'create_default_packages',
    'track_features',
    'envs_dirs',
    'default_channels',
]

ADD_BINSTAR_TOKEN = True

rc_bool_keys = [
    'add_binstar_token',
    'add_anaconda_token',
    'add_pip_as_python_dependency',
    'always_yes',
    'always_copy',
    'allow_softlinks',
    'auto_update_conda',
    'changeps1',
    'use_pip',
    'offline',
    'binstar_upload',
    'anaconda_upload',
    'show_channel_urls',
    'allow_other_channels',
    'update_dependencies',
    'channel_priority',
    'shortcuts',
]

rc_string_keys = [
    'ssl_verify',
    'channel_alias',
]

# Not supported by conda config yet
rc_other = [
    'proxy_servers',
]

root_dir = context.root_prefix
root_writable = context.root_writable

user_rc_path = abspath(expanduser('~/.condarc'))
sys_rc_path = join(sys.prefix, '.condarc')


class RC(object):

    def get(self, key, default=None):
        return getattr(context, key, default)


rc = RC()
envs_dirs = context.envs_dirs

def get_rc_path():
    path = os.getenv('CONDARC')
    if path == ' ':
        return None
    if path:
        return path
    for path in user_rc_path, sys_rc_path:
        if isfile(path):
            return path
    return None

rc_path = get_rc_path()

<<<<<<< HEAD
pkgs_dirs = context.pkgs_dirs
default_prefix = context.default_prefix
subdir = context.subdir
=======
def load_condarc_(path):
    if not path or not isfile(path):
        return {}
    with open(path) as f:
        return yaml_load(f) or {}

sys_rc = load_condarc_(sys_rc_path) if isfile(sys_rc_path) else {}

# ----- local directories -----

# root_dir should only be used for testing, which is why don't mention it in
# the documentation, to avoid confusion (it can really mess up a lot of
# things)
root_env_name = 'root'

def _default_envs_dirs():
    lst = [join(root_dir, 'envs')]
    if not root_writable:
        # ~/envs for backwards compatibility
        lst = ['~/.conda/envs', '~/envs'] + lst
    return lst

def _pathsep_env(name):
    x = os.getenv(name)
    if x is None:
        return []
    res = []
    for path in x.split(os.pathsep):
        if path == 'DEFAULTS':
            for p in rc.get('envs_dirs') or _default_envs_dirs():
                res.append(p)
        else:
            res.append(path)
    return res

def pkgs_dir_from_envs_dir(envs_dir):
    if abspath(envs_dir) == abspath(join(root_dir, 'envs')):
        return join(root_dir, 'pkgs32' if force_32bit else 'pkgs')
    else:
        return join(envs_dir, '.pkgs')

# ----- channels -----

# Note, get_*_urls() return unnormalized urls.

def get_local_urls(clear_cache=True):
    # remove the cache such that a refetch is made,
    # this is necessary because we add the local build repo URL
    if clear_cache:
        from .fetch import fetch_index
        fetch_index.cache = {}
    if local_channel:
        return local_channel
    from os.path import exists
    from .utils import url_path
    try:
        from conda_build.config import croot
        if exists(croot):
            local_channel.append(url_path(croot))
    except ImportError:
        pass
    return local_channel


defaults_ = [
    'https://repo.continuum.io/pkgs/free',
    'https://repo.continuum.io/pkgs/pro',
]
if platform == "win":
    defaults_.append('https://repo.continuum.io/pkgs/msys2')


def get_default_urls(merged=False):
    if 'default_channels' in sys_rc:
        res = sys_rc['default_channels']
        if merged:
            res = list(res)
            res.extend(c for c in defaults_ if c not in res)
        return res
    return defaults_

def get_rc_urls():
    if rc is None or rc.get('channels') is None:
        return []
    if 'system' in rc['channels']:
        raise RuntimeError("system cannot be used in .condarc")
    return rc['channels']

def is_url(url):
    if url:
        p = urlparse.urlparse(url)
        return p.netloc != "" or p.scheme == "file"

def is_offline():
    return offline

def offline_keep(url):
    return not offline or not is_url(url) or url.startswith('file:/')

BINSTAR_TOKEN_PAT = re.compile(r'((:?binstar\.org|anaconda\.org)/?)(t/[0-9a-zA-Z\-<>]{4,})/')

def init_binstar(quiet=False):
    global binstar_client, binstar_domain, binstar_domain_tok
    global binstar_regex, BINSTAR_TOKEN_PAT
    if binstar_domain is not None:
        return
    elif binstar_client is None:
        try:
            from binstar_client.utils import get_binstar
            # Turn off output in offline mode so people don't think we're going online
            args = namedtuple('args', 'log_level')(0) if quiet or offline else None
            binstar_client = get_binstar(args)
        except ImportError:
            log.debug("Could not import binstar")
            binstar_client = ()
        except Exception as e:
            stderrlog.info("Warning: could not import binstar_client (%s)" % e)
    if binstar_client == ():
        binstar_domain = DEFAULT_CHANNEL_ALIAS
        binstar_domain_tok = None
    else:
        binstar_domain = binstar_client.domain.replace("api", "conda").rstrip('/') + '/'
        if add_anaconda_token and binstar_client.token:
            binstar_domain_tok = binstar_domain + 't/%s/' % (binstar_client.token,)
    binstar_regex = (r'((:?%s|binstar\.org|anaconda\.org)/?)(t/[0-9a-zA-Z\-<>]{4,})/' %
                     re.escape(binstar_domain[:-1]))
    BINSTAR_TOKEN_PAT = re.compile(binstar_regex)


def channel_prefix(token=False):
    global channel_alias, channel_alias_tok
    if channel_alias is None or (channel_alias_tok is None and token):
        init_binstar()
        if channel_alias is None or channel_alias == binstar_domain:
            channel_alias = binstar_domain
            channel_alias_tok = binstar_domain_tok
        if channel_alias is None:
            channel_alias = DEFAULT_CHANNEL_ALIAS
    if channel_alias_tok is None:
        channel_alias_tok = channel_alias
    return channel_alias_tok if token and add_anaconda_token else channel_alias

def add_binstar_tokens(url):
    if binstar_domain_tok and url.startswith(binstar_domain):
        url2 = BINSTAR_TOKEN_PAT.sub(r'\1', url)
        if url2 == url:
            return binstar_domain_tok + url.split(binstar_domain, 1)[1]
    return url

def hide_binstar_tokens(url):
    return BINSTAR_TOKEN_PAT.sub(r'\1t/<TOKEN>/', url)

def remove_binstar_tokens(url):
    return BINSTAR_TOKEN_PAT.sub(r'\1', url)

def prioritize_channels(channels):
    newchans = OrderedDict()
    priority = 0
    schans = {}
    for channel in channels:
        channel = channel.rstrip('/') + '/'
        if channel not in newchans:
            channel_s = canonical_channel_name(channel.rsplit('/', 2)[0])
            if channel_s not in schans:
                priority += 1
                schans[channel_s] = priority
            newchans[channel] = (channel_s, schans[channel_s])
    return newchans

def normalize_urls(urls, platform=None):
    defaults = tuple(x.rstrip('/') + '/' for x in get_default_urls(False))
    newurls = []
    while urls:
        url = urls[0]
        urls = urls[1:]
        if url == "system" and rc_path:
            urls = get_rc_urls() + urls
            continue
        elif url in ("defaults", "system"):
            t_urls = defaults
        elif url == "local":
            t_urls = get_local_urls()
        else:
            t_urls = [url]
        for url0 in t_urls:
            url0 = url0.rstrip('/')
            if not is_url(url0):
                url0 = channel_prefix(True) + url0
            else:
                url0 = add_binstar_tokens(url0)
            for plat in (platform or subdir, 'noarch'):
                newurls.append('%s/%s/' % (url0, plat))
    return newurls

def get_channel_urls(platform=None):
    if os.getenv('CIO_TEST'):
        import cio_test
        base_urls = cio_test.base_urls
    elif 'channels' in rc:
        base_urls = ['system']
    else:
        base_urls = ['defaults']
    res = normalize_urls(base_urls, platform)
    return res

def canonical_channel_name(channel):
    if channel is None:
        return '<unknown>'
    channel = remove_binstar_tokens(channel).rstrip('/')
    if any(channel.startswith(i) for i in get_default_urls(True)):
        return 'defaults'
    elif any(channel.startswith(i) for i in get_local_urls(clear_cache=False)):
        return 'local'
    channel_alias = channel_prefix(False)
    if channel.startswith(channel_alias):
        return channel.split(channel_alias, 1)[1]
    elif channel.startswith('http:/'):
        channel2 = 'https' + channel[4:]
        channel3 = canonical_channel_name(channel2)
        return channel3 if channel3 != channel2 else channel
    else:
        return channel

def url_channel(url):
    parts = (url or '').rsplit('/', 2)
    if len(parts) == 1:
        return '<unknown>', '<unknown>'
    if len(parts) == 2:
        return parts[0], parts[0]
    if url.startswith('file://') and parts[1] not in ('noarch', subdir):
        # Explicit file-based URLs are denoted with a '/' in the schannel
        channel = parts[0] + '/' + parts[1]
        schannel = channel + '/'
    else:
        channel = parts[0]
        schannel = canonical_channel_name(channel)
    return channel, schannel

# ----- allowed channels -----

def get_allowed_channels():
    if not isfile(sys_rc_path):
        return None
    if sys_rc.get('allow_other_channels', True):
        return None
    if 'channels' in sys_rc:
        base_urls = ['system']
    else:
        base_urls = ['default']
    return normalize_urls(base_urls)

allowed_channels = get_allowed_channels()

# ----- proxy -----

def get_proxy_servers():
    res = rc.get('proxy_servers') or {}
    if isinstance(res, dict):
        return res
    sys.exit("Error: proxy_servers setting not a mapping")


def load_condarc(path=None):
    global rc
    if path is not None:
        rc = load_condarc_(path)

    root_dir = abspath(expanduser(os.getenv('CONDA_ROOT', rc.get('root_dir', sys.prefix))))
    root_writable = try_write(root_dir)

    globals().update(locals())

    envs_dirs = [abspath(expanduser(p)) for p in (
            _pathsep_env('CONDA_ENVS_PATH') or
            rc.get('envs_dirs') or
            _default_envs_dirs()
            )]

    pkgs_dirs = [pkgs_dir_from_envs_dir(envs_dir) for envs_dir in envs_dirs]

    _default_env = os.getenv('CONDA_DEFAULT_ENV')
    if _default_env in (None, root_env_name):
        default_prefix = root_dir
    elif os.sep in _default_env:
        default_prefix = abspath(_default_env)
    else:
        for envs_dir in envs_dirs:
            default_prefix = join(envs_dir, _default_env)
            if isdir(default_prefix):
                break
        else:
            default_prefix = join(envs_dirs[0], _default_env)

    # ----- foreign -----

    try:
        with open(join(root_dir, 'conda-meta', 'foreign')) as fi:
            foreign = fi.read().split()
    except IOError:
        foreign = [] if isdir(join(root_dir, 'conda-meta')) else ['python']

    binstar_regex = r'((:?binstar\.org|anaconda\.org)/?)(t/[0-9a-zA-Z\-<>]{4,})/'
    BINSTAR_TOKEN_PAT = re.compile(binstar_regex)
    channel_alias = rc.get('channel_alias', None)
    if not sys_rc.get('allow_other_channels', True) and 'channel_alias' in sys_rc:
        channel_alias = sys_rc['channel_alias']
    if channel_alias is not None:
        channel_alias = remove_binstar_tokens(channel_alias.rstrip('/') + '/')
    channel_alias_tok = binstar_client = binstar_domain = binstar_domain_tok = None

    offline = bool(rc.get('offline', False))
    add_anaconda_token = rc.get('add_anaconda_token',
                                rc.get('add_binstar_token', ADD_BINSTAR_TOKEN))

    add_pip_as_python_dependency = bool(rc.get('add_pip_as_python_dependency', True))
    always_yes = bool(rc.get('always_yes', False))
    always_copy = bool(rc.get('always_copy', False))
    changeps1 = bool(rc.get('changeps1', True))
    use_pip = bool(rc.get('use_pip', True))
    binstar_upload = rc.get('anaconda_upload',
                            rc.get('binstar_upload', None))  # None means ask
    allow_softlinks = bool(rc.get('allow_softlinks', True))
    auto_update_conda = bool(rc.get('auto_update_conda',
                                    rc.get('self_update',
                                           sys_rc.get('auto_update_conda', True))))
    # show channel URLs when displaying what is going to be downloaded
    show_channel_urls = rc.get('show_channel_urls', None)  # None means letting conda decide
    # set packages disallowed to be installed
    disallow = set(rc.get('disallow', []))
    # packages which are added to a newly created environment by default
    create_default_packages = list(rc.get('create_default_packages', []))
    update_dependencies = bool(rc.get('update_dependencies', True))
    channel_priority = bool(rc.get('channel_priority', True))
    shortcuts = bool(rc.get('shortcuts', True))

    # ssl_verify can be a boolean value or a filename string
    ssl_verify = rc.get('ssl_verify', True)

    try:
        track_features = rc.get('track_features', [])
        if isinstance(track_features, string_types):
            track_features = track_features.split()
        track_features = set(track_features)
    except KeyError:
        track_features = None

    globals().update(locals())
    return rc

load_condarc(rc_path)
>>>>>>> b23c1a4a
<|MERGE_RESOLUTION|>--- conflicted
+++ resolved
@@ -91,11 +91,6 @@
 
 rc_path = get_rc_path()
 
-<<<<<<< HEAD
-pkgs_dirs = context.pkgs_dirs
-default_prefix = context.default_prefix
-subdir = context.subdir
-=======
 def load_condarc_(path):
     if not path or not isfile(path):
         return {}
@@ -445,5 +440,4 @@
     globals().update(locals())
     return rc
 
-load_condarc(rc_path)
->>>>>>> b23c1a4a
+load_condarc(rc_path)