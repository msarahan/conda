# (c) 2012-2015 Continuum Analytics, Inc. / http://continuum.io
# All Rights Reserved
#
# conda is distributed under the terms of the BSD 3-clause license.
# Consult LICENSE.txt or http://opensource.org/licenses/BSD-3-Clause.

from __future__ import print_function, division, absolute_import

import logging
import os
import re
import sys
from collections import OrderedDict
from os.path import abspath, expanduser, isfile, isdir, join
from platform import machine

from .compat import urlparse, string_types
from .utils import try_write, yaml_load

log = logging.getLogger(__name__)
stderrlog = logging.getLogger('stderrlog')

default_python = '%d.%d' % sys.version_info[:2]
# CONDA_FORCE_32BIT should only be used when running conda-build (in order
# to build 32-bit packages on a 64-bit system).  We don't want to mention it
# in the documentation, because it can mess up a lot of things.
force_32bit = bool(int(os.getenv('CONDA_FORCE_32BIT', 0)))

# ----- operating system and architecture -----

_sys_map = {
    'linux2': 'linux',
    'linux': 'linux',
    'darwin': 'osx',
    'win32': 'win',
    'openbsd5': 'openbsd',
}
non_x86_linux_machines = {'armv6l', 'armv7l', 'ppc64le'}
platform = _sys_map.get(sys.platform, 'unknown')
bits = 8 * tuple.__itemsize__
if force_32bit:
    bits = 32

if platform == 'linux' and machine() in non_x86_linux_machines:
    arch_name = machine()
    subdir = 'linux-%s' % arch_name
else:
    arch_name = {64: 'x86_64', 32: 'x86'}[bits]
    subdir = '%s-%d' % (platform, bits)

# ----- rc file -----

# This is used by conda config to check which keys are allowed in the config
# file. Be sure to update it when new keys are added.

#################################################################
# Also update the example condarc file when you add a key here! #
#################################################################

rc_list_keys = [
    'channels',
    'disallow',
    'create_default_packages',
    'track_features',
    'envs_dirs',
    'default_channels',
]

DEFAULT_CHANNEL_ALIAS = 'https://conda.anaconda.org/'

ADD_BINSTAR_TOKEN = True

rc_bool_keys = [
    'add_binstar_token',
    'add_anaconda_token',
    'add_pip_as_python_dependency',
    'always_yes',
    'always_copy',
    'allow_softlinks',
    'auto_update_conda',
    'changeps1',
    'use_pip',
    'offline',
    'binstar_upload',
    'anaconda_upload',
    'show_channel_urls',
    'allow_other_channels',
    'update_dependencies',
    'channel_priority',
]

rc_string_keys = [
    'ssl_verify',
    'channel_alias',
    'root_dir',
]

# Not supported by conda config yet
rc_other = [
    'proxy_servers',
]

user_rc_path = abspath(expanduser('~/.condarc'))
sys_rc_path = join(sys.prefix, '.condarc')
local_channel = []
rc = root_dir = root_writable = BINSTAR_TOKEN_PAT = channel_alias = None

def get_rc_path():
    path = os.getenv('CONDARC')
    if path == ' ':
        return None
    if path:
        return path
    for path in user_rc_path, sys_rc_path:
        if isfile(path):
            return path
    return None

rc_path = get_rc_path()

def load_condarc_(path):
    if not path or not isfile(path):
        return {}
    with open(path) as f:
        return yaml_load(f) or {}

sys_rc = load_condarc_(sys_rc_path) if isfile(sys_rc_path) else {}

# ----- local directories -----

# root_dir should only be used for testing, which is why don't mention it in
# the documentation, to avoid confusion (it can really mess up a lot of
# things)
root_env_name = 'root'

def _default_envs_dirs():
    lst = [join(root_dir, 'envs')]
    if not root_writable:
        # ~/envs for backwards compatibility
        lst = ['~/.conda/envs', '~/envs'] + lst
    return lst

def _pathsep_env(name):
    x = os.getenv(name)
    if x is None:
        return []
    res = []
    for path in x.split(os.pathsep):
        if path == 'DEFAULTS':
            for p in rc.get('envs_dirs') or _default_envs_dirs():
                res.append(p)
        else:
            res.append(path)
    return res

def pkgs_dir_from_envs_dir(envs_dir):
    if abspath(envs_dir) == abspath(join(root_dir, 'envs')):
        return join(root_dir, 'pkgs32' if force_32bit else 'pkgs')
    else:
        return join(envs_dir, '.pkgs')

# ----- channels -----

# Note, get_*_urls() return unnormalized urls.

def get_local_urls(clear_cache=True):
    # remove the cache such that a refetch is made,
    # this is necessary because we add the local build repo URL
    if clear_cache:
        from .fetch import fetch_index
        fetch_index.cache = {}
    if local_channel:
        return local_channel
    from os.path import exists
    from .utils import url_path
    try:
        from conda_build.config import croot
        if exists(croot):
            local_channel.append(url_path(croot))
    except ImportError:
        pass
    return local_channel

def get_default_urls():
    if 'default_channels' in sys_rc:
        return sys_rc['default_channels']
    return ['https://repo.continuum.io/pkgs/free',
            'https://repo.continuum.io/pkgs/pro']

def get_rc_urls():
    if rc.get('channels') is None:
        return []
    if 'system' in rc['channels']:
        raise RuntimeError("system cannot be used in .condarc")
    return rc['channels']

def is_url(url):
    return url and urlparse.urlparse(url).scheme != ""

def binstar_channel_alias(channel_alias):
    if channel_alias.startswith('file:/'):
        return channel_alias
    if rc.get('add_anaconda_token',
              rc.get('add_binstar_token', ADD_BINSTAR_TOKEN)):
        try:
            from binstar_client.utils import get_binstar
            bs = get_binstar()
            bs_domain = bs.domain.replace("api", "conda").rstrip('/') + '/'
            if channel_alias.startswith(bs_domain) and bs.token:
                channel_alias += 't/%s/' % bs.token
        except ImportError:
            log.debug("Could not import binstar")
            pass
        except Exception as e:
            stderrlog.info("Warning: could not import binstar_client (%s)" % e)
    return channel_alias

def hide_binstar_tokens(url):
    return BINSTAR_TOKEN_PAT.sub(r'\1t/<TOKEN>/', url)

def remove_binstar_tokens(url):
    return BINSTAR_TOKEN_PAT.sub(r'\1', url)

def prioritize_channels(channels):
    newchans = OrderedDict()
    lastchan = None
    priority = 0
    for channel in channels:
        channel = channel.rstrip('/') + '/'
        if channel not in newchans:
            channel_s = canonical_channel_name(channel.rsplit('/', 2)[0])
            priority += channel_s != lastchan
            newchans[channel] = (channel_s, priority)
            lastchan = channel_s
    return newchans

def normalize_urls(urls, platform=None, offline_only=False):
    defaults = tuple(x.rstrip('/') + '/' for x in get_default_urls())
    alias = None
    newurls = []
    while urls:
        url = urls[0]
        urls = urls[1:]
        if url == "system" and rc_path:
            urls = get_rc_urls() + urls
            continue
        elif url in ("defaults", "system"):
            t_urls = defaults
        elif url == "local":
            t_urls = get_local_urls()
        else:
            t_urls = [url]
        for url0 in t_urls:
            url0 = url0.rstrip('/')
            if not is_url(url0):
                if alias is None:
                    alias = binstar_channel_alias(channel_alias)
                url0 = alias + url0
            if offline_only and not url0.startswith('file:'):
                continue
            for plat in (platform or subdir, 'noarch'):
                newurls.append('%s/%s/' % (url0, plat))
    return newurls

def get_channel_urls(platform=None, offline=False):
    if os.getenv('CIO_TEST'):
        import cio_test
        base_urls = cio_test.base_urls
    elif 'channels' in rc:
        base_urls = ['system']
    else:
        base_urls = ['defaults']
    res = normalize_urls(base_urls, platform, offline)
    return res

def canonical_channel_name(channel):
    if channel is None:
        return '<unknown>'
    channel = remove_binstar_tokens(channel).rstrip('/')
    if any(channel.startswith(i) for i in get_default_urls()):
        return 'defaults'
    elif any(channel.startswith(i) for i in get_local_urls(clear_cache=False)):
        return 'local'
    elif channel.startswith('http://filer/'):
        return 'filer'
    elif channel.startswith(channel_alias):
        return channel.split(channel_alias, 1)[1]
    elif channel.startswith('http:/'):
        channel2 = 'https' + channel[4:]
        channel3 = canonical_channel_name(channel2)
        return channel3 if channel3 != channel2 else channel
    else:
        return channel

def url_channel(url):
    if url is None:
        return None, '<unknown>'
    channel = url.rsplit('/', 2)[0]
    schannel = canonical_channel_name(channel)
    return channel, schannel

# ----- allowed channels -----

def get_allowed_channels():
    if not isfile(sys_rc_path):
        return None
    if sys_rc.get('allow_other_channels', True):
        return None
    if 'channels' in sys_rc:
        base_urls = ['system']
    else:
        base_urls = ['default']
    return normalize_urls(base_urls)

allowed_channels = get_allowed_channels()

# ----- proxy -----

def get_proxy_servers():
    res = rc.get('proxy_servers') or {}
    if isinstance(res, dict):
        return res
    sys.exit("Error: proxy_servers setting not a mapping")

<<<<<<< HEAD
def load_condarc(path):
    rc = load_condarc_(path)

    root_dir = abspath(expanduser(os.getenv('CONDA_ROOT',
                                            rc.get('root_dir', sys.prefix))))
    root_writable = try_write(root_dir)

    globals().update(locals())

    envs_dirs = [abspath(expanduser(p)) for p in (
            _pathsep_env('CONDA_ENVS_PATH') or
            rc.get('envs_dirs') or
            _default_envs_dirs()
            )]

    pkgs_dirs = [pkgs_dir_from_envs_dir(envs_dir) for envs_dir in envs_dirs]

    _default_env = os.getenv('CONDA_DEFAULT_ENV')
    if _default_env in (None, root_env_name):
        default_prefix = root_dir
    elif os.sep in _default_env:
        default_prefix = abspath(_default_env)
    else:
        for envs_dir in envs_dirs:
            default_prefix = join(envs_dir, _default_env)
            if isdir(default_prefix):
                break
        else:
            default_prefix = join(envs_dirs[0], _default_env)

    # ----- foreign -----

    try:
        with open(join(root_dir, 'conda-meta', 'foreign')) as fi:
            foreign = fi.read().split()
    except IOError:
        foreign = [] if isdir(join(root_dir, 'conda-meta')) else ['python']

    channel_alias = rc.get('channel_alias', DEFAULT_CHANNEL_ALIAS)
    if not sys_rc.get('allow_other_channels', True) and 'channel_alias' in sys_rc:
        channel_alias = sys_rc['channel_alias']

    channel_alias = channel_alias.rstrip('/')
    _binstar = r'((:?%s|binstar\.org|anaconda\.org)/?)(t/[0-9a-zA-Z\-<>]{4,})/'
    BINSTAR_TOKEN_PAT = re.compile(_binstar % re.escape(channel_alias))
    channel_alias = BINSTAR_TOKEN_PAT.sub(r'\1', channel_alias + '/')

    offline = bool(rc.get('offline', False))

    add_pip_as_python_dependency = bool(rc.get('add_pip_as_python_dependency', True))
    always_yes = bool(rc.get('always_yes', False))
    always_copy = bool(rc.get('always_copy', False))
    changeps1 = bool(rc.get('changeps1', True))
    use_pip = bool(rc.get('use_pip', True))
    binstar_upload = rc.get('anaconda_upload',
                            rc.get('binstar_upload', None))  # None means ask
    allow_softlinks = bool(rc.get('allow_softlinks', True))
    self_update = bool(rc.get('self_update', True))
    # show channel URLs when displaying what is going to be downloaded
    show_channel_urls = rc.get('show_channel_urls', None)  # None means letting conda decide
    # set packages disallowed to be installed
    disallow = set(rc.get('disallow', []))
    # packages which are added to a newly created environment by default
    create_default_packages = list(rc.get('create_default_packages', []))
    update_dependencies = bool(rc.get('update_dependencies', True))
    channel_priority = bool(rc.get('channel_priority', True))

    # ssl_verify can be a boolean value or a filename string
    ssl_verify = rc.get('ssl_verify', True)

    try:
        track_features = rc.get('track_features', [])
        if isinstance(track_features, string_types):
            track_features = track_features.split()
        track_features = set(track_features)
    except KeyError:
        track_features = None

    globals().update(locals())
    return rc

load_condarc(rc_path)
=======
# ----- foreign -----

try:
    with open(join(root_dir, 'conda-meta', 'foreign')) as fi:
        foreign = fi.read().split()
except IOError:
    foreign = [] if isdir(join(root_dir, 'conda-meta')) else ['python']

# ----- misc -----

add_pip_as_python_dependency = bool(rc.get('add_pip_as_python_dependency', True))
always_yes = bool(rc.get('always_yes', False))
always_copy = bool(rc.get('always_copy', False))
changeps1 = bool(rc.get('changeps1', True))
use_pip = bool(rc.get('use_pip', True))
binstar_upload = rc.get('anaconda_upload',
                        rc.get('binstar_upload', None)) # None means ask
allow_softlinks = bool(rc.get('allow_softlinks', True))
auto_update_conda = bool(rc.get('auto_update_conda', rc.get('self_update', True)))
# show channel URLs when displaying what is going to be downloaded
show_channel_urls = rc.get(
        'show_channel_urls', None) # None means letting conda decide
# set packages disallowed to be installed
disallow = set(rc.get('disallow', []))
# packages which are added to a newly created environment by default
create_default_packages = list(rc.get('create_default_packages', []))
update_dependencies = bool(rc.get('update_dependencies', True))

# ssl_verify can be a boolean value or a filename string
ssl_verify = rc.get('ssl_verify', True)

try:
    track_features = set(rc['track_features'])
except KeyError:
    track_features = None
>>>>>>> f4b8788c
<|MERGE_RESOLUTION|>--- conflicted
+++ resolved
@@ -322,90 +322,6 @@
         return res
     sys.exit("Error: proxy_servers setting not a mapping")
 
-<<<<<<< HEAD
-def load_condarc(path):
-    rc = load_condarc_(path)
-
-    root_dir = abspath(expanduser(os.getenv('CONDA_ROOT',
-                                            rc.get('root_dir', sys.prefix))))
-    root_writable = try_write(root_dir)
-
-    globals().update(locals())
-
-    envs_dirs = [abspath(expanduser(p)) for p in (
-            _pathsep_env('CONDA_ENVS_PATH') or
-            rc.get('envs_dirs') or
-            _default_envs_dirs()
-            )]
-
-    pkgs_dirs = [pkgs_dir_from_envs_dir(envs_dir) for envs_dir in envs_dirs]
-
-    _default_env = os.getenv('CONDA_DEFAULT_ENV')
-    if _default_env in (None, root_env_name):
-        default_prefix = root_dir
-    elif os.sep in _default_env:
-        default_prefix = abspath(_default_env)
-    else:
-        for envs_dir in envs_dirs:
-            default_prefix = join(envs_dir, _default_env)
-            if isdir(default_prefix):
-                break
-        else:
-            default_prefix = join(envs_dirs[0], _default_env)
-
-    # ----- foreign -----
-
-    try:
-        with open(join(root_dir, 'conda-meta', 'foreign')) as fi:
-            foreign = fi.read().split()
-    except IOError:
-        foreign = [] if isdir(join(root_dir, 'conda-meta')) else ['python']
-
-    channel_alias = rc.get('channel_alias', DEFAULT_CHANNEL_ALIAS)
-    if not sys_rc.get('allow_other_channels', True) and 'channel_alias' in sys_rc:
-        channel_alias = sys_rc['channel_alias']
-
-    channel_alias = channel_alias.rstrip('/')
-    _binstar = r'((:?%s|binstar\.org|anaconda\.org)/?)(t/[0-9a-zA-Z\-<>]{4,})/'
-    BINSTAR_TOKEN_PAT = re.compile(_binstar % re.escape(channel_alias))
-    channel_alias = BINSTAR_TOKEN_PAT.sub(r'\1', channel_alias + '/')
-
-    offline = bool(rc.get('offline', False))
-
-    add_pip_as_python_dependency = bool(rc.get('add_pip_as_python_dependency', True))
-    always_yes = bool(rc.get('always_yes', False))
-    always_copy = bool(rc.get('always_copy', False))
-    changeps1 = bool(rc.get('changeps1', True))
-    use_pip = bool(rc.get('use_pip', True))
-    binstar_upload = rc.get('anaconda_upload',
-                            rc.get('binstar_upload', None))  # None means ask
-    allow_softlinks = bool(rc.get('allow_softlinks', True))
-    self_update = bool(rc.get('self_update', True))
-    # show channel URLs when displaying what is going to be downloaded
-    show_channel_urls = rc.get('show_channel_urls', None)  # None means letting conda decide
-    # set packages disallowed to be installed
-    disallow = set(rc.get('disallow', []))
-    # packages which are added to a newly created environment by default
-    create_default_packages = list(rc.get('create_default_packages', []))
-    update_dependencies = bool(rc.get('update_dependencies', True))
-    channel_priority = bool(rc.get('channel_priority', True))
-
-    # ssl_verify can be a boolean value or a filename string
-    ssl_verify = rc.get('ssl_verify', True)
-
-    try:
-        track_features = rc.get('track_features', [])
-        if isinstance(track_features, string_types):
-            track_features = track_features.split()
-        track_features = set(track_features)
-    except KeyError:
-        track_features = None
-
-    globals().update(locals())
-    return rc
-
-load_condarc(rc_path)
-=======
 # ----- foreign -----
 
 try:
@@ -440,5 +356,4 @@
 try:
     track_features = set(rc['track_features'])
 except KeyError:
-    track_features = None
->>>>>>> f4b8788c
+    track_features = None