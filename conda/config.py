--- conflicted
+++ resolved
@@ -380,96 +380,6 @@
         return res
     sys.exit("Error: proxy_servers setting not a mapping")
 
-<<<<<<< HEAD
-
-def load_condarc(path=None):
-    global rc
-    if path is not None:
-        rc = load_condarc_(path)
-
-    root_dir = abspath(expanduser(os.getenv('CONDA_ROOT', rc.get('root_dir', sys.prefix))))
-    root_writable = try_write(root_dir)
-
-    globals().update(locals())
-
-    envs_dirs = [abspath(expanduser(p)) for p in (
-            _pathsep_env('CONDA_ENVS_PATH') or
-            rc.get('envs_dirs') or
-            _default_envs_dirs()
-            )]
-
-    pkgs_dirs = [pkgs_dir_from_envs_dir(envs_dir) for envs_dir in envs_dirs]
-
-    _default_env = os.getenv('CONDA_DEFAULT_ENV')
-    if _default_env in (None, root_env_name):
-        default_prefix = root_dir
-    elif os.sep in _default_env:
-        default_prefix = abspath(_default_env)
-    else:
-        for envs_dir in envs_dirs:
-            default_prefix = join(envs_dir, _default_env)
-            if isdir(default_prefix):
-                break
-        else:
-            default_prefix = join(envs_dirs[0], _default_env)
-
-    # ----- foreign -----
-
-    try:
-        with open(join(root_dir, 'conda-meta', 'foreign')) as fi:
-            foreign = fi.read().split()
-    except IOError:
-        foreign = [] if isdir(join(root_dir, 'conda-meta')) else ['python']
-
-    binstar_regex = r'((:?binstar\.org|anaconda\.org)/?)(t/[0-9a-zA-Z\-<>]{4,})/'
-    BINSTAR_TOKEN_PAT = re.compile(binstar_regex)
-    channel_alias = rc.get('channel_alias', None)
-    if not sys_rc.get('allow_other_channels', True) and 'channel_alias' in sys_rc:
-        channel_alias = sys_rc['channel_alias']
-    if channel_alias is not None:
-        channel_alias = remove_binstar_tokens(channel_alias.rstrip('/') + '/')
-    channel_alias_tok = binstar_client = binstar_domain = binstar_domain_tok = None
-
-    offline = bool(rc.get('offline', False))
-    add_anaconda_token = rc.get('add_anaconda_token',
-                                rc.get('add_binstar_token', ADD_BINSTAR_TOKEN))
-
-    add_pip_as_python_dependency = bool(rc.get('add_pip_as_python_dependency', True))
-    always_yes = bool(rc.get('always_yes', False))
-    always_copy = bool(rc.get('always_copy', False))
-    changeps1 = bool(rc.get('changeps1', True))
-    use_pip = bool(rc.get('use_pip', True))
-    binstar_upload = rc.get('anaconda_upload',
-                            rc.get('binstar_upload', None))  # None means ask
-    allow_softlinks = bool(rc.get('allow_softlinks', True))
-    auto_update_conda = bool(rc.get('auto_update_conda',
-                                    rc.get('self_update',
-                                           sys_rc.get('auto_update_conda', True))))
-    # show channel URLs when displaying what is going to be downloaded
-    show_channel_urls = rc.get('show_channel_urls', None)  # None means letting conda decide
-    # set packages disallowed to be installed
-    disallow = set(rc.get('disallow', []))
-    # packages which are added to a newly created environment by default
-    create_default_packages = list(rc.get('create_default_packages', []))
-    update_dependencies = bool(rc.get('update_dependencies', True))
-    channel_priority = bool(rc.get('channel_priority', True))
-
-    # ssl_verify can be a boolean value or a filename string
-    ssl_verify = rc.get('ssl_verify', True)
-
-    try:
-        track_features = rc.get('track_features', [])
-        if isinstance(track_features, string_types):
-            track_features = track_features.split()
-        track_features = set(track_features)
-    except KeyError:
-        track_features = None
-
-    globals().update(locals())
-    return rc
-
-load_condarc(rc_path)
-=======
 # ----- foreign -----
 
 try:
@@ -506,5 +416,4 @@
 try:
     track_features = set(rc['track_features'])
 except KeyError:
-    track_features = None
->>>>>>> ed9fd54f
+    track_features = None