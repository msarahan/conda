--- conflicted
+++ resolved
@@ -34,26 +34,6 @@
         return True
 
 
-<<<<<<< HEAD
-class StdStreamHandler(StreamHandler):
-    """Log StreamHandler that always writes to the current sys stream."""
-    def __init__(self, sys_stream):
-        """
-        Args:
-            sys_stream: stream name, either "stdout" or "stderr" (attribute of module sys)
-        """
-        assert hasattr(sys, sys_stream)
-        self._sys_stream = sys_stream
-        super(StreamHandler, self).__init__()  # skip StreamHandler.__init__ which sets self.stream
-
-    @property
-    def stream(self):
-        # always get current stdout/stderr, removes the need to replace self.stream when needed
-        return getattr(sys, self._sys_stream)
-
-
-=======
->>>>>>> 1f27f4b6
 # Don't use initialize_logging/initialize_root_logger/initialize_conda_logger in
 # cli.python_api! There we want the user to have control over their logging,
 # e.g., using their own levels, handlers, formatters and propagation settings.
@@ -69,15 +49,10 @@
 
 @memoize
 def initialize_std_loggers():
-<<<<<<< HEAD
-    # Set up special loggers 'conda.stdout'/'conda.stderr' which output directly to the
-    # corresponding sys streams, filter token urls and don't propagate.
-=======
     # Set up special loggers 'stdout'/'stderr' which output directly to the corresponding
     # sys streams, filter token urls and don't propagate.
     # TODO: To avoid clashes with user loggers when cli.python_api is used, these loggers
     #       should most likely be renamed to 'conda.stdout'/'conda.stderr' in the future!
->>>>>>> 1f27f4b6
     formatter = Formatter("%(message)s\n")
 
     stdout = getLogger('conda.stdout')
