# -*- coding: utf-8 -*-
from __future__ import absolute_import, division, print_function, unicode_literals

import hashlib
from logging import DEBUG, getLogger
from os.path import basename, exists
from threading import Lock
import warnings

from requests.exceptions import ConnectionError, HTTPError, InvalidSchema, SSLError

from .connection import CondaSession
from .. import CondaError
from .._vendor.auxlib.ish import dals
from .._vendor.auxlib.logz import stringify
from ..base.context import context
<<<<<<< HEAD
from ..exceptions import BasicClobberError, CondaHTTPError, MD5MismatchError, maybe_raise
=======
from ..common.compat import text_type
from ..connection import CondaSession
from ..exceptions import (BasicClobberError, CondaDependencyError, CondaHTTPError,
                          MD5MismatchError, maybe_raise)
>>>>>>> 143fd106

log = getLogger(__name__)


class SingleThreadCondaSession(CondaSession):
    # according to http://stackoverflow.com/questions/18188044/is-the-session-object-from-pythons-requests-library-thread-safe  # NOQA
    # request's Session isn't thread-safe for us

    _session = None
    _mutex = Lock()

    def __init__(self):
        super(SingleThreadCondaSession, self).__init__()

    def __enter__(self):
        session = SingleThreadCondaSession._session
        if session is None:
            session = SingleThreadCondaSession._session = self
        SingleThreadCondaSession._mutex.acquire()
        return session

    def __exit__(self, exc_type, exc_val, exc_tb):
        SingleThreadCondaSession._mutex.release()


def disable_ssl_verify_warning():
    try:
        from requests.packages.urllib3.connectionpool import InsecureRequestWarning
    except ImportError:  # pragma: no cover
        pass
    else:
        warnings.simplefilter('ignore', InsecureRequestWarning)


def download(url, target_full_path, md5sum):
    content_length = None

    if exists(target_full_path):
        maybe_raise(BasicClobberError(target_full_path, url, context), context)

    if not context.ssl_verify:
        disable_ssl_verify_warning()

    try:
        timeout = context.remote_connect_timeout_secs, context.remote_read_timeout_secs
        with SingleThreadCondaSession() as session:
            resp = session.get(url, stream=True, proxies=session.proxies, timeout=timeout)
            if log.isEnabledFor(DEBUG):
                log.debug(stringify(resp))
            resp.raise_for_status()

            content_length = int(resp.headers.get('Content-Length', 0))

            if content_length:
                getLogger('fetch.start').info((basename(target_full_path)[:14], content_length))

            digest_builder = hashlib.new('md5')
            try:
                with open(target_full_path, 'wb') as fh:
                    streamed_bytes = 0
                    for chunk in resp.iter_content(2 ** 14):
                        # chunk could be the decompressed form of the real data
                        # but we want the exact number of bytes read till now
                        streamed_bytes = resp.raw.tell()
                        try:
                            fh.write(chunk)
                        except IOError as e:
                            message = "Failed to write to %(target_path)s\n  errno: %(errno)d"
                            # TODO: make this CondaIOError
                            raise CondaError(message, target_path=target_full_path, errno=e.errno)

                        digest_builder.update(chunk)

                        if content_length and 0 <= streamed_bytes <= content_length:
                            getLogger('fetch.update').info(streamed_bytes)

                if content_length and streamed_bytes != content_length:
                    # TODO: needs to be a more-specific error type
                    message = dals("""
                    Downloaded bytes did not match Content-Length
                      url: %(url)s
                      target_path: %(target_path)s
                      Content-Length: %(content_length)d
                      downloaded bytes: %(downloaded_bytes)d
                    """)
                    raise CondaError(message, url=url, target_path=target_full_path,
                                     content_length=content_length,
                                     downloaded_bytes=streamed_bytes)

            except (IOError, OSError) as e:
                if e.errno == 104:
                    # Connection reset by peer
                    log.debug("%s, trying again" % e)
                raise

        actual_md5sum = digest_builder.hexdigest()
        if md5sum and actual_md5sum != md5sum:
            log.debug("MD5 sums mismatch for download: %s (%s != %s), "
                      "trying again" % (url, digest_builder.hexdigest(), md5sum))
            raise MD5MismatchError(url, target_full_path, md5sum, actual_md5sum)

    except InvalidSchema as e:
        if 'SOCKS' in text_type(e):
            message = dals("""
                Requests has identified that your current working environment is configured
                to use a SOCKS proxy, but pysocks is not installed.  To proceed, remove your
                proxy configuration, run `conda install pysocks`, and then you can re-enable
                your proxy configuration.
                """)
            raise CondaDependencyError(message)
        else:
            raise

    except (ConnectionError, HTTPError, SSLError) as e:
        help_message = dals("""
        An HTTP error occurred when trying to retrieve this URL.
        HTTP errors are often intermittent, and a simple retry will get you on your way.
        """)
        raise CondaHTTPError(help_message,
                             url,
                             getattr(e.response, 'status_code', None),
                             getattr(e.response, 'reason', None),
                             getattr(e.response, 'elapsed', None),
                             e.response,
                             caused_by=e)
    finally:
        if content_length:
            getLogger('fetch.stop').info(None)<|MERGE_RESOLUTION|>--- conflicted
+++ resolved
@@ -14,14 +14,10 @@
 from .._vendor.auxlib.ish import dals
 from .._vendor.auxlib.logz import stringify
 from ..base.context import context
-<<<<<<< HEAD
-from ..exceptions import BasicClobberError, CondaHTTPError, MD5MismatchError, maybe_raise
-=======
 from ..common.compat import text_type
 from ..connection import CondaSession
 from ..exceptions import (BasicClobberError, CondaDependencyError, CondaHTTPError,
                           MD5MismatchError, maybe_raise)
->>>>>>> 143fd106
 
 log = getLogger(__name__)
 
