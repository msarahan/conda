from __future__ import print_function, division, absolute_import

from conda.entities.channel import prioritize_channels
from . import install
from .base.context import context
from .compat import iteritems, itervalues
from .models.channel import prioritize_channels
from .fetch import fetch_index
from .resolve import Resolve

def get_index(channel_urls=(), prepend=True, platform=None,
              use_local=False, use_cache=False, unknown=False, prefix=False):
    """
    Return the index of packages available on the channels

    If prepend=False, only the channels passed in as arguments are used.
    If platform=None, then the current platform is used.
    If prefix is supplied, then the packages installed in that prefix are added.
    """
    if use_local:
        channel_urls = ['local'] + list(channel_urls)
    if prepend:
        channel_urls += context.channels
<<<<<<< HEAD
    channel_urls = prioritize_channels(channel_urls, platform)
    index = fetch_index(channel_urls, use_cache=use_cache, unknown=unknown)
=======
    channel_urls, channel_auth = prioritize_channels(channel_urls)
    index = fetch_index(channel_urls, use_cache=use_cache, unknown=unknown,
                        channel_auths=channel_auth)
>>>>>>> c61c64f2
    if prefix:
        priorities = {c: p for c, p in itervalues(channel_urls)}
        maxp = max(itervalues(priorities)) + 1 if priorities else 1
        for dist, info in iteritems(install.linked_data(prefix)):
            fn = info['fn']
            schannel = info['schannel']
            prefix = '' if schannel == 'defaults' else schannel + '::'
            priority = priorities.get(schannel, maxp)
            key = prefix + fn
            if key in index:
                # Copy the link information so the resolver knows this is installed
                index[key] = index[key].copy()
                index[key]['link'] = info.get('link') or True
            else:
                # only if the package in not in the repodata, use local
                # conda-meta (with 'depends' defaulting to [])
                info.setdefault('depends', [])
                info['priority'] = priority
                index[key] = info
    return index


def get_package_versions(package):
    index = get_index()
    r = Resolve(index)
    return r.get_pkgs(package, emptyok=True)<|MERGE_RESOLUTION|>--- conflicted
+++ resolved
@@ -21,14 +21,9 @@
         channel_urls = ['local'] + list(channel_urls)
     if prepend:
         channel_urls += context.channels
-<<<<<<< HEAD
-    channel_urls = prioritize_channels(channel_urls, platform)
-    index = fetch_index(channel_urls, use_cache=use_cache, unknown=unknown)
-=======
     channel_urls, channel_auth = prioritize_channels(channel_urls)
     index = fetch_index(channel_urls, use_cache=use_cache, unknown=unknown,
                         channel_auths=channel_auth)
->>>>>>> c61c64f2
     if prefix:
         priorities = {c: p for c, p in itervalues(channel_urls)}
         maxp = max(itervalues(priorities)) + 1 if priorities else 1
