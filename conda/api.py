from __future__ import print_function, division, absolute_import

from conda.entities.channel import prioritize_channels
from . import install
from .base.context import context
from .compat import iteritems, itervalues
<<<<<<< HEAD
=======
from .config import get_channel_urls
from .entities.channel import prioritize_channels
>>>>>>> 0d8ce642
from .fetch import fetch_index
from .resolve import Resolve

def get_index(channel_urls=(), prepend=True, platform=None,
              use_local=False, use_cache=False, unknown=False, prefix=False):
    """
    Return the index of packages available on the channels

    If prepend=False, only the channels passed in as arguments are used.
    If platform=None, then the current platform is used.
    If prefix is supplied, then the packages installed in that prefix are added.
    """
    if use_local:
        channel_urls = ['local'] + list(channel_urls)
    if prepend:
<<<<<<< HEAD
        channel_urls += context.channels
=======
        channel_urls = list(channel_urls)  # TODO: refactor and remove
        channel_urls.extend(get_channel_urls(platform))
>>>>>>> 0d8ce642
    channel_urls = prioritize_channels(channel_urls)
    index = fetch_index(channel_urls, use_cache=use_cache, unknown=unknown)
    if prefix:
        priorities = {c: p for c, p in itervalues(channel_urls)}
        maxp = max(itervalues(priorities)) + 1 if priorities else 1
        for dist, info in iteritems(install.linked_data(prefix)):
            fn = info['fn']
            schannel = info['schannel']
            prefix = '' if schannel == 'defaults' else schannel + '::'
            priority = priorities.get(schannel, maxp)
            key = prefix + fn
            if key in index:
                # Copy the link information so the resolver knows this is installed
                index[key] = index[key].copy()
                index[key]['link'] = info.get('link') or True
            else:
                # only if the package in not in the repodata, use local
                # conda-meta (with 'depends' defaulting to [])
                info.setdefault('depends', [])
                info['priority'] = priority
                index[key] = info
    return index


def get_package_versions(package):
    index = get_index()
    r = Resolve(index)
    return r.get_pkgs(package, emptyok=True)<|MERGE_RESOLUTION|>--- conflicted
+++ resolved
@@ -4,11 +4,8 @@
 from . import install
 from .base.context import context
 from .compat import iteritems, itervalues
-<<<<<<< HEAD
-=======
 from .config import get_channel_urls
 from .entities.channel import prioritize_channels
->>>>>>> 0d8ce642
 from .fetch import fetch_index
 from .resolve import Resolve
 
@@ -24,12 +21,8 @@
     if use_local:
         channel_urls = ['local'] + list(channel_urls)
     if prepend:
-<<<<<<< HEAD
-        channel_urls += context.channels
-=======
         channel_urls = list(channel_urls)  # TODO: refactor and remove
         channel_urls.extend(get_channel_urls(platform))
->>>>>>> 0d8ce642
     channel_urls = prioritize_channels(channel_urls)
     index = fetch_index(channel_urls, use_cache=use_cache, unknown=unknown)
     if prefix:
