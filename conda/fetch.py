--- conflicted
+++ resolved
@@ -17,14 +17,6 @@
 from logging import getLogger
 from os.path import basename, dirname, join
 
-<<<<<<< HEAD
-from conda.base.constants import DEFAULT_CHANNEL_ALIAS
-from conda.entities.channel import Channel, offline_keep
-from .base.context import context, binstar
-from .compat import itervalues, input, urllib_quote, iteritems
-from .connection import CondaSession, unparse_url, RETRIES, url_to_path
-from .exceptions import (ProxyError, CondaRuntimeError, CondaSignatureError,
-=======
 import requests
 
 from .base.constants import DEFAULT_CHANNEL_ALIAS
@@ -35,7 +27,6 @@
 from .connection import CondaSession, unparse_url, RETRIES, url_to_path
 from .entities.channel import Channel, offline_keep, prioritize_channels
 from .exceptions import (ProxyError, ChannelNotAllowed, CondaRuntimeError, CondaSignatureError,
->>>>>>> 0d8ce642
                          CondaHTTPError)
 from .install import (add_cached_package, find_new_location, package_cache, dist2pair,
                       rm_rf)
