# (c) 2012-2015 Continuum Analytics, Inc. / http://continuum.io
# All Rights Reserved
#
# conda is distributed under the terms of the BSD 3-clause license.
# Consult LICENSE.txt or http://opensource.org/licenses/BSD-3-Clause.
from __future__ import absolute_import, division, print_function, unicode_literals

import bz2
import hashlib
import json
import os
import shutil
import tempfile
import warnings
from conda._vendor.auxlib.ish import dals
from conda.base.constants import CONDA_HOMEPAGE_URL
from functools import wraps
from logging import DEBUG, getLogger
from os.path import basename, dirname, join
from requests.packages.urllib3.connectionpool import InsecureRequestWarning

from ._vendor.auxlib.entity import EntityEncoder
from ._vendor.auxlib.logz import stringify
from .base.context import context
from .common.disk import exp_backoff_fn, rm_rf
from .common.url import join_url, maybe_add_auth, url_to_path
from .compat import iteritems, itervalues
from .connection import CondaSession, RETRIES
<<<<<<< HEAD
from .exceptions import (CondaHTTPError, CondaRuntimeError, CondaSignatureError, MD5MismatchError,
                         ProxyError)
from .install import add_cached_package, dist2pair, find_new_location, package_cache
from .lock import FileLock
from .models.channel import Channel, offline_keep
from .models.record import Record
from .utils import memoized
=======
from .exceptions import CondaHTTPError, CondaRuntimeError, CondaSignatureError, MD5MismatchError
from .install import add_cached_package, dist2pair, find_new_location, package_cache
from .lock import FileLock
from .models.channel import Channel, offline_keep
>>>>>>> a16be324

log = getLogger(__name__)
dotlog = getLogger('dotupdate')
stdoutlog = getLogger('stdoutlog')
stderrlog = getLogger('stderrlog')

fail_unknown_host = False


def create_cache_dir():
    cache_dir = join(context.pkgs_dirs[0], 'cache')
    try:
        os.makedirs(cache_dir)
    except OSError:
        pass
    return cache_dir


def cache_fn_url(url):
    md5 = hashlib.md5(url.encode('utf-8')).hexdigest()
    return '%s.json' % (md5[:8],)


def add_http_value_to_dict(resp, http_key, d, dict_key):
    value = resp.headers.get(http_key)
    if value:
        d[dict_key] = value

# We need a decorator so that the dot gets printed *after* the repodata is fetched
class dotlog_on_return(object):
    def __init__(self, msg):
        self.msg = msg

    def __call__(self, f):
        @wraps(f)
        def func(*args, **kwargs):
            res = f(*args, **kwargs)
            dotlog.debug("%s args %s kwargs %s" % (self.msg, args, kwargs))
            return res
        return func


@dotlog_on_return("fetching repodata:")
def fetch_repodata(url, cache_dir=None, use_cache=False, session=None, auth=None):
    if not offline_keep(url):
        return {'packages': {}}
    cache_path = join(cache_dir or create_cache_dir(), cache_fn_url(url))
    try:
        log.debug("Opening repodata cache for %s at %s", url, cache_path)
        with open(cache_path) as f:
            cache = json.load(f)
    except (IOError, ValueError):
        cache = {'packages': {}}

    if use_cache:
        return cache

    if not context.ssl_verify:
        warnings.simplefilter('ignore', InsecureRequestWarning)

    session = session or CondaSession()
    if auth:
        session.auth = auth

    headers = {}
    if "_etag" in cache:
        headers["If-None-Match"] = cache["_etag"]
    if "_mod" in cache:
        headers["If-Modified-Since"] = cache["_mod"]

    if 'repo.continuum.io' in url or url.startswith("file://"):
        filename = 'repodata.json.bz2'
        headers['Accept-Encoding'] = 'identity'
    else:
        headers['Accept-Encoding'] = 'gzip, deflate, compress, identity'
        headers['Content-Type'] = 'application/json'
        filename = 'repodata.json'

    try:
        resp = session.get(join_url(url, filename), headers=headers, proxies=session.proxies,
                           timeout=(3.05, 60))
        if log.isEnabledFor(DEBUG):
            log.debug(stringify(resp))
        resp.raise_for_status()

        if resp.status_code != 304:
            def get_json_str(filename, resp_content):
                if filename.endswith('.bz2'):
                    return bz2.decompress(resp_content).decode('utf-8')
                else:
                    return resp_content.decode('utf-8')

            if url.startswith('file://'):
                file_path = url_to_path(url)
                with FileLock(dirname(file_path)):
                    json_str = get_json_str(filename, resp.content)
            else:
                json_str = get_json_str(filename, resp.content)

            cache = json.loads(json_str)
            add_http_value_to_dict(resp, 'Etag', cache, '_etag')
            add_http_value_to_dict(resp, 'Last-Modified', cache, '_mod')

    except ValueError as e:
        raise CondaRuntimeError("Invalid index file: {0}: {1}".format(join_url(url, filename), e))

    except requests.exceptions.HTTPError as e:
        if e.response.status_code == 404:
            if url.endswith('/noarch'):  # noarch directory might not exist
                return None

            help_message = dals("""
            The remote server could not find the channel you requested.

            You will need to adjust your conda configuration to proceed.
            Use `conda config --show` to view your configuration's current state.
            Further configuration help can be found at <%s>.
            """ % join_url(CONDA_HOMEPAGE_URL, 'docs/config.html'))

        elif e.response.status_code == 403:
            if url.endswith('/noarch'):
                return None
            else:
                help_message = dals("""
                The channel you requested is not available on the remote server.

                You will need to adjust your conda configuration to proceed.
                Use `conda config --show` to view your configuration's current state.
                Further configuration help can be found at <%s>.
                """ % join_url(CONDA_HOMEPAGE_URL, 'docs/config.html'))

        elif e.response.status_code == 401:
            channel = Channel(url)
            if channel.token:
                help_message = dals("""
                The token '%s' given for the URL is invalid.

                If this token was pulled from anaconda-client, you will need to use
                anaconda-client to reauthenticate.

                If you supplied this token to conda directly, you will need to adjust your
                conda configuration to proceed.

                Use `conda config --show` to view your configuration's current state.
                Further configuration help can be found at <%s>.
               """ % (channel.token, join_url(CONDA_HOMEPAGE_URL, 'docs/config.html')))

            elif context.channel_alias.location in url:
                # Note, this will not trigger if the binstar configured url does
                # not match the conda configured one.
                help_message = dals("""
                The remote server has indicated you are using invalid credentials for this channel.

                If the remote site is anaconda.org or follows the Anaconda Server API, you
                will need to
                  (a) login to the site with `anaconda login`, or
                  (b) provide conda with a valid token directly.

                Further configuration help can be found at <%s>.
               """ % join_url(CONDA_HOMEPAGE_URL, 'docs/config.html'))

            else:
                help_message = dals("""
                The credentials you have provided for this URL are invalid.

                You will need to modify your conda configuration to proceed.
                Use `conda config --show` to view your configuration's current state.
                Further configuration help can be found at <%s>.
                """ % join_url(CONDA_HOMEPAGE_URL, 'docs/config.html'))

        elif 500 <= e.response.status_code < 600:
            help_message = dals("""
            An remote server error occurred when trying to retrieve this URL.

            A 500-type error (e.g. 500, 501, 502, 503, etc.) indicates the server failed to
            fulfill a valid request.  The problem may be spurious, and will resolve itself if you
            try your request again.  If the problem persists, consider notifying the maintainer
            of the remote server.
            """)

        else:
            help_message = "An HTTP error occurred when trying to retrieve this URL."

        raise CondaHTTPError(help_message, e.response.url, e.response.status_code,
                             e.response.reason)

    except requests.exceptions.SSLError as e:
        msg = "SSL Error: %s\n" % e
        stderrlog.info("SSL verification error: %s\n" % e)
        log.debug(msg)

    except requests.exceptions.ConnectionError as e:
        msg = "Connection error: %s: %s\n" % (e, url)
        stderrlog.info('Could not connect to %s\n' % url)
        log.debug(msg)
        if fail_unknown_host:
            raise CondaRuntimeError(msg)

        raise CondaRuntimeError(msg)
    cache['_url'] = url
    try:
        with open(cache_path, 'w') as fo:
            json.dump(cache, fo, indent=2, sort_keys=True, cls=EntityEncoder)
    except IOError:
        pass

    return cache or None


def add_unknown(index, priorities):
    priorities = {p[0]: p[1] for p in itervalues(priorities)}
    maxp = max(itervalues(priorities)) + 1 if priorities else 1
    for dist, info in iteritems(package_cache()):
        schannel, dname = dist2pair(dist)
        fname = dname + '.tar.bz2'
        fkey = dist + '.tar.bz2'
        if fkey in index or not info['dirs']:
            continue
        try:
            with open(join(info['dirs'][0], 'info', 'index.json')) as fi:
                meta = Record(**json.load(fi))
        except IOError:
            continue
        if info['urls']:
            url = info['urls'][0]
        elif meta.get('url'):
            url = meta['url']
        elif meta.get('channel'):
            url = meta['channel'].rstrip('/') + '/' + fname
        else:
            url = '<unknown>/' + fname
        if url.rsplit('/', 1)[-1] != fname:
            continue
        channel, schannel2 = Channel(url).url_channel_wtf
        if schannel2 != schannel:
            continue
        priority = priorities.get(schannel, maxp)
        if 'link' in meta:
            del meta['link']
        meta.update({'fn': fname, 'url': url, 'channel': channel,
                     'schannel': schannel, 'priority': priority})
        meta.setdefault('depends', [])
        log.debug("adding cached pkg to index: %s" % fkey)
        index[fkey] = meta


def add_pip_dependency(index):
    for info in itervalues(index):
        if info['name'] == 'python' and info['version'].startswith(('2.', '3.')):
            info['depends'] = info['depends'] + ('pip',)


def fetch_index(channel_urls, use_cache=False, unknown=False, index=None, channel_auths=None):
    log.debug('channel_urls=' + repr(channel_urls))
    # pool = ThreadPool(5)
    if index is None:
        index = {}
    if not context.json:
        stdoutlog.info("Fetching package metadata ...")
    # if not isinstance(channel_urls, dict):
    #     channel_urls = prioritize_channels(channel_urls)

    urls = tuple(filter(offline_keep, channel_urls))
    try:
        import concurrent.futures
        executor = concurrent.futures.ThreadPoolExecutor(10)
    except (ImportError, RuntimeError) as e:
        # concurrent.futures is only available in Python >= 3.2 or if futures is installed
        # RuntimeError is thrown if number of threads are limited by OS
        log.debug(repr(e))
        session = CondaSession()
        repodatas = [(url, fetch_repodata(url, use_cache=use_cache, session=session))
                     for url in urls]
    else:
        try:
            futures = tuple(executor.submit(fetch_repodata, url, use_cache=use_cache,
                            session=CondaSession(), auth=channel_auths[url]) for url in urls)
            repodatas = [(u, f.result()) for u, f in zip(urls, futures)]
        except RuntimeError as e:
            # Cannot start new thread, then give up parallel execution
            log.debug(repr(e))
            session = CondaSession()
            repodatas = [(url, fetch_repodata(url, use_cache=use_cache, session=session,
                         auth=channel_auths[url])) for url in urls]
        finally:
            executor.shutdown(wait=True)

<<<<<<< HEAD
    def make_index(repodatas):
        result = dict()
        for channel, repodata in repodatas:
            if repodata is None:
                continue
            url_s, priority = channel_urls[channel]
            channel = channel.rstrip('/')
            for fn, info in iteritems(repodata['packages']):
                key = url_s + '::' + fn if url_s != 'defaults' else fn
                url = channel + '/' + fn
                info.update(dict(fn=fn, schannel=url_s, channel=channel, priority=priority,
                                 url=url))
                result[key] = Record(**info)
        return result

    index = make_index(repodatas)
=======
    for channel, repodata in repodatas:
        if repodata is None:
            continue
        new_index = repodata['packages']
        url_s, priority = channel_urls[channel]
        auth_s = channel_auths[channel]
        channel = channel.rstrip('/')
        for fn, info in iteritems(new_index):
            info['fn'] = fn
            info['schannel'] = url_s
            info['channel'] = channel
            info['priority'] = priority
            info['url'] = channel + '/' + fn
            info['auth'] = auth_s
            key = url_s + '::' + fn if url_s != 'defaults' else fn
            index[key] = info
>>>>>>> a16be324

    if not context.json:
        stdoutlog.info('\n')
    if unknown:
        add_unknown(index, channel_urls)
    if context.add_pip_as_python_dependency:
        add_pip_dependency(index)
    return index


def fetch_pkg(info, dst_dir=None, session=None):
    '''
    fetch a package given by `info` and store it into `dst_dir`
    '''

    session = session or CondaSession()

    fn = info['fn']
    url = info.get('url')
    session.auth = info.get('auth')
    if url is None:
        url = info['channel'] + '/' + fn
    log.debug("url=%r" % url)
    if dst_dir is None:
        dst_dir = find_new_location(fn[:-8])[0]
    path = join(dst_dir, fn)

    download(url, path, session=session, md5=info['md5'], urlstxt=True)
    if info.get('sig'):
        from .signature import verify

        fn2 = fn + '.sig'
        url = (info['channel'] if info['sig'] == '.' else
               info['sig'].rstrip('/')) + '/' + fn2
        log.debug("signature url=%r" % url)
        download(url, join(dst_dir, fn2), session=session)
        try:
            if verify(path):
                return
        except CondaSignatureError:
            raise

        raise CondaSignatureError("Error: Signature for '%s' is invalid." % (basename(path)))


def download(url, dst_path, session=None, md5=None, urlstxt=False, retries=None):
    assert "::" not in str(dst_path), str(dst_path)
    if not offline_keep(url):
        raise RuntimeError("Cannot download in offline mode: %s" % (url,))

    pp = dst_path + '.part'
    dst_dir = dirname(dst_path)
    session = session or CondaSession()

    if not context.ssl_verify:
        try:
            from requests.packages.urllib3.connectionpool import InsecureRequestWarning
        except ImportError:
            pass
        else:
            warnings.simplefilter('ignore', InsecureRequestWarning)

    if retries is None:
        retries = RETRIES

    with FileLock(dst_path):
        rm_rf(dst_path)
        try:
            resp = session.get(url, stream=True, proxies=session.proxies, timeout=(3.05, 27))
            resp.raise_for_status()
        except requests.exceptions.HTTPError as e:
            msg = "HTTPError: %s: %s\n" % (e, url)
            log.debug(msg)
            raise CondaRuntimeError(msg)

        except requests.exceptions.ConnectionError as e:
            msg = "Connection error: %s: %s\n" % (e, url)
            stderrlog.info('Could not connect to %s\n' % url)
            log.debug(msg)
            raise CondaRuntimeError(msg)

        except IOError as e:
            raise CondaRuntimeError("Could not open '%s': %s" % (url, e))

        size = resp.headers.get('Content-Length')
        if size:
            size = int(size)
            fn = basename(dst_path)
            getLogger('fetch.start').info((fn[:14], size))

        if md5:
            h = hashlib.new('md5')
        try:
            with open(pp, 'wb') as fo:
                index = 0
                for chunk in resp.iter_content(2**14):
                    index += len(chunk)
                    try:
                        fo.write(chunk)
                    except IOError:
                        raise CondaRuntimeError("Failed to write to %r." % pp)

                    if md5:
                        h.update(chunk)

                    if size and 0 <= index <= size:
                        getLogger('fetch.update').info(index)

        except IOError as e:
            if e.errno == 104 and retries:  # Connection reset by pee
                # try again
                log.debug("%s, trying again" % e)
                return download(url, dst_path, session=session, md5=md5,
                                urlstxt=urlstxt, retries=retries - 1)
            raise CondaRuntimeError("Could not open %r for writing (%s)." % (pp, e))

        if size:
            getLogger('fetch.stop').info(None)

        if md5 and h.hexdigest() != md5:
            if retries:
                # try again
                log.debug("MD5 sums mismatch for download: %s (%s != %s), "
                          "trying again" % (url, h.hexdigest(), md5))
                return download(url, dst_path, session=session, md5=md5,
                                urlstxt=urlstxt, retries=retries - 1)
            raise MD5MismatchError("MD5 sums mismatch for download: %s (%s != %s)"
                                   % (url, h.hexdigest(), md5))

        try:
            exp_backoff_fn(os.rename, pp, dst_path)
        except OSError as e:
            raise CondaRuntimeError("Could not rename %r to %r: %r" %
                                    (pp, dst_path, e))

        if urlstxt:
            add_cached_package(dst_dir, url, overwrite=True, urlstxt=True)


class TmpDownload(object):
    """
    Context manager to handle downloads to a tempfile
    """
    def __init__(self, url, verbose=True):
        self.url = url
        self.verbose = verbose

    def __enter__(self):
        if '://' not in self.url:
            # if we provide the file itself, no tmp dir is created
            self.tmp_dir = None
            return self.url
        else:
            if self.verbose:
                from .console import setup_handlers
                setup_handlers()
            self.tmp_dir = tempfile.mkdtemp()
            dst = join(self.tmp_dir, basename(self.url))
            download(self.url, dst)
            return dst

    def __exit__(self, exc_type, exc_value, traceback):
        if self.tmp_dir:
            shutil.rmtree(self.tmp_dir)<|MERGE_RESOLUTION|>--- conflicted
+++ resolved
@@ -26,20 +26,10 @@
 from .common.url import join_url, maybe_add_auth, url_to_path
 from .compat import iteritems, itervalues
 from .connection import CondaSession, RETRIES
-<<<<<<< HEAD
-from .exceptions import (CondaHTTPError, CondaRuntimeError, CondaSignatureError, MD5MismatchError,
-                         ProxyError)
-from .install import add_cached_package, dist2pair, find_new_location, package_cache
-from .lock import FileLock
-from .models.channel import Channel, offline_keep
-from .models.record import Record
-from .utils import memoized
-=======
 from .exceptions import CondaHTTPError, CondaRuntimeError, CondaSignatureError, MD5MismatchError
 from .install import add_cached_package, dist2pair, find_new_location, package_cache
 from .lock import FileLock
 from .models.channel import Channel, offline_keep
->>>>>>> a16be324
 
 log = getLogger(__name__)
 dotlog = getLogger('dotupdate')
@@ -327,24 +317,6 @@
         finally:
             executor.shutdown(wait=True)
 
-<<<<<<< HEAD
-    def make_index(repodatas):
-        result = dict()
-        for channel, repodata in repodatas:
-            if repodata is None:
-                continue
-            url_s, priority = channel_urls[channel]
-            channel = channel.rstrip('/')
-            for fn, info in iteritems(repodata['packages']):
-                key = url_s + '::' + fn if url_s != 'defaults' else fn
-                url = channel + '/' + fn
-                info.update(dict(fn=fn, schannel=url_s, channel=channel, priority=priority,
-                                 url=url))
-                result[key] = Record(**info)
-        return result
-
-    index = make_index(repodatas)
-=======
     for channel, repodata in repodatas:
         if repodata is None:
             continue
@@ -361,7 +333,6 @@
             info['auth'] = auth_s
             key = url_s + '::' + fn if url_s != 'defaults' else fn
             index[key] = info
->>>>>>> a16be324
 
     if not context.json:
         stdoutlog.info('\n')
