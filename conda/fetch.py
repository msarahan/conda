--- conflicted
+++ resolved
@@ -18,11 +18,8 @@
 from os.path import basename, dirname, join
 from requests.packages.urllib3.connectionpool import InsecureRequestWarning
 
-<<<<<<< HEAD
 from ._vendor.auxlib.entity import EntityEncoder
-=======
 from ._vendor.auxlib.ish import dals
->>>>>>> 08fcffeb
 from ._vendor.auxlib.logz import stringify
 from .base.constants import CONDA_HOMEPAGE_URL
 from .base.context import context
@@ -30,7 +27,6 @@
 from .common.url import join_url, maybe_add_auth, url_to_path
 from .compat import iteritems, itervalues
 from .connection import CondaSession, RETRIES
-<<<<<<< HEAD
 from .exceptions import (CondaHTTPError, CondaRuntimeError, CondaSignatureError, MD5MismatchError,
                          ProxyError)
 from .install import add_cached_package, dist2pair, find_new_location, package_cache
@@ -38,12 +34,10 @@
 from .models.channel import Channel, offline_keep
 from .models.record import Record
 from .utils import memoized
-=======
 from .exceptions import CondaHTTPError, CondaRuntimeError, CondaSignatureError, MD5MismatchError
 from .install import add_cached_package, dist2pair, find_new_location, package_cache
 from .lock import FileLock
 from .models.channel import Channel, offline_keep
->>>>>>> 08fcffeb
 
 log = getLogger(__name__)
 dotlog = getLogger('dotupdate')
@@ -327,42 +321,27 @@
         finally:
             executor.shutdown(wait=True)
 
-<<<<<<< HEAD
     def make_index(repodatas):
         result = dict()
         for channel, repodata in repodatas:
             if repodata is None:
                 continue
-            url_s, priority = channel_urls[channel]
+            canonical_name, priority = channel_urls[channel]
             channel = channel.rstrip('/')
             for fn, info in iteritems(repodata['packages']):
-                key = url_s + '::' + fn if url_s != 'defaults' else fn
+                key = canonical_name + '::' + fn if canonical_name != 'defaults' else fn
                 url = channel + '/' + fn
-                info.update(dict(fn=fn, schannel=url_s, channel=channel, priority=priority,
-                                 url=url))
+                info.update(dict(fn=fn,
+                                 schannel=canonical_name,
+                                 channel=channel,
+                                 priority=priority,
+                                 url=url,
+                                 auth=channel.auth,
+                                 ))
                 result[key] = Record(**info)
         return result
 
     index = make_index(repodatas)
-=======
-    for url, repodata in repodatas:
-        if repodata is None:
-            continue
-        new_index = repodata['packages']
-        canonical_name, priority = channel_urls[url]
-        url = url.rstrip('/')
-        channel = Channel(url)
-        for fn, info in iteritems(new_index):
-            info['fn'] = fn
-            info['schannel'] = canonical_name
-            info['channel'] = url
-            info['priority'] = priority
-            info['url'] = url + '/' + fn
-            if channel.auth:
-                info['auth'] = channel.auth
-            key = canonical_name + '::' + fn if canonical_name != 'defaults' else fn
-            index[key] = info
->>>>>>> 08fcffeb
 
     if not context.json:
         stdoutlog.info('\n')
