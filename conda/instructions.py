--- conflicted
+++ resolved
@@ -1,23 +1,13 @@
 from __future__ import absolute_import, division, print_function
 
-<<<<<<< HEAD
-from conda.exceptions import CondaFileIOError
-from conda.models.dist import Dist
-=======
->>>>>>> b4735340
 from logging import getLogger
 
 from .base.constants import LinkType
 from .base.context import context
-<<<<<<< HEAD
-from conda.core.package_cache import fetch_pkg, is_extracted, extract, rm_extracted, rm_fetched
-from .install import (LINK_HARD, link, messages, symlink_conda, unlink, yield_lines, load_meta)
-=======
 from .core.install import get_package_installer, PackageUninstaller
 from .core.package_cache import extract, fetch_pkg, is_extracted, rm_extracted, rm_fetched
 from .install import symlink_conda
 from .models.dist import Dist
->>>>>>> b4735340
 
 from .file_permissions import FilePermissions
 from .exceptions import CondaIOError
