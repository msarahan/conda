--- conflicted
+++ resolved
@@ -186,9 +186,6 @@
         _response.history.append(response)
         _response.request = prep
 
-<<<<<<< HEAD
-        return _response
-=======
         return _response
 
 
@@ -558,5 +555,4 @@
     buf.write(''.join(filedata))
     buf.seek(0)
 
-    return buf
->>>>>>> 2ea54abd
+    return buf