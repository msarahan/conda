--- conflicted
+++ resolved
@@ -1,8 +1,3 @@
-<<<<<<< HEAD
-# -*- coding: utf-8 -*-
-from .gateways.connection import CondaSession
-CondaSession = CondaSession
-=======
 # (c) 2012-2015 Continuum Analytics, Inc. / http://continuum.io
 # All Rights Reserved
 #
@@ -628,5 +623,4 @@
     buf.write(''.join(filedata))
     buf.seek(0)
 
-    return buf
->>>>>>> 6e4f8f69
+    return buf