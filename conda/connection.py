# (c) 2012-2015 Continuum Analytics, Inc. / http://continuum.io
# All Rights Reserved
#
# conda is distributed under the terms of the BSD 3-clause license.
# Consult LICENSE.txt or http://opensource.org/licenses/BSD-3-Clause.

from __future__ import absolute_import, division, print_function

import cgi
import email
import ftplib
import mimetypes
import os
import platform
import tempfile
from base64 import b64decode
from io import BytesIO
from logging import getLogger
from requests.adapters import HTTPAdapter
from requests.auth import AuthBase
from requests.packages.urllib3.util import Url

from . import __version__ as VERSION
from .base.constants import DEFAULT_CHANNEL_ALIAS
from .base.context import context
from .common.url import url_to_path, url_to_s3_info, urlparse
from .compat import StringIO
from .exceptions import AuthenticationError
from .utils import gnu_get_libc_version
<<<<<<< HEAD
from conda.common.disk import backoff_unlink
=======
from conda.common.disk import rm_rf
>>>>>>> c619d2a3

RETRIES = 3

log = getLogger(__name__)
stderrlog = getLogger('stderrlog')

# Collect relevant info from OS for reporting purposes (present in User-Agent)
_user_agent = ("conda/{conda_ver} "
               "requests/{requests_ver} "
               "{python}/{py_ver} "
               "{system}/{kernel} {dist}/{ver}")

glibc_ver = gnu_get_libc_version()
if context.platform == 'linux':
    distinfo = platform.linux_distribution()
    dist, ver = distinfo[0], distinfo[1]
elif context.platform == 'osx':
    dist = 'OSX'
    ver = platform.mac_ver()[0]
else:
    dist = platform.system()
    ver = platform.version()

user_agent = _user_agent.format(conda_ver=VERSION,
                                requests_ver=requests.__version__,
                                python=platform.python_implementation(),
                                py_ver=platform.python_version(),
                                system=platform.system(), kernel=platform.release(),
                                dist=dist, ver=ver)
if glibc_ver:
    user_agent += " glibc/{}".format(glibc_ver)


class BinstarAuth(AuthBase):

    def __call__(self, request):
        request.url = BinstarAuth.add_binstar_token(request.url)
        return request

    @staticmethod
    def add_binstar_token(url):
        if not context.add_anaconda_token or not BinstarAuth.is_binstar_url(url):
            return url
        token = BinstarAuth.get_binstar_token(url)
        if token is None:
            return url
        log.debug("Adding binstar token to url %s", url)
        u = urlparse(url)
        path = u.path if u.path.startswith('/t/') else "/t/%s/%s" % (token, u.path.lstrip('/'))
        return Url(u.scheme, u.auth, u.host, u.port, path, u.query).url

    @staticmethod
    def get_binstar_token(url):
        try:
            log.debug("Attempting to binstar collect token for url %s", url)
            try:
                from binstar_client.utils import get_config, load_token
            except ImportError:
                log.debug("Could not import binstar_client.")
                return None

            binstar_default_url = 'https://api.anaconda.org'
            url_parts = urlparse(url)
            base_url = '%s://%s' % (url_parts.scheme, url_parts.netloc)
            if DEFAULT_CHANNEL_ALIAS.startswith(base_url):
                base_url = binstar_default_url

            # chatty 'binstar' logger
            config = get_config(remote_site=base_url)
            url_from_bs_config = config.get('url', base_url)
            token = load_token(url_from_bs_config)

            return token
        except Exception as e:
            log.warn("Warning: could not capture token from anaconda-client (%r)", e)
            return None

    @staticmethod
    def is_binstar_url(url):
        urlparts = urlparse(url)
        return (urlparts.scheme in ('http', 'https') and
                any(urlparts.hostname.endswith(bh) for bh in context.binstar_hosts))


class CondaSession(requests.Session):

    timeout = None

    def __init__(self, *args, **kwargs):
        retries = kwargs.pop('retries', RETRIES)

        super(CondaSession, self).__init__(*args, **kwargs)

        self.auth = BinstarAuth()

        proxies = context.proxy_servers
        if proxies:
            self.proxies = proxies

        # Configure retries
        if retries:
            http_adapter = HTTPAdapter(max_retries=retries)
            self.mount("http://", http_adapter)
            self.mount("https://", http_adapter)

        # Enable file:// urls
        self.mount("file://", LocalFSAdapter())

        # Enable ftp:// urls
        self.mount("ftp://", FTPAdapter())

        # Enable s3:// urls
        self.mount("s3://", S3Adapter())

        self.headers['User-Agent'] = user_agent

        self.verify = context.ssl_verify


class S3Adapter(requests.adapters.BaseAdapter):

    def __init__(self):
        super(S3Adapter, self).__init__()
        self._temp_file = None

    def send(self, request, stream=None, timeout=None, verify=None, cert=None, proxies=None):

        resp = requests.models.Response()
        resp.status_code = 200
        resp.url = request.url

        try:
            import boto

            # silly patch for AWS because
            # TODO: remove or change to warning once boto >2.39.0 is released
            # https://github.com/boto/boto/issues/2617
            from boto.pyami.config import Config, ConfigParser

            def get(self, section, name, default=None, **kw):
                try:
                    val = ConfigParser.get(self, section, name, **kw)
                except:
                    val = default
                return val

            Config.get = get

        except ImportError:
            stderrlog.info('\nError: boto is required for S3 channels. '
                           'Please install it with `conda install boto`\n'
                           'Make sure to run `source deactivate` if you '
                           'are in a conda environment.\n')
            resp.status_code = 404
            return resp

        conn = boto.connect_s3()

        bucket_name, key_string = url_to_s3_info(request.url)

        # Get the bucket without validation that it exists and that we have
        # permissions to list its contents.
        bucket = conn.get_bucket(bucket_name, validate=False)

        try:
            key = bucket.get_key(key_string)
        except boto.exception.S3ResponseError as exc:
            # This exception will occur if the bucket does not exist or if the
            # user does not have permission to list its contents.
            resp.status_code = 404
            resp.raw = exc
            return resp

        if key and key.exists:
            modified = key.last_modified
            content_type = key.content_type or "text/plain"
            resp.headers = requests.structures.CaseInsensitiveDict({
                "Content-Type": content_type,
                "Content-Length": key.size,
                "Last-Modified": modified,
                })

            _, self._temp_file = tempfile.mkstemp()
            key.get_contents_to_filename(self._temp_file)
            f = open(self._temp_file, 'rb')
            resp.raw = f
            resp.close = resp.raw.close
        else:
            resp.status_code = 404

        return resp

    def close(self):
        if self._temp_file:
            rm_rf(self._temp_file)


class LocalFSAdapter(requests.adapters.BaseAdapter):

    def send(self, request, stream=None, timeout=None, verify=None, cert=None, proxies=None):
        pathname = url_to_path(request.url)

        resp = requests.models.Response()
        resp.status_code = 200
        resp.url = request.url

        try:
            stats = os.stat(pathname)
        except OSError as exc:
            resp.status_code = 404
            resp.raw = exc
        else:
            modified = email.utils.formatdate(stats.st_mtime, usegmt=True)
            content_type = mimetypes.guess_type(pathname)[0] or "text/plain"
            resp.headers = requests.structures.CaseInsensitiveDict({
                "Content-Type": content_type,
                "Content-Length": stats.st_size,
                "Last-Modified": modified,
            })

            resp.raw = open(pathname, "rb")
            resp.close = resp.raw.close

        return resp

    def close(self):
        pass


# Taken from requests-ftp
# (https://github.com/Lukasa/requests-ftp/blob/master/requests_ftp/ftp.py)

# Copyright 2012 Cory Benfield

# Licensed under the Apache License, Version 2.0 (the "License");
# you may not use this file except in compliance with the License.
# You may obtain a copy of the License at
#
#     http://www.apache.org/licenses/LICENSE-2.0
#
# Unless required by applicable law or agreed to in writing, software
# distributed under the License is distributed on an "AS IS" BASIS,
# WITHOUT WARRANTIES OR CONDITIONS OF ANY KIND, either express or implied.
# See the License for the specific language governing permissions and
# limitations under the License.

class FTPAdapter(requests.adapters.BaseAdapter):
    '''A Requests Transport Adapter that handles FTP urls.'''
    def __init__(self):
        super(FTPAdapter, self).__init__()

        # Build a dictionary keyed off the methods we support in upper case.
        # The values of this dictionary should be the functions we use to
        # send the specific queries.
        self.func_table = {'LIST': self.list,
                           'RETR': self.retr,
                           'STOR': self.stor,
                           'NLST': self.nlst,
                           'GET': self.retr}

    def send(self, request, **kwargs):
        '''Sends a PreparedRequest object over FTP. Returns a response object.
        '''
        # Get the authentication from the prepared request, if any.
        auth = self.get_username_password_from_header(request)

        # Next, get the host and the path.
        host, port, path = self.get_host_and_path_from_url(request)

        # Sort out the timeout.
        timeout = kwargs.get('timeout', None)
        if not isinstance(timeout, int):
            # https://github.com/conda/conda/pull/3392
            timeout = 10

        # Establish the connection and login if needed.
        self.conn = ftplib.FTP()
        self.conn.connect(host, port, timeout)

        if auth is not None:
            self.conn.login(auth[0], auth[1])
        else:
            self.conn.login()

        # Get the method and attempt to find the function to call.
        resp = self.func_table[request.method](path, request)

        # Return the response.
        return resp

    def close(self):
        '''Dispose of any internal state.'''
        # Currently this is a no-op.
        pass

    def list(self, path, request):
        '''Executes the FTP LIST command on the given path.'''
        data = StringIO()

        # To ensure the StringIO gets cleaned up, we need to alias its close
        # method to the release_conn() method. This is a dirty hack, but there
        # you go.
        data.release_conn = data.close

        self.conn.cwd(path)
        code = self.conn.retrbinary('LIST', data_callback_factory(data))

        # When that call has finished executing, we'll have all our data.
        response = build_text_response(request, data, code)

        # Close the connection.
        self.conn.close()

        return response

    def retr(self, path, request):
        '''Executes the FTP RETR command on the given path.'''
        data = BytesIO()

        # To ensure the BytesIO gets cleaned up, we need to alias its close
        # method. See self.list().
        data.release_conn = data.close

        code = self.conn.retrbinary('RETR ' + path, data_callback_factory(data))

        response = build_binary_response(request, data, code)

        # Close the connection.
        self.conn.close()

        return response

    def stor(self, path, request):
        '''Executes the FTP STOR command on the given path.'''

        # First, get the file handle. We assume (bravely)
        # that there is only one file to be sent to a given URL. We also
        # assume that the filename is sent as part of the URL, not as part of
        # the files argument. Both of these assumptions are rarely correct,
        # but they are easy.
        data = parse_multipart_files(request)

        # Split into the path and the filename.
        path, filename = os.path.split(path)

        # Switch directories and upload the data.
        self.conn.cwd(path)
        code = self.conn.storbinary('STOR ' + filename, data)

        # Close the connection and build the response.
        self.conn.close()

        response = build_binary_response(request, BytesIO(), code)

        return response

    def nlst(self, path, request):
        '''Executes the FTP NLST command on the given path.'''
        data = StringIO()

        # Alias the close method.
        data.release_conn = data.close

        self.conn.cwd(path)
        code = self.conn.retrbinary('NLST', data_callback_factory(data))

        # When that call has finished executing, we'll have all our data.
        response = build_text_response(request, data, code)

        # Close the connection.
        self.conn.close()

        return response

    def get_username_password_from_header(self, request):
        '''Given a PreparedRequest object, reverse the process of adding HTTP
        Basic auth to obtain the username and password. Allows the FTP adapter
        to piggyback on the basic auth notation without changing the control
        flow.'''
        auth_header = request.headers.get('Authorization')

        if auth_header:
            # The basic auth header is of the form 'Basic xyz'. We want the
            # second part. Check that we have the right kind of auth though.
            encoded_components = auth_header.split()[:2]
            if encoded_components[0] != 'Basic':
                raise AuthenticationError('Invalid form of Authentication used.')
            else:
                encoded = encoded_components[1]

            # Decode the base64 encoded string.
            decoded = b64decode(encoded)

            # The string is of the form 'username:password'. Split on the
            # colon.
            components = decoded.split(':')
            username = components[0]
            password = components[1]
            return (username, password)
        else:
            # No auth header. Return None.
            return None

    def get_host_and_path_from_url(self, request):
        '''Given a PreparedRequest object, split the URL in such a manner as to
        determine the host and the path. This is a separate method to wrap some
        of urlparse's craziness.'''
        url = request.url
        # scheme, netloc, path, params, query, fragment = urlparse(url)
        parsed = urlparse(url)
        path = parsed.path

        # If there is a slash on the front of the path, chuck it.
        if path[0] == '/':
            path = path[1:]

        host = parsed.hostname
        port = parsed.port or 0

        return (host, port, path)


def data_callback_factory(variable):
    '''Returns a callback suitable for use by the FTP library. This callback
    will repeatedly save data into the variable provided to this function. This
    variable should be a file-like structure.'''
    def callback(data):
        variable.write(data)
        return

    return callback


def build_text_response(request, data, code):
    '''Build a response for textual data.'''
    return build_response(request, data, code, 'ascii')


def build_binary_response(request, data, code):
    '''Build a response for data whose encoding is unknown.'''
    return build_response(request, data, code,  None)


def build_response(request, data, code, encoding):
    '''Builds a response object from the data returned by ftplib, using the
    specified encoding.'''
    response = requests.Response()

    response.encoding = encoding

    # Fill in some useful fields.
    response.raw = data
    response.url = request.url
    response.request = request
    response.status_code = int(code.split()[0])

    # Make sure to seek the file-like raw object back to the start.
    response.raw.seek(0)

    # Run the response hook.
    response = requests.hooks.dispatch_hook('response', request.hooks, response)
    return response


def parse_multipart_files(request):
    '''Given a prepared reqest, return a file-like object containing the
    original data. This is pretty hacky.'''
    # Start by grabbing the pdict.
    _, pdict = cgi.parse_header(request.headers['Content-Type'])

    # Now, wrap the multipart data in a BytesIO buffer. This is annoying.
    buf = BytesIO()
    buf.write(request.body)
    buf.seek(0)

    # Parse the data. Simply take the first file.
    data = cgi.parse_multipart(buf, pdict)
    _, filedata = data.popitem()
    buf.close()

    # Get a BytesIO now, and write the file into it.
    buf = BytesIO()
    buf.write(''.join(filedata))
    buf.seek(0)

    return buf<|MERGE_RESOLUTION|>--- conflicted
+++ resolved
@@ -27,11 +27,7 @@
 from .compat import StringIO
 from .exceptions import AuthenticationError
 from .utils import gnu_get_libc_version
-<<<<<<< HEAD
-from conda.common.disk import backoff_unlink
-=======
 from conda.common.disk import rm_rf
->>>>>>> c619d2a3
 
 RETRIES = 3
 
