"""
Handle the planning of installs and their execution.

NOTE:
    conda.install uses canonical package names in its interface functions,
    whereas conda.resolve uses package filenames, as those are used as index
    keys.  We try to keep fixes to this "impedance mismatch" local to this
    module.
"""
from __future__ import absolute_import, division, print_function, unicode_literals

from collections import defaultdict, namedtuple
from logging import getLogger
import os
from os.path import abspath, basename, dirname, exists, join
import sys

<<<<<<< HEAD
from conda.cli.common import prefix_if_in_private_env
from conda.common.path import (preferred_env_to_prefix, preferred_env_matches_prefix,
                               is_private_env, prefix_to_env_name)
from .common.compat import itervalues
from . import instructions as inst
=======
>>>>>>> cb9825c3
from .base.constants import DEFAULTS
from .base.context import context
from .core.index import supplement_index_with_prefix
from .core.linked_data import is_linked, linked_data
from .core.package_cache import find_new_location, is_extracted, is_fetched
from .exceptions import (ArgumentError, CondaIndexError, CondaRuntimeError, InstallError,
                         RemoveError, PackageNotFoundError)
from .gateways.disk.delete import rm_rf
from .history import History
<<<<<<< HEAD
from .models.channel import Channel, prioritize_channels
=======
from .instructions import (ACTION_CODES, CHECK_EXTRACT, CHECK_FETCH, EXTRACT, FETCH, LINK, PREFIX,
                           PRINT, PROGRESS, PROGRESS_COMMANDS, RM_EXTRACTED, RM_FETCHED,
                           SYMLINK_CONDA, UNLINK, UNLINKLINKTRANSACTION, execute_instructions)
from .models.channel import Channel
>>>>>>> cb9825c3
from .models.dist import Dist
from .models.enums import LinkType
from .resolve import MatchSpec, Package, Resolve
from .utils import human_bytes, md5_file, on_win

try:
    from cytoolz.itertoolz import concatv, groupby
except ImportError:
    from ._vendor.toolz.itertoolz import concatv, groupby  # NOQA

log = getLogger(__name__)


def print_dists(dists_extras):
    fmt = "    %-27s|%17s"
    print(fmt % ('package', 'build'))
    print(fmt % ('-' * 27, '-' * 17))
    for dist, extra in dists_extras:
        name, version, build, _ = dist.quad
        line = fmt % (name + '-' + version, build)
        if extra:
            line += extra
        print(line)


def display_actions(actions, index, show_channel_urls=None):
    if show_channel_urls is None:
        show_channel_urls = context.show_channel_urls

    def channel_str(rec):
        if rec.get('schannel'):
            return rec['schannel']
        if rec.get('url'):
            return Channel(rec['url']).canonical_name
        if rec.get('channel'):
            return Channel(rec['channel']).canonical_name
        return '<unknown>'

    def channel_filt(s):
        if show_channel_urls is False:
            return ''
        if show_channel_urls is None and s == DEFAULTS:
            return ''
        return s

    if actions.get(FETCH):
        print("\nThe following packages will be downloaded:\n")

        disp_lst = []
        for dist in actions[FETCH]:
            dist = Dist(dist)
            info = index[dist]
            extra = '%15s' % human_bytes(info['size'])
            schannel = channel_filt(channel_str(info))
            if schannel:
                extra += '  ' + schannel
            disp_lst.append((dist, extra))
        print_dists(disp_lst)

        if index and len(actions[FETCH]) > 1:
            num_bytes = sum(index[Dist(dist)]['size'] for dist in actions[FETCH])
            print(' ' * 4 + '-' * 60)
            print(" " * 43 + "Total: %14s" % human_bytes(num_bytes))

    # package -> [oldver-oldbuild, newver-newbuild]
    packages = defaultdict(lambda: list(('', '')))
    features = defaultdict(lambda: list(('', '')))
    channels = defaultdict(lambda: list(('', '')))
    records = defaultdict(lambda: list((None, None)))
    linktypes = {}

    for arg in actions.get(LINK, []):
        dist = Dist(arg)
        rec = index[dist]
        pkg = rec['name']
        channels[pkg][1] = channel_str(rec)
        packages[pkg][1] = rec['version'] + '-' + rec['build']
        records[pkg][1] = Package(dist.to_filename(), rec)
        linktypes[pkg] = LinkType.hardlink  # TODO: this is a lie; may have to give this report after UnlinkLinkTransaction.verify()  # NOQA
        features[pkg][1] = rec.get('features', '')
    for arg in actions.get(UNLINK, []):
        dist = Dist(arg)
        rec = index.get(dist)
        if rec is None:
            package_name, version, build, schannel = dist.quad
            rec = dict(name=package_name,
                       version=version,
                       build=build,
                       channel=None,
                       schannel='<unknown>',
                       build_number=int(build) if build.isdigit() else 0)
        pkg = rec['name']
        channels[pkg][0] = channel_str(rec)
        packages[pkg][0] = rec['version'] + '-' + rec['build']
        records[pkg][0] = Package(dist.to_filename(), rec)
        features[pkg][0] = rec.get('features', '')

    new = {p for p in packages if not packages[p][0]}
    removed = {p for p in packages if not packages[p][1]}
    # New packages are actually listed in the left-hand column,
    # so let's move them over there
    for pkg in new:
        for var in (packages, features, channels, records):
            var[pkg] = var[pkg][::-1]

    empty = False
    if packages:
        maxpkg = max(len(p) for p in packages) + 1
        maxoldver = max(len(p[0]) for p in packages.values())
        maxnewver = max(len(p[1]) for p in packages.values())
        maxoldfeatures = max(len(p[0]) for p in features.values())
        maxnewfeatures = max(len(p[1]) for p in features.values())
        maxoldchannels = max(len(channel_filt(p[0])) for p in channels.values())
        maxnewchannels = max(len(channel_filt(p[1])) for p in channels.values())
    else:
        empty = True

    updated = set()
    downgraded = set()
    channeled = set()
    oldfmt = {}
    newfmt = {}
    for pkg in packages:
        # That's right. I'm using old-style string formatting to generate a
        # string with new-style string formatting.
        oldfmt[pkg] = '{pkg:<%s} {vers[0]:<%s}' % (maxpkg, maxoldver)
        if maxoldchannels:
            oldfmt[pkg] += ' {channels[0]:<%s}' % maxoldchannels
        if features[pkg][0]:
            oldfmt[pkg] += ' [{features[0]:<%s}]' % maxoldfeatures

        lt = LinkType(linktypes.get(pkg, LinkType.hardlink))
        lt = '' if lt == LinkType.hardlink else (' (%s)' % lt)
        if pkg in removed or pkg in new:
            oldfmt[pkg] += lt
            continue

        newfmt[pkg] = '{vers[1]:<%s}' % maxnewver
        if maxnewchannels:
            newfmt[pkg] += ' {channels[1]:<%s}' % maxnewchannels
        if features[pkg][1]:
            newfmt[pkg] += ' [{features[1]:<%s}]' % maxnewfeatures
        newfmt[pkg] += lt

        P0 = records[pkg][0]
        P1 = records[pkg][1]
        pri0 = P0.priority
        pri1 = P1.priority
        if pri0 is None or pri1 is None:
            pri0 = pri1 = 1
        try:
            if str(P1.version) == 'custom':
                newver = str(P0.version) != 'custom'
                oldver = not newver
            else:
                # <= here means that unchanged packages will be put in updated
                newver = P0.norm_version < P1.norm_version
                oldver = P0.norm_version > P1.norm_version
        except TypeError:
            newver = P0.version < P1.version
            oldver = P0.version > P1.version
        oldbld = P0.build_number > P1.build_number
        newbld = P0.build_number < P1.build_number
        if context.channel_priority and pri1 < pri0 and (oldver or not newver and not newbld):
            channeled.add(pkg)
        elif newver:
            updated.add(pkg)
        elif pri1 < pri0 and (oldver or not newver and oldbld):
            channeled.add(pkg)
        elif oldver:
            downgraded.add(pkg)
        elif not oldbld:
            updated.add(pkg)
        else:
            downgraded.add(pkg)

    arrow = ' --> '
    lead = ' ' * 4

    def format(s, pkg):
        chans = [channel_filt(c) for c in channels[pkg]]
        return lead + s.format(pkg=pkg + ':', vers=packages[pkg],
                               channels=chans, features=features[pkg])

    if new:
        print("\nThe following NEW packages will be INSTALLED:\n")
        for pkg in sorted(new):
            # New packages have been moved to the "old" column for display
            print(format(oldfmt[pkg], pkg))

    if removed:
        print("\nThe following packages will be REMOVED:\n")
        for pkg in sorted(removed):
            print(format(oldfmt[pkg], pkg))

    if updated:
        print("\nThe following packages will be UPDATED:\n")
        for pkg in sorted(updated):
            print(format(oldfmt[pkg] + arrow + newfmt[pkg], pkg))

    if channeled:
        print("\nThe following packages will be SUPERCEDED by a higher-priority channel:\n")
        for pkg in sorted(channeled):
            print(format(oldfmt[pkg] + arrow + newfmt[pkg], pkg))

    if downgraded:
        print("\nThe following packages will be DOWNGRADED due to dependency conflicts:\n")
        for pkg in sorted(downgraded):
            print(format(oldfmt[pkg] + arrow + newfmt[pkg], pkg))

    if empty and actions.get(SYMLINK_CONDA):
        print("\nThe following empty environments will be CREATED:\n")
        print(actions['PREFIX'])

    print()


<<<<<<< HEAD
def nothing_to_do(action):
    for op in inst.action_codes:
        if action.get(op):
=======
def nothing_to_do(actions):
    for op in ACTION_CODES:
        if actions.get(op):
>>>>>>> cb9825c3
            return False
    return True


def add_unlink(actions, dist):
    assert isinstance(dist, Dist)
    if UNLINK not in actions:
        actions[UNLINK] = []
    actions[UNLINK].append(dist)


def add_checks(actions):
    """
    Adds appropriate checks to a given dict of actions. For example, if arg 'actions'
    has a LINK action, add a CHECK_LINK, which will check if permissions are
    suitable for linking.

    Args:
        actions: a defaultdict(list) of actions that are to be performed, e.g. FETCH

    Returns:
        the actions dict with the appropriate checks added
    """
    if FETCH in actions:
        actions.setdefault(CHECK_FETCH, [True])
    if EXTRACT in actions:
        actions.setdefault(CHECK_EXTRACT, [True])


def handle_menuinst(unlink_dists, link_dists):
    if not on_win:
        return unlink_dists, link_dists

    # Always link/unlink menuinst first/last on windows in case a subsequent
    # package tries to import it to create/remove a shortcut

    # unlink
    menuinst_idx = next((q for q, d in enumerate(unlink_dists) if d.name == 'menuinst'), None)
    if menuinst_idx is not None:
        unlink_dists = tuple(concatv(
            unlink_dists[:menuinst_idx],
            unlink_dists[menuinst_idx+1:],
            unlink_dists[menuinst_idx:menuinst_idx+1],
        ))

    # link
    menuinst_idx = next((q for q, d in enumerate(link_dists) if d.name == 'menuinst'), None)
    if menuinst_idx is not None:
        link_dists = tuple(concatv(
            link_dists[menuinst_idx:menuinst_idx+1],
            link_dists[:menuinst_idx],
            link_dists[menuinst_idx+1:],
        ))

    return unlink_dists, link_dists


def inject_UNLINKLINKTRANSACTION(plan):
    # TODO: we really shouldn't be mutating the plan list here; turn plan into a tuple
    first_unlink_link_idx = next((q for q, p in enumerate(plan) if p[0] in (UNLINK, LINK)), -1)
    if first_unlink_link_idx >= 0:
        grouped_instructions = groupby(lambda x: x[0], plan)
        unlink_dists = tuple(Dist(d[1]) for d in grouped_instructions.get(UNLINK, ()))
        link_dists = tuple(Dist(d[1]) for d in grouped_instructions.get(LINK, ()))
        unlink_dists, link_dists = handle_menuinst(unlink_dists, link_dists)
        plan.insert(first_unlink_link_idx, (UNLINKLINKTRANSACTION, (unlink_dists, link_dists)))
        plan = [p for p in plan if p[0] not in (UNLINK, LINK)]  # filter out unlink/link
    return plan


def inject_CHECK_FETCH(plan):
    # TODO: we really shouldn't be mutating the plan list here; turn plan into a tuple
    first_fetch_idx = next((q for q, p in enumerate(plan) if p[0] == FETCH), -1)
    if first_fetch_idx >= 0:
        fetch_dists = tuple(Dist(p[1]) for p in plan if p[0] == FETCH)
        plan.insert(first_fetch_idx, (CHECK_FETCH, fetch_dists))
    return plan


def inject_CHECK_EXTRACT(plan):
    # TODO: we really shouldn't be mutating the plan list here; turn plan into a tuple
    first_extract_idx = next((q for q, p in enumerate(plan) if p[0] == EXTRACT), -1)
    if first_extract_idx >= 0:
        extract_dists = tuple(Dist(p[1]) for p in plan if p[0] == EXTRACT)
        plan.insert(first_extract_idx, (CHECK_EXTRACT, extract_dists))
    return plan


def plan_from_actions(actions):
    if 'op_order' in actions and actions['op_order']:
        op_order = actions['op_order']
    else:
        op_order = ACTION_CODES

    assert PREFIX in actions and actions[PREFIX]
    plan = [('PREFIX', '%s' % actions[PREFIX])]

    log.debug("Adding plans for operations: {0}".format(op_order))
    for op in op_order:
        if op not in actions:
            log.trace("action {0} not in actions".format(op))
            continue
        if not actions[op]:
            log.trace("action {0} has None value".format(op))
            continue
        if '_' not in op:
            plan.append((PRINT, '%sing packages ...' % op.capitalize()))
        elif op.startswith('RM_'):
            plan.append((PRINT, 'Pruning %s packages from the cache ...' % op[3:].lower()))
        if op in PROGRESS_COMMANDS:
            plan.append((PROGRESS, '%d' % len(actions[op])))
        for arg in actions[op]:
            log.debug("appending value {0} for action {1}".format(arg, op))
            plan.append((op, arg))

    plan = inject_CHECK_FETCH(plan)
    plan = inject_CHECK_EXTRACT(plan)
    plan = inject_UNLINKLINKTRANSACTION(plan)

    return plan


# force_linked_actions has now been folded into this function, and is enabled by
# supplying an index and setting force=True
def ensure_linked_actions(dists, prefix, index=None, force=False,
                          always_copy=False):
    assert all(isinstance(d, Dist) for d in dists)
    actions = defaultdict(list)
    actions[PREFIX] = prefix
    actions['op_order'] = (CHECK_FETCH, RM_FETCHED, FETCH, CHECK_EXTRACT,
                           RM_EXTRACTED, EXTRACT,
                           UNLINK, LINK, SYMLINK_CONDA)

    for dist in dists:
        fetched_in = is_fetched(dist)
        extracted_in = is_extracted(dist)

        if fetched_in and force:
            # Test the MD5, and possibly re-fetch
            fn = dist.to_filename()
            try:
                if md5_file(fetched_in) != index[dist]['md5']:
                    # RM_FETCHED now removes the extracted data too
                    actions[RM_FETCHED].append(dist)
                    # Re-fetch, re-extract, re-link
                    fetched_in = extracted_in = None
                    force = True
            except KeyError:
                sys.stderr.write('Warning: cannot lookup MD5 of: %s' % fn)

        if not force and is_linked(prefix, dist):
            continue

        if extracted_in and force:
            # Always re-extract in the force case
            actions[RM_EXTRACTED].append(dist)
            extracted_in = None

        # Otherwise we need to extract, and possibly fetch
        if not extracted_in and not fetched_in:
            # If there is a cache conflict, clean it up
            fetched_in, conflict = find_new_location(dist)
            fetched_in = join(fetched_in, dist.to_filename())
            if conflict is not None:
                actions[RM_FETCHED].append(Dist(conflict))
            actions[FETCH].append(dist)

        if not extracted_in:
            actions[EXTRACT].append(dist)

        actions[LINK].append(dist)

    return actions

# -------------------------------------------------------------------


def is_root_prefix(prefix):
    return abspath(prefix) == abspath(context.root_dir)


def add_defaults_to_specs(r, linked, specs, update=False):
    # TODO: This should use the pinning mechanism. But don't change the API:
    # cas uses it.
    if r.explicit(specs):
        return
    log.debug('H0 specs=%r' % specs)
    names_linked = {r.package_name(d): d for d in linked if d in r.index}
    mspecs = list(map(MatchSpec, specs))

    for name, def_ver in [('python', context.default_python),
                          # Default version required, but only used for Python
                          ('lua', None)]:
        if any(s.name == name and not s.is_simple() for s in mspecs):
            # if any of the specifications mention the Python/Numpy version,
            # we don't need to add the default spec
            log.debug('H1 %s' % name)
            continue

        depends_on = {s for s in mspecs if r.depends_on(s, name)}
        any_depends_on = bool(depends_on)
        log.debug('H2 %s %s' % (name, any_depends_on))

        if not any_depends_on:
            # if nothing depends on Python/Numpy AND the Python/Numpy is not
            # specified, we don't need to add the default spec
            log.debug('H2A %s' % name)
            continue

        if any(s.is_exact() for s in depends_on):
            # If something depends on Python/Numpy, but the spec is very
            # explicit, we also don't need to add the default spec
            log.debug('H2B %s' % name)
            continue

        if name in names_linked:
            # if Python/Numpy is already linked, we add that instead of the default
            log.debug('H3 %s' % name)
            dist = Dist(names_linked[name])
            info = r.index[dist]
            ver = '.'.join(info['version'].split('.', 2)[:2])
            spec = '%s %s* (target=%s)' % (info['name'], ver, dist)
            specs.append(spec)
            continue

        if name == 'python' and def_ver.startswith('3.'):
            # Don't include Python 3 in the specs if this is the Python 3
            # version of conda.
            continue

        if def_ver is not None:
            specs.append('%s %s*' % (name, def_ver))
    log.debug('HF specs=%r' % specs)


def get_pinned_specs(prefix):
    pinfile = join(prefix, 'conda-meta', 'pinned')
    if not exists(pinfile):
        return []
    with open(pinfile) as f:
        return [i for i in f.read().strip().splitlines() if i and not i.strip().startswith('#')]


# Has one spec (string) for each env
SpecForEnv = namedtuple('DistForEnv', ['env', 'spec'])
# Has several spec (strings) for each prefix and the related r value
SpecsForPrefix = namedtuple('DistsForPrefix', ['prefix', 'specs', 'r'])


def install_actions(prefix, index, specs, force=False, only_names=None, always_copy=False,
                    pinned=True, minimal_hint=False, update_deps=True, prune=False,
                    channel_priority_map=None, is_update=False):
    # type: (str, Dict[Dist, Record], List[str], bool, Option[List[str]], bool, bool, bool,
    #        bool, bool, bool, Dict[str, Sequence[str, int]]) -> List[Dict[weird]]
    str_specs = specs
    specs = [MatchSpec(spec) for spec in specs]
    r = get_resolve_object(index.copy(), prefix)
    linked_in_root = linked_data(context.root_prefix)

    # Determine how many envs need to be solved for
    dists_for_envs = determine_all_envs(r, specs, linked_in_root,
                                        channel_priority_map=channel_priority_map)
    preferred_envs = set(d.env for d in dists_for_envs)

    # Group specs by prefix
    grouped_specs = determine_dists_per_prefix(r, prefix, index, preferred_envs, dists_for_envs)

    # Replace SpecsForPrefix specs with specs that were passed in in order to retain
    #   version information
    required_solves = match_to_original_specs(str_specs, grouped_specs)

    actions = [
        get_actions_for_dists(dists_by_prefix, only_names, index, force, always_copy, prune,
                              update_deps, pinned)
        for dists_by_prefix in required_solves]

    # Need to add unlink actions if updating a private env from root
    if is_update and prefix == context.root_prefix:
        add_unlink_options_for_update(actions, required_solves, index)

    return actions


def add_unlink_options_for_update(actions, required_solves, index):
    # type: (Dict[weird], List[SpecsForPrefix], List[weird]) -> ()
    get_action_for_prefix = lambda prfx: tuple(actn for actn in actions if actn["PREFIX"] == prfx)
    linked_in_prefix = linked_data(context.root_prefix)
    spec_in_root = lambda spc: any(
        mtch for mtch in linked_in_prefix.keys() if MatchSpec(spec).match(mtch))
    for solved in required_solves:
        # If the solved
        if is_private_env(prefix_to_env_name(solved.prefix, context.root_prefix)):
            for spec in solved.specs:
                matched_in_root = spec_in_root(spec)
                if matched_in_root:
                    aug_action = get_action_for_prefix(context.root_prefix)
                    if len(aug_action) > 1:
                        add_unlink(aug_action[0], Dist(spec))
                    else:
                        actions.append(remove_actions(context.root_prefix, [spec], index))
        elif preferred_env_matches_prefix(None, solved.prefix, context.root_dir):
            for spec in solved.specs:
                spec_in_private_env = prefix_if_in_private_env(spec)
                if spec_in_private_env:
                    # remove pkg from private env and install in root
                    aug_action = get_action_for_prefix(spec_in_private_env)
                    if len(aug_action) > 1:
                        add_unlink(aug_action[0], Dist(spec))
                    else:
                        actions.append(remove_spec_action_from_prefix(spec_in_private_env,
                                                                      spec))


def get_resolve_object(index, prefix):
    # instantiate resolve object
    supplement_index_with_prefix(index, prefix, {})
    r = Resolve(index)
    return r


def determine_all_envs(r, specs, linked_in_root, channel_priority_map=None):
    # type: (str, Dict[Dist, Record], List[MatchSpec], bool, Option[List[str]], bool, bool, bool,
    #        bool, bool, bool) -> Dict[weird]
    assert all(isinstance(spec, MatchSpec) for spec in specs)

    # Make sure there is a channel prioritu
    if channel_priority_map is None or len(channel_priority_map) == 0:
        channel_priority_map = prioritize_channels(context.channels)

    # remove duplicates e.g. for channel names with multiple urls
    prioritized_channel_list = set((chnl, prrty) for chnl, prrty in
                                   itervalues(channel_priority_map))
    nth_channel_priority = lambda n: [chnl[0] for chnl in prioritized_channel_list if
                                      chnl[1] == n][0]

    def get_highest_priority_match(matches):
        # This loop: match to the highest priority channel;
        #   if no packages match priority 0, try the next channel
        for i in range(0, len(prioritized_channel_list)):
            target_channel = nth_channel_priority(i)
            highest_match = [m for m in matches if m.schannel == target_channel]
            if len(highest_match) > 0:
                newest_pkg = sorted(highest_match, key=lambda pk: pk.version)[0]
                return newest_pkg
        raise PackageNotFoundError(matches[0].name, "package not found")

    spec_for_envs = []
    for spec in specs:
        if not any(linked_dist for linked_dist in linked_in_root if
                   linked_dist.dist_name.startswith(spec.name)):
            matched_dists = r.get_pkgs(spec)
            best_match = get_highest_priority_match(matched_dists)
            spec_for_envs.append(SpecForEnv(env=r.index[Dist(best_match)].preferred_env,
                                            spec=best_match.name))
    return spec_for_envs


def not_requires_private_env(prefix, preferred_envs):
    if (context.prefix_specified is True or not context.prefix == context.root_dir or
            all(preferred_env_matches_prefix(preferred_env, prefix, context.root_dir) for
                preferred_env in preferred_envs)):
        return True
    return False


def determine_dists_per_prefix(r, prefix, index, preferred_envs, dists_for_envs):
    # if len(preferred_envs) == 1 and preferred_env matches prefix
    #    solution is good
    # if len(preferred_envs) == 1 and preferred_env is None
    #    solution is good
    # if len(preferred_envs) == 2 and set([None, preferred_env]) preferred_env matches prefix
    #    solution is good
    if not_requires_private_env(prefix, preferred_envs):
        dists = set(d.spec for d in dists_for_envs)
        prefix_with_dists_no_deps_has_resolve = [SpecsForPrefix(prefix=prefix, r=r, specs=dists)]
    else:
        # Ensure that conda is working in the root dir
        assert(context.prefix == context.root_dir)

        def get_r(preferred_env):
            # don't make r for the prefix where we already have it created
            if preferred_env_matches_prefix(preferred_env, prefix, context.root_dir):
                return r
            else:
                return get_resolve_object(index.copy(), preferred_env_to_prefix(
                    preferred_env, context.root_dir, context.envs_dirs))

        prefix_with_dists_no_deps_has_resolve = []
        for env in preferred_envs:
            dists = set(d.spec for d in dists_for_envs if d.env == env)
            prefix_with_dists_no_deps_has_resolve.append(
                SpecsForPrefix(prefix=preferred_env_to_prefix(
                    env, context.root_dir, context.envs_dirs), r=get_r(env), specs=dists)
            )
    return prefix_with_dists_no_deps_has_resolve


def match_to_original_specs(str_specs, specs_for_prefix):
    matches_any_spec = lambda dst: next(spc for spc in str_specs if spc.startswith(dst))
    matched_specs_for_prefix = []
    for prefix_with_dists in specs_for_prefix:
        linked = linked_data(prefix_with_dists.prefix)
        r = prefix_with_dists.r
        new_matches = []
        for d in prefix_with_dists.specs:
            matched = matches_any_spec(d)
            if matched:
                new_matches.append(matched)
        add_defaults_to_specs(r, linked, new_matches)
        matched_specs_for_prefix.append(SpecsForPrefix(
            prefix=prefix_with_dists.prefix, r=r, specs=new_matches))
    return matched_specs_for_prefix


def get_actions_for_dists(dists_for_prefix, only_names, index, force, always_copy, prune,
                          update_deps, pinned):
    root_only = ('conda', 'conda-env')
    prefix = dists_for_prefix.prefix
    dists = dists_for_prefix.specs
    r = dists_for_prefix.r
    specs = [MatchSpec(dist) for dist in dists]
    specs = augment_specs(prefix, specs, pinned)

    linked = linked_data(prefix)
    must_have = {}

    installed = linked
    if prune:
        installed = []
    pkgs = r.install(specs, installed, update_deps=update_deps)

    for fn in pkgs:
        dist = Dist(fn)
        name = r.package_name(dist)
        if not name or only_names and name not in only_names:
            continue
        must_have[name] = dist

    if is_root_prefix(prefix):
        # for name in foreign:
        #     if name in must_have:
        #         del must_have[name]
        pass
    elif basename(prefix).startswith('_'):
        # anything (including conda) can be installed into environments
        # starting with '_', mainly to allow conda-build to build conda
        pass

    elif any(s in must_have for s in root_only):
        # the solver scheduled an install of conda, but it wasn't in the
        # specs, so it must have been a dependency.
        specs = [s for s in specs if r.depends_on(s, root_only)]
        if specs:
            raise InstallError("""\
Error: the following specs depend on 'conda' and can only be installed
into the root environment: %s""" % (' '.join(spec.name for spec in specs),))
        linked = [r.package_name(s) for s in linked]
        linked = [s for s in linked if r.depends_on(s, root_only)]
        if linked:
            raise InstallError("""\
Error: one or more of the packages already installed depend on 'conda'
and should only be installed in the root environment: %s
These packages need to be removed before conda can proceed.""" % (' '.join(linked),))
        raise InstallError("Error: 'conda' can only be installed into the "
                           "root environment")

    smh = r.dependency_sort(must_have)
    actions = ensure_linked_actions(
        smh, prefix,
        index=index,
        force=force, always_copy=always_copy)

    if actions[LINK]:
        actions[SYMLINK_CONDA] = [context.root_dir]

    for dist in sorted(linked):
        dist = Dist(dist)
        name = r.package_name(dist)
        replace_existing = name in must_have and dist != must_have[name]
        prune_it = prune and dist not in smh
        if replace_existing or prune_it:
            add_unlink(actions, dist)

    return actions


def augment_specs(prefix, specs, pinned=True):
    # get conda-meta/pinned
    if pinned:
        pinned_specs = get_pinned_specs(prefix)
        log.debug("Pinned specs=%s" % pinned_specs)
        specs += [MatchSpec(spec) for spec in pinned_specs]

    # support aggressive auto-update conda
    #   Only add a conda spec if conda and conda-env are not in the specs.
    #   Also skip this step if we're offline.
    root_only = ('conda', 'conda-env')
    mss = [MatchSpec(s) for s in specs if s.name.startswith(root_only)]
    mss = [ms for ms in mss if ms.name in root_only]
    if is_root_prefix(prefix):
        if context.auto_update_conda and not context.offline and not mss:
            specs.append(MatchSpec('conda'))
            specs.append(MatchSpec('conda-env'))
    elif basename(prefix).startswith('_'):
        # anything (including conda) can be installed into environments
        # starting with '_', mainly to allow conda-build to build conda
        pass
    elif mss:
        raise InstallError("Error: 'conda' can only be installed into the root environment")

    # support track_features config parameter
    if context.track_features:
        specs.extend(x + '@' for x in context.track_features)
    return specs


def remove_actions(prefix, specs, index, force=False, pinned=True):
    r = Resolve(index)
    linked = linked_data(prefix)
    linked_dists = [d for d in linked.keys()]

    if force:
        mss = list(map(MatchSpec, specs))
        nlinked = {r.package_name(dist): dist
                   for dist in linked_dists
                   if not any(r.match(ms, dist) for ms in mss)}
    else:
        add_defaults_to_specs(r, linked_dists, specs, update=True)
        nlinked = {r.package_name(dist): dist
                   for dist in (Dist(fn) for fn in r.remove(specs, r.installed))}

    if pinned:
        pinned_specs = get_pinned_specs(prefix)
        log.debug("Pinned specs=%s" % pinned_specs)

    linked = {r.package_name(dist): dist for dist in linked_dists}

    actions = ensure_linked_actions(r.dependency_sort(nlinked), prefix)
    for old_dist in reversed(r.dependency_sort(linked)):
        # dist = old_fn + '.tar.bz2'
        name = r.package_name(old_dist)
        if old_dist == nlinked.get(name):
            continue
        if pinned and any(r.match(ms, old_dist.to_filename()) for ms in pinned_specs):
            msg = "Cannot remove %s because it is pinned. Use --no-pin to override."
            raise CondaRuntimeError(msg % old_dist.to_filename())
        if context.conda_in_root and name == 'conda' and name not in nlinked and not context.force:
            if any(s.split(' ', 1)[0] == 'conda' for s in specs):
                raise RemoveError("'conda' cannot be removed from the root environment")
            else:
                raise RemoveError("Error: this 'remove' command cannot be executed because it\n"
                                  "would require removing 'conda' dependencies")
        add_unlink(actions, old_dist)

    return actions


def remove_features_actions(prefix, index, features):
    r = Resolve(index)
    linked = r.installed

    actions = defaultdict(list)
<<<<<<< HEAD
    actions[inst.PREFIX] = prefix
    _linked = [d.dist_name + '.tar.bz2' for d in linked]
=======
    actions[PREFIX] = prefix
    _linked = [d + '.tar.bz2' for d in linked]
>>>>>>> cb9825c3
    to_link = []

    for dist in sorted(linked):
        fn = dist.dist_name + '.tar.bz2'
        if fn not in index:
            continue
        if r.track_features(fn).intersection(features):
            add_unlink(actions, dist)
        if r.features(fn).intersection(features):
            add_unlink(actions, dist)
            subst = r.find_substitute(_linked, features, fn)
            if subst:
                to_link.append(subst[:-8])

    if to_link:
        dists = (Dist(d) for d in to_link)
        actions.update(ensure_linked_actions(dists, prefix))

    return actions


def remove_spec_action_from_prefix(prefix, spec):
    linked = linked_data(prefix)
    actions = defaultdict(list)
    actions[inst.PREFIX] = prefix
    actions['op_order'] = (inst.CHECK_FETCH, inst.RM_FETCHED, inst.FETCH, inst.CHECK_EXTRACT,
                           inst.RM_EXTRACTED, inst.EXTRACT,
                           inst.UNLINK, inst.LINK, inst.SYMLINK_CONDA)

    for dist in sorted(linked):
        if dist.dist_name.startswith(spec):
            add_unlink(actions, dist)
    return actions


def revert_actions(prefix, revision=-1, index=None):
    # TODO: If revision raise a revision error, should always go back to a safe revision
    # change
    h = History(prefix)
    h.update()
    try:
        state = h.get_state(revision)
    except IndexError:
        raise CondaIndexError("no such revision: %d" % revision)

    curr = h.get_state()
    if state == curr:
        return {}

    dists = (Dist(s) for s in state)
    actions = ensure_linked_actions(dists, prefix)
    for dist in curr - state:
        add_unlink(actions, Dist(dist))

    # check whether it is a safe revision
    from .instructions import LINK, UNLINK, FETCH
    from .exceptions import CondaRevisionError
    for arg in set(actions.get(LINK, []) + actions.get(UNLINK, []) + actions.get(FETCH, [])):
        dist = Dist(arg)
        if dist not in index:
            msg = "Cannot revert to {}, since {} is not in repodata".format(revision, dist)
            raise CondaRevisionError(msg)

    return actions


# ---------------------------- EXECUTION --------------------------

def execute_actions(actions, index=None, verbose=False):
    plan = plan_from_actions(actions)
    with History(actions[PREFIX]):
        execute_instructions(plan, index, verbose)


def update_old_plan(old_plan):
    """
    Update an old plan object to work with
    `conda.instructions.execute_instructions`
    """
    plan = []
    for line in old_plan:
        if line.startswith('#'):
            continue
        if ' ' not in line:
            raise ArgumentError("The instruction '%s' takes at least"
                                " one argument" % line)

        instruction, arg = line.split(' ', 1)
        plan.append((instruction, arg))
    return plan


def execute_plan(old_plan, index=None, verbose=False):
    """
    Deprecated: This should `conda.instructions.execute_instructions` instead
    """
    plan = update_old_plan(old_plan)
    execute_instructions(plan, index, verbose)


if __name__ == '__main__':
    # for testing new revert_actions() only
    from pprint import pprint
    pprint(dict(revert_actions(sys.prefix, int(sys.argv[1]))))<|MERGE_RESOLUTION|>--- conflicted
+++ resolved
@@ -15,14 +15,6 @@
 from os.path import abspath, basename, dirname, exists, join
 import sys
 
-<<<<<<< HEAD
-from conda.cli.common import prefix_if_in_private_env
-from conda.common.path import (preferred_env_to_prefix, preferred_env_matches_prefix,
-                               is_private_env, prefix_to_env_name)
-from .common.compat import itervalues
-from . import instructions as inst
-=======
->>>>>>> cb9825c3
 from .base.constants import DEFAULTS
 from .base.context import context
 from .core.index import supplement_index_with_prefix
@@ -32,14 +24,10 @@
                          RemoveError, PackageNotFoundError)
 from .gateways.disk.delete import rm_rf
 from .history import History
-<<<<<<< HEAD
-from .models.channel import Channel, prioritize_channels
-=======
 from .instructions import (ACTION_CODES, CHECK_EXTRACT, CHECK_FETCH, EXTRACT, FETCH, LINK, PREFIX,
                            PRINT, PROGRESS, PROGRESS_COMMANDS, RM_EXTRACTED, RM_FETCHED,
                            SYMLINK_CONDA, UNLINK, UNLINKLINKTRANSACTION, execute_instructions)
 from .models.channel import Channel
->>>>>>> cb9825c3
 from .models.dist import Dist
 from .models.enums import LinkType
 from .resolve import MatchSpec, Package, Resolve
@@ -257,15 +245,9 @@
     print()
 
 
-<<<<<<< HEAD
-def nothing_to_do(action):
-    for op in inst.action_codes:
-        if action.get(op):
-=======
 def nothing_to_do(actions):
     for op in ACTION_CODES:
         if actions.get(op):
->>>>>>> cb9825c3
             return False
     return True
 
@@ -828,13 +810,8 @@
     linked = r.installed
 
     actions = defaultdict(list)
-<<<<<<< HEAD
-    actions[inst.PREFIX] = prefix
-    _linked = [d.dist_name + '.tar.bz2' for d in linked]
-=======
     actions[PREFIX] = prefix
     _linked = [d + '.tar.bz2' for d in linked]
->>>>>>> cb9825c3
     to_link = []
 
     for dist in sorted(linked):
