"""
Handle the planning of installs and their execution.

NOTE:
    conda.install uses canonical package names in its interface functions,
    whereas conda.resolve uses package filenames, as those are used as index
    keys.  We try to keep fixes to this "impedance mismatch" local to this
    module.
"""

from __future__ import print_function, division, absolute_import

import os
import sys
from collections import defaultdict
from logging import getLogger
from os.path import abspath, basename, dirname, join, exists

from . import instructions as inst
from .config import (always_copy as config_always_copy,
                     show_channel_urls as config_show_channel_urls,
                     root_dir, allow_softlinks, default_python, self_update,
                     track_features, foreign, url_channel, canonical_channel_name)
from .exceptions import CondaException
from .history import History
from .install import (dist2quad, LINK_HARD, link_name_map, name_dist, is_fetched,
                      is_extracted, is_linked, find_new_location, dist2filename, LINK_COPY,
                      LINK_SOFT, try_hard_link, rm_rf)
from .resolve import MatchSpec, Resolve, Package
from .utils import md5_file, human_bytes

# For backwards compatibility

log = getLogger(__name__)

def print_dists(dists_extras):
    fmt = "    %-27s|%17s"
    print(fmt % ('package', 'build'))
    print(fmt % ('-' * 27, '-' * 17))
    for dist, extra in dists_extras:
        dist = dist2quad(dist)
        line = fmt % (dist[0]+'-'+dist[1], dist[2])
        if extra:
            line += extra
        print(line)


def display_actions(actions, index, show_channel_urls=None):
    if show_channel_urls is None:
        show_channel_urls = config_show_channel_urls

    def channel_str(rec):
        if 'schannel' in rec:
            return rec['schannel']
        if 'url' in rec:
            return url_channel(rec['url'])[1]
        if 'channel' in rec:
            return canonical_channel_name(rec['channel'])
        return '<unknown>'

    def channel_filt(s):
        if show_channel_urls is False:
            return ''
        if show_channel_urls is None and s == 'defaults':
            return ''
        return s

    if actions.get(inst.FETCH):
        print("\nThe following packages will be downloaded:\n")

        disp_lst = []
        for dist in actions[inst.FETCH]:
            info = index[dist + '.tar.bz2']
            extra = '%15s' % human_bytes(info['size'])
            schannel = channel_filt(channel_str(info))
            if schannel:
                extra += '  ' + schannel
            disp_lst.append((dist, extra))
        print_dists(disp_lst)

        if index and len(actions[inst.FETCH]) > 1:
            num_bytes = sum(index[dist + '.tar.bz2']['size']
                            for dist in actions[inst.FETCH])
            print(' ' * 4 + '-' * 60)
            print(" " * 43 + "Total: %14s" % human_bytes(num_bytes))

    # package -> [oldver-oldbuild, newver-newbuild]
    packages = defaultdict(lambda: list(('', '')))
    features = defaultdict(lambda: list(('', '')))
    channels = defaultdict(lambda: list(('', '')))
    records = defaultdict(lambda: list((None, None)))
    linktypes = {}

    for arg in actions.get(inst.LINK, []):
        dist, lt, shortcuts = inst.split_linkarg(arg)
        fkey = dist + '.tar.bz2'
        rec = index[fkey]
        pkg = rec['name']
        channels[pkg][1] = channel_str(rec)
        packages[pkg][1] = rec['version'] + '-' + rec['build']
        records[pkg][1] = Package(fkey, rec)
        linktypes[pkg] = lt
        features[pkg][1] = rec.get('features', '')
    for arg in actions.get(inst.UNLINK, []):
        dist, lt, shortcuts = inst.split_linkarg(arg)
        fkey = dist + '.tar.bz2'
        rec = index.get(fkey)
        if rec is None:
            pkg, ver, build, schannel = dist2quad(dist)
            rec = dict(name=pkg, version=ver, build=build, channel=None,
                       schannel='<unknown>',
                       build_number=int(build) if build.isdigit() else 0)
        pkg = rec['name']
        channels[pkg][0] = channel_str(rec)
        packages[pkg][0] = rec['version'] + '-' + rec['build']
        records[pkg][0] = Package(fkey, rec)
        features[pkg][0] = rec.get('features', '')

    #                     Put a minimum length here---.    .--For the :
    #                                                 v    v

    new = {p for p in packages if not packages[p][0]}
    removed = {p for p in packages if not packages[p][1]}
    # New packages are actually listed in the left-hand column,
    # so let's move them over there
    for pkg in new:
        for var in (packages, features, channels, records):
            var[pkg] = var[pkg][::-1]

    if packages:
        maxpkg = max(len(p) for p in packages) + 1
        maxoldver = max(len(p[0]) for p in packages.values())
        maxnewver = max(len(p[1]) for p in packages.values())
        maxoldfeatures = max(len(p[0]) for p in features.values())
        maxnewfeatures = max(len(p[1]) for p in features.values())
        maxoldchannels = max(len(channel_filt(p[0])) for p in channels.values())
        maxnewchannels = max(len(channel_filt(p[1])) for p in channels.values())
    updated = set()
    downgraded = set()
    oldfmt = {}
    newfmt = {}
    for pkg in packages:
        # That's right. I'm using old-style string formatting to generate a
        # string with new-style string formatting.
        oldfmt[pkg] = '{pkg:<%s} {vers[0]:<%s}' % (maxpkg, maxoldver)
        if maxoldchannels:
            oldfmt[pkg] += ' {channels[0]:<%s}' % maxoldchannels
        if features[pkg][0]:
            oldfmt[pkg] += ' [{features[0]:<%s}]' % maxoldfeatures

        lt = linktypes.get(pkg, LINK_HARD)
        lt = '' if lt == LINK_HARD else (' (%s)' % link_name_map[lt])
        if pkg in removed or pkg in new:
            oldfmt[pkg] += lt
            continue

        newfmt[pkg] = '{vers[1]:<%s}' % maxnewver
        if maxnewchannels:
            newfmt[pkg] += ' {channels[1]:<%s}' % maxnewchannels
        if features[pkg][1]:
            newfmt[pkg] += ' [{features[1]:<%s}]' % maxnewfeatures
        newfmt[pkg] += lt

        P0 = records[pkg][0]
        P1 = records[pkg][1]
        try:
            # <= here means that unchanged packages will be put in updated
            newer = ((P0.name, P0.norm_version, P0.build_number) <=
                     (P1.name, P1.norm_version, P1.build_number))
        except TypeError:
            newer = ((P0.name, P0.version, P0.build_number) <=
                     (P1.name, P1.version, P1.build_number))
        if newer or str(P1.version) == 'custom':
            updated.add(pkg)
        else:
            downgraded.add(pkg)

    arrow = ' --> '
    lead = ' ' * 4

    def format(s, pkg):
        chans = [channel_filt(c) for c in channels[pkg]]
        return lead + s.format(pkg=pkg + ':', vers=packages[pkg],
                               channels=chans, features=features[pkg])

    if new:
        print("\nThe following NEW packages will be INSTALLED:\n")
    for pkg in sorted(new):
        # New packages have been moved to the "old" column for display
        print(format(oldfmt[pkg], pkg))

    if removed:
        print("\nThe following packages will be REMOVED:\n")
    for pkg in sorted(removed):
        print(format(oldfmt[pkg], pkg))

    if updated:
        print("\nThe following packages will be UPDATED:\n")
    for pkg in sorted(updated):
        print(format(oldfmt[pkg] + arrow + newfmt[pkg], pkg))

    if downgraded:
        print("\nThe following packages will be DOWNGRADED:\n")
    for pkg in sorted(downgraded):
        print(format(oldfmt[pkg] + arrow + newfmt[pkg], pkg))

    print()


def nothing_to_do(actions):
    for op in inst.action_codes:
        if actions.get(op):
            return False
    return True


def add_unlink(actions, dist):
    if inst.UNLINK not in actions:
        actions[inst.UNLINK] = []
    actions[inst.UNLINK].append(dist)


def plan_from_actions(actions):
    if 'op_order' in actions and actions['op_order']:
        op_order = actions['op_order']
    else:
        op_order = inst.action_codes

    assert inst.PREFIX in actions and actions[inst.PREFIX]
    res = [('PREFIX', '%s' % actions[inst.PREFIX])]

    if sys.platform == 'win32':
        # Always link/unlink menuinst first on windows in case a subsequent
        # package tries to import it to create/remove a shortcut

        for op in (inst.UNLINK, inst.FETCH, inst.EXTRACT, inst.LINK):
            if op in actions:
                pkgs = []
                for pkg in actions[op]:
                    if 'menuinst' in pkg:
                        res.append((op, pkg))
                    else:
                        pkgs.append(pkg)
                actions[op] = pkgs

    for op in op_order:
        if op not in actions:
            continue
        if not actions[op]:
            continue
        if '_' not in op:
            res.append((inst.PRINT, '%sing packages ...' % op.capitalize()))
        elif op.startswith('RM_'):
            res.append((inst.PRINT, 'Pruning %s packages from the cache ...' % op[3:].lower()))
        if op in inst.progress_cmds:
            res.append((inst.PROGRESS, '%d' % len(actions[op])))
        for arg in actions[op]:
            res.append((op, arg))

    return res


# force_linked_actions has now been folded into this function, and is enabled by
# supplying an index and setting force=True
def ensure_linked_actions(dists, prefix, index=None, force=False,
                          always_copy=False, shortcuts=False):
    actions = defaultdict(list)
    actions[inst.PREFIX] = prefix
    actions['op_order'] = (inst.RM_FETCHED, inst.FETCH, inst.RM_EXTRACTED,
                           inst.EXTRACT, inst.UNLINK, inst.LINK)
    for dist in dists:
        fetched_in = is_fetched(dist)
        extracted_in = is_extracted(dist)

        if fetched_in and index is not None:
            # Test the MD5, and possibly re-fetch
            fn = dist + '.tar.bz2'
            try:
                if md5_file(fetched_in) != index[fn]['md5']:
                    # RM_FETCHED now removes the extracted data too
                    actions[inst.RM_FETCHED].append(dist)
                    # Re-fetch, re-extract, re-link
                    fetched_in = extracted_in = None
                    force = True
            except KeyError:
                sys.stderr.write('Warning: cannot lookup MD5 of: %s' % fn)

        if not force and is_linked(prefix, dist):
            continue

        if extracted_in and force:
            # Always re-extract in the force case
            actions[inst.RM_EXTRACTED].append(dist)
            extracted_in = None

        # Otherwise we need to extract, and possibly fetch
        if not extracted_in and not fetched_in:
            # If there is a cache conflict, clean it up
            fetched_in, conflict = find_new_location(dist)
            fetched_in = join(fetched_in, dist2filename(dist))
            if conflict is not None:
                actions[inst.RM_FETCHED].append(conflict)
            actions[inst.FETCH].append(dist)

        if not extracted_in:
            actions[inst.EXTRACT].append(dist)

        fetched_dist = extracted_in or fetched_in[:-8]
        fetched_dir = dirname(fetched_dist)

        try:
            # Determine what kind of linking is necessary
            if not extracted_in:
                # If not already extracted, create some dummy
                # data to test with
                rm_rf(fetched_dist)
                ppath = join(fetched_dist, 'info')
                os.makedirs(ppath)
                index_json = join(ppath, 'index.json')
                with open(index_json, 'w'):
                    pass
            if config_always_copy or always_copy:
                lt = LINK_COPY
            elif try_hard_link(fetched_dir, prefix, dist):
                lt = LINK_HARD
            elif allow_softlinks and sys.platform != 'win32':
                lt = LINK_SOFT
            else:
                lt = LINK_COPY
            actions[inst.LINK].append('%s %d %s' % (dist, lt, shortcuts))

        except (OSError, IOError):
            actions[inst.LINK].append(dist, LINK_COPY, shortcuts)
        finally:
            if not extracted_in:
                # Remove the dummy data
                try:
                    rm_rf(fetched_dist)
                except (OSError, IOError):
                    pass

    return actions

# -------------------------------------------------------------------


def is_root_prefix(prefix):
    return abspath(prefix) == abspath(root_dir)


def add_defaults_to_specs(r, linked, specs, update=False):
    # TODO: This should use the pinning mechanism. But don't change the API:
    # cas uses it.
    if r.explicit(specs):
        return
    log.debug('H0 specs=%r' % specs)
    linked = [d if d.endswith('.tar.bz2') else d + '.tar.bz2' for d in linked]
    names_linked = {r.index[fn]['name']: fn for fn in linked if fn in r.index}
    mspecs = list(map(MatchSpec, specs))

    for name, def_ver in [('python', default_python),
                          # Default version required, but only used for Python
                          ('lua', None)]:
        if any(s.name == name and not s.is_simple() for s in mspecs):
            # if any of the specifications mention the Python/Numpy version,
            # we don't need to add the default spec
            log.debug('H1 %s' % name)
            continue

        depends_on = {s for s in mspecs if r.depends_on(s, name)}
        any_depends_on = bool(depends_on)
        log.debug('H2 %s %s' % (name, any_depends_on))

        if not any_depends_on:
            # if nothing depends on Python/Numpy AND the Python/Numpy is not
            # specified, we don't need to add the default spec
            log.debug('H2A %s' % name)
            continue

        if any(s.is_exact() for s in depends_on):
            # If something depends on Python/Numpy, but the spec is very
            # explicit, we also don't need to add the default spec
            log.debug('H2B %s' % name)
            continue

        if name in names_linked:
            # if Python/Numpy is already linked, we add that instead of the
            # default
            log.debug('H3 %s' % name)
            fkey = names_linked[name]
            info = r.index[fkey]
            ver = '.'.join(info['version'].split('.', 2)[:2])
            spec = '%s %s* (target=%s)' % (info['name'], ver, fkey)
            specs.append(spec)
            continue

        if name == 'python' and def_ver.startswith('3.'):
            # Don't include Python 3 in the specs if this is the Python 3
            # version of conda.
            continue

        if def_ver is not None:
            specs.append('%s %s*' % (name, def_ver))
    log.debug('HF specs=%r' % specs)


def get_pinned_specs(prefix):
    pinfile = join(prefix, 'conda-meta', 'pinned')
    if not exists(pinfile):
        return []
    with open(pinfile) as f:
        return [i for i in f.read().strip().splitlines() if i and not i.strip().startswith('#')]

def install_actions(prefix, index, specs, force=False, only_names=None, always_copy=False,
                    pinned=True, minimal_hint=False, update_deps=True, prune=False,
                    shortcuts=False):
    r = Resolve(index)
    linked = r.installed

<<<<<<< HEAD
    if self_update and is_root_prefix(prefix):
=======
    if config.auto_update_conda and is_root_prefix(prefix):
>>>>>>> f4b8788c
        specs.append('conda')

    if pinned:
        pinned_specs = get_pinned_specs(prefix)
        log.debug("Pinned specs=%s" % pinned_specs)
        specs += pinned_specs

    must_have = {}
    if track_features:
        specs.extend(x + '@' for x in track_features)

    pkgs = r.install(specs, linked, update_deps=update_deps)

    for fn in pkgs:
        dist = fn[:-8]
        name = name_dist(dist)
        if not name or only_names and name not in only_names:
            continue
        must_have[name] = dist

    if is_root_prefix(prefix):
        for name in foreign:
            if name in must_have:
                del must_have[name]
    elif basename(prefix).startswith('_'):
        # anything (including conda) can be installed into environments
        # starting with '_', mainly to allow conda-build to build conda
        pass
    else:
        # disallow conda from being installed into all other environments
        if 'conda' in must_have or 'conda-env' in must_have:
            sys.exit("Error: 'conda' can only be installed into the "
                     "root environment")

    smh = r.dependency_sort(must_have)

    actions = ensure_linked_actions(
        smh, prefix,
        index=index if force else None,
        force=force, always_copy=always_copy,
        shortcuts=shortcuts)

    if actions[inst.LINK]:
        actions[inst.SYMLINK_CONDA] = [root_dir]

    for fkey in sorted(linked):
        dist = fkey[:-8]
        name = name_dist(dist)
        replace_existing = name in must_have and dist != must_have[name]
        prune_it = prune and dist not in smh
        if replace_existing or prune_it:
            add_unlink(actions, dist)

    return actions


def remove_actions(prefix, specs, index, force=False, pinned=True):
    r = Resolve(index)
    linked = r.installed

    if force:
        mss = list(map(MatchSpec, specs))
        nlinked = {r.package_name(fn): fn[:-8]
                   for fn in linked
                   if not any(r.match(ms, fn) for ms in mss)}
    else:
        add_defaults_to_specs(r, linked, specs, update=True)
        nlinked = {r.package_name(fn): fn[:-8] for fn in r.remove(specs, linked)}

    if pinned:
        pinned_specs = get_pinned_specs(prefix)
        log.debug("Pinned specs=%s" % pinned_specs)

    linked = {r.package_name(fn): fn[:-8] for fn in linked}

    actions = ensure_linked_actions(r.dependency_sort(nlinked), prefix)
    for old_fn in reversed(r.dependency_sort(linked)):
        dist = old_fn + '.tar.bz2'
        name = r.package_name(dist)
        if old_fn == nlinked.get(name, ''):
            continue
        if pinned and any(r.match(ms, dist) for ms in pinned_specs):
            msg = "Cannot remove %s becaue it is pinned. Use --no-pin to override."
            raise RuntimeError(msg % dist)
        if name == 'conda' and name not in nlinked:
            if any(s.split(' ', 1)[0] == 'conda' for s in specs):
                sys.exit("Error: 'conda' cannot be removed from the root environment")
            else:
                msg = ("Error: this 'remove' command cannot be executed because it\n"
                       "would require removing 'conda' dependencies")
                sys.exit(msg)
        add_unlink(actions, old_fn)

    return actions


def remove_features_actions(prefix, index, features):
    r = Resolve(index)
    linked = r.installed

    actions = defaultdict(list)
    actions[inst.PREFIX] = prefix
    _linked = [d + '.tar.bz2' for d in linked]
    to_link = []
    for dist in sorted(linked):
        fn = dist + '.tar.bz2'
        if fn not in index:
            continue
        if r.track_features(fn).intersection(features):
            add_unlink(actions, dist)
        if r.features(fn).intersection(features):
            add_unlink(actions, dist)
            subst = r.find_substitute(_linked, features, fn)
            if subst:
                to_link.append(subst[:-8])

    if to_link:
        actions.update(ensure_linked_actions(to_link, prefix))
    return actions


def revert_actions(prefix, revision=-1):
    h = History(prefix)
    h.update()
    try:
        state = h.get_state(revision)
    except IndexError:
        sys.exit("Error: no such revision: %d" % revision)

    curr = h.get_state()
    if state == curr:
        return {}

    actions = ensure_linked_actions(state, prefix)
    for dist in curr - state:
        add_unlink(actions, dist)

    return actions

# ---------------------------- EXECUTION --------------------------


def execute_actions(actions, index=None, verbose=False):
    plan = plan_from_actions(actions)
    with History(actions[inst.PREFIX]):
        inst.execute_instructions(plan, index, verbose)


def update_old_plan(old_plan):
    """
    Update an old plan object to work with
    `conda.instructions.execute_instructions`
    """
    plan = []
    for line in old_plan:
        if line.startswith('#'):
            continue
        if ' ' not in line:
            raise CondaException(
                "The instruction '%s' takes at least one argument" % line
            )

        instruction, arg = line.split(' ', 1)
        plan.append((instruction, arg))
    return plan


def execute_plan(old_plan, index=None, verbose=False):
    """
    Deprecated: This should `conda.instructions.execute_instructions` instead
    """
    plan = update_old_plan(old_plan)
    inst.execute_instructions(plan, index, verbose)


if __name__ == '__main__':
    # for testing new revert_actions() only
    from pprint import pprint
    pprint(dict(revert_actions(sys.prefix, int(sys.argv[1]))))<|MERGE_RESOLUTION|>--- conflicted
+++ resolved
@@ -417,11 +417,7 @@
     r = Resolve(index)
     linked = r.installed
 
-<<<<<<< HEAD
-    if self_update and is_root_prefix(prefix):
-=======
     if config.auto_update_conda and is_root_prefix(prefix):
->>>>>>> f4b8788c
         specs.append('conda')
 
     if pinned:
