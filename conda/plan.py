--- conflicted
+++ resolved
@@ -16,16 +16,8 @@
 
 from .base.constants import DEFAULTS_CHANNEL_NAME, UNKNOWN_CHANNEL
 from .base.context import context
-<<<<<<< HEAD
 from .common.compat import itervalues, text_type
-=======
-from .cli import common
-from .cli.common import pkg_if_in_private_env, prefix_if_in_private_env
-from .common.compat import odict, on_win
 from .common.io import time_recorder
-from .common.path import (is_private_env, preferred_env_matches_prefix,
-                          preferred_env_to_prefix, prefix_to_env_name)
->>>>>>> d75d6a6a
 from .core.index import _supplement_index_with_prefix
 from .core.link import PrefixSetup, UnlinkLinkTransaction
 from .core.linked_data import is_linked, linked_data
@@ -291,358 +283,7 @@
 
 
 def add_defaults_to_specs(r, linked, specs, update=False, prefix=None):
-<<<<<<< HEAD
     return
-=======
-    # TODO: This should use the pinning mechanism. But don't change the API because cas uses it
-    if r.explicit(specs) or is_private_env(prefix):
-        return
-    log.debug('H0 specs=%r' % (specs,))
-    names_linked = {r.package_name(d): d for d in linked if d in r.index}
-    mspecs = list(map(MatchSpec, specs))
-
-    for name, def_ver in [('python', context.default_python or None),
-                          # Default version required, but only used for Python
-                          ('lua', None)]:
-        if any(s.name == name and not s.is_simple() for s in mspecs):
-            # if any of the specifications mention the Python/Numpy version,
-            # we don't need to add the default spec
-            log.debug('H1 %s' % name)
-            continue
-
-        depends_on = {s for s in mspecs if r.depends_on(s, name)}
-        any_depends_on = bool(depends_on)
-        log.debug('H2 %s %s' % (name, any_depends_on))
-
-        if not any_depends_on:
-            # if nothing depends on Python/Numpy AND the Python/Numpy is not
-            # specified, we don't need to add the default spec
-            log.debug('H2A %s' % name)
-            continue
-
-        if any(s.is_exact() for s in depends_on):
-            # If something depends on Python/Numpy, but the spec is very
-            # explicit, we also don't need to add the default spec
-            log.debug('H2B %s' % name)
-            continue
-
-        if name in names_linked:
-            # if Python/Numpy is already linked, we add that instead of the default
-            log.debug('H3 %s' % name)
-            dist = Dist(names_linked[name])
-            info = r.index[dist]
-            ver = '.'.join(info['version'].split('.', 2)[:2])
-            spec = '%s %s* (target=%s)' % (info['name'], ver, dist)
-            specs.append(spec)
-            continue
-
-        if name == 'python' and def_ver and def_ver.startswith('3.'):
-            # Don't include Python 3 in the specs if this is the Python 3
-            # version of conda.
-            continue
-
-        if def_ver is not None:
-            specs.append('%s %s*' % (name, def_ver))
-    log.debug('HF specs=%r' % (specs,))
-
-
-def get_pinned_specs(prefix):
-    """Find pinned specs from file and return a tuple of MatchSpec."""
-    pinfile = join(prefix, 'conda-meta', 'pinned')
-    if exists(pinfile):
-        with open(pinfile) as f:
-            from_file = (i for i in f.read().strip().splitlines()
-                         if i and not i.strip().startswith('#'))
-    else:
-        from_file = ()
-
-    from .cli.common import spec_from_line
-
-    def munge_spec(s):
-        return s if ' ' in s else spec_from_line(s)
-
-    return tuple(MatchSpec(munge_spec(s), optional=True) for s in
-                 concatv(context.pinned_packages, from_file))
-
-
-# Has one spec (string) for each env
-SpecForEnv = namedtuple('DistForEnv', ['env', 'spec'])
-# Has several spec (strings) for each prefix and the related r value
-SpecsForPrefix = namedtuple('DistsForPrefix', ['prefix', 'specs', 'r'])
-
-
-@time_recorder("install_actions")
-def install_actions(prefix, index, specs, force=False, only_names=None, always_copy=False,
-                    pinned=True, minimal_hint=False, update_deps=True, prune=False,
-                    channel_priority_map=None, is_update=False):  # pragma: no cover
-    """
-    This function ignores preferred_env.  It's currently used extensively by conda-build, but
-    it is no longer used within the conda code.  Instead, we now use `install_actions_list()`.
-    """
-    # type: (str, Dict[Dist, Record], List[str], bool, Option[List[str]], bool, bool, bool,
-    #        bool, bool, bool, Dict[str, Sequence[str, int]]) -> Dict[weird]
-    r = get_resolve_object(index.copy(), prefix)
-    str_specs = specs
-
-    specs_for_prefix = SpecsForPrefix(
-        prefix=prefix, specs=tuple(str_specs), r=r
-    )
-    actions = get_actions_for_dists(specs_for_prefix, only_names, index, force, always_copy, prune,
-                                    update_deps, pinned)
-    return actions
-
-
-@time_recorder("install_actions_list")
-def install_actions_list(prefix, index, specs, force=False, only_names=None, always_copy=False,
-                         pinned=True, minimal_hint=False, update_deps=True, prune=False,
-                         channel_priority_map=None, is_update=False):
-    # type: (str, Dict[Dist, Record], List[str], bool, Option[List[str]], bool, bool, bool,
-    #        bool, bool, bool, Dict[str, Sequence[str, int]]) -> List[Dict[weird]]
-    specs = [MatchSpec(spec) for spec in specs]
-    r = get_resolve_object(index.copy(), prefix)
-
-    linked_in_root = linked_data(context.root_prefix)
-
-    dists_for_envs = determine_all_envs(r, specs, channel_priority_map=channel_priority_map)
-    ensure_packge_not_duplicated_in_private_env_root(dists_for_envs, linked_in_root)
-    preferred_envs = set(d.env for d in dists_for_envs)
-
-    # Group specs by prefix
-    grouped_specs = determine_dists_per_prefix(r, prefix, index, preferred_envs,
-                                               dists_for_envs, context)
-
-    # Replace SpecsForPrefix specs with specs that were passed in in order to retain
-    #   version information
-    required_solves = match_to_original_specs(specs, grouped_specs)
-
-    actions = [get_actions_for_dists(specs_by_prefix, only_names, index, force,
-                                     always_copy, prune, update_deps, pinned)
-               for specs_by_prefix in required_solves]
-
-    # Need to add unlink actions if updating a private env from root
-    if is_update and prefix == context.root_prefix:
-        add_unlink_options_for_update(actions, required_solves, index)
-
-    return actions
-
-
-def add_unlink_options_for_update(actions, required_solves, index):
-    # type: (Dict[weird], List[SpecsForPrefix], List[weird]) -> ()
-    get_action_for_prefix = lambda prfx: tuple(actn for actn in actions if actn["PREFIX"] == prfx)
-    linked_in_prefix = linked_data(context.root_prefix)
-    spec_in_root = lambda spc: tuple(
-        mtch for mtch in linked_in_prefix.keys() if MatchSpec(spc).match(mtch))
-    for solved in required_solves:
-        # If the solved prefix is private
-        if is_private_env(prefix_to_env_name(solved.prefix, context.root_prefix)):
-            for spec in solved.specs:
-                matched_in_root = spec_in_root(spec)
-                if matched_in_root:
-                    aug_action = get_action_for_prefix(context.root_prefix)
-                    if len(aug_action) > 0:
-                        add_unlink(aug_action[0], matched_in_root[0])
-                    else:
-                        actions.append(remove_actions(context.root_prefix, matched_in_root, index))
-        # If the solved prefix is root
-        elif preferred_env_matches_prefix(None, solved.prefix, context.root_prefix):
-            for spec in solved.specs:
-                spec_in_private_env = prefix_if_in_private_env(spec)
-                if spec_in_private_env:
-                    # remove pkg from private env and install in root
-                    aug_action = get_action_for_prefix(spec_in_private_env)
-                    if len(aug_action) > 0:
-                        add_unlink(aug_action[0], Dist(pkg_if_in_private_env(spec)))
-                    else:
-                        actions.append(remove_spec_action_from_prefix(
-                            spec_in_private_env, Dist(pkg_if_in_private_env(spec))))
-
-
-def get_resolve_object(index, prefix):
-    # instantiate resolve object
-    _supplement_index_with_prefix(index, prefix, {})
-    r = Resolve(index)
-    return r
-
-
-def determine_all_envs(r, specs, channel_priority_map=None):
-    # type: (Record, List[MatchSpec], Option[List[Tuple]] -> List[SpecForEnv]
-    assert all(isinstance(spec, MatchSpec) for spec in specs)
-    best_pkgs = (r.index[r.get_dists_for_spec(s, emptyok=False)[-1]] for s in specs)
-    spec_for_envs = tuple(SpecForEnv(env=p.preferred_env, spec=p.name) for p in best_pkgs)
-    return spec_for_envs
-
-
-def ensure_packge_not_duplicated_in_private_env_root(dists_for_envs, linked_in_root):
-    # type: List[DistForEnv], List[(Dist, Record)] -> ()
-    for dist_env in dists_for_envs:
-        # If trying to install a package in root that is already in a private env
-        if dist_env.env is None and common.prefix_if_in_private_env(dist_env.spec) is not None:
-            raise InstallError("Package %s is already installed in a private env %s" %
-                               (dist_env.spec, dist_env.env))
-        # If trying to install a package in a private env that is already in root
-        if (is_private_env(dist_env.env) and
-                any(dist for dist in linked_in_root if dist.dist_name.startswith(dist_env.spec))):
-            raise InstallError("Package %s is already installed in root. Can't install in private"
-                               " environment %s" % (dist_env.spec, dist_env.env))
-
-
-def not_requires_private_env(prefix, preferred_envs):
-    if (context.prefix_specified is True or not context.prefix == context.root_prefix or
-            all(preferred_env_matches_prefix(preferred_env, prefix, context.root_prefix) for
-                preferred_env in preferred_envs)):
-        return True
-    return False
-
-
-def determine_dists_per_prefix(r, prefix, index, preferred_envs, dists_for_envs, context):
-    # type: (Resolve, string, List[(Dist, Record)], Set[String], List[SpecForEnv]) ->
-    #   (List[pecsForPrefix])
-
-    # if len(preferred_envs) == 1 and preferred_env matches prefix
-    #    solution is good
-    # if len(preferred_envs) == 1 and preferred_env is None
-    #    solution is good
-    # if len(preferred_envs) == 2 and set([None, preferred_env]) preferred_env matches prefix
-    #    solution is good
-    if not_requires_private_env(prefix, preferred_envs):
-        dists = set(d.spec for d in dists_for_envs)
-        prefix_with_dists_no_deps_has_resolve = [SpecsForPrefix(prefix=prefix, r=r, specs=dists)]
-    else:
-        # Ensure that conda is working in the root dir
-        assert context.prefix == context.root_prefix
-
-        def get_r(preferred_env):
-            # don't make r for the prefix where we already have it created
-            if preferred_env_matches_prefix(preferred_env, prefix, context.root_prefix):
-                return r
-            else:
-                return get_resolve_object(index.copy(), preferred_env_to_prefix(
-                    preferred_env, context.root_prefix, context.envs_dirs))
-
-        prefix_with_dists_no_deps_has_resolve = []
-        for env in preferred_envs:
-            dists = IndexedSet(d.spec for d in dists_for_envs if d.env == env)
-            prefix_with_dists_no_deps_has_resolve.append(
-                SpecsForPrefix(
-                    prefix=preferred_env_to_prefix(env, context.root_prefix, context.envs_dirs),
-                    r=get_r(env),
-                    specs=dists)
-            )
-    return prefix_with_dists_no_deps_has_resolve
-
-
-def match_to_original_specs(specs, specs_for_prefix):
-    matches_any_spec = lambda dst: next(spc for spc in specs if spc.name == dst)
-    matched_specs_for_prefix = []
-    for prefix_with_dists in specs_for_prefix:
-        new_matches = []
-        for spec in prefix_with_dists.specs:
-            matched = matches_any_spec(spec)
-            if matched:
-                new_matches.append(matched)
-        matched_specs_for_prefix.append(SpecsForPrefix(
-            prefix=prefix_with_dists.prefix, r=prefix_with_dists.r, specs=new_matches))
-    return matched_specs_for_prefix
-
-
-def get_actions_for_dists(specs_by_prefix, only_names, index, force, always_copy, prune,
-                          update_deps, pinned):
-    root_only = ('conda', 'conda-env')
-    prefix = specs_by_prefix.prefix
-    r = specs_by_prefix.r
-    specs = [MatchSpec(s) for s in specs_by_prefix.specs]
-    specs = augment_specs(prefix, specs, pinned)
-
-    linked = linked_data(prefix)
-    add_defaults_to_specs(r, linked, specs, prefix)
-
-    installed = linked
-    if prune:
-        installed = []
-    pkgs = r.install(specs, installed, update_deps=update_deps)
-
-    must_have = odict()
-    for fn in pkgs:
-        dist = Dist(fn)
-        name = r.package_name(dist)
-        if not name or only_names and name not in only_names:
-            continue
-        must_have[name] = dist
-
-    if is_root_prefix(prefix):
-        # for name in foreign:
-        #     if name in must_have:
-        #         del must_have[name]
-        pass
-    elif basename(prefix).startswith('_'):
-        # anything (including conda) can be installed into environments
-        # starting with '_', mainly to allow conda-build to build conda
-        pass
-
-    elif any(s in must_have for s in root_only):
-        # the solver scheduled an install of conda, but it wasn't in the
-        # specs, so it must have been a dependency.
-        specs = [s for s in specs if r.depends_on(s, root_only)]
-        if specs:
-            raise InstallError("""\
-Error: the following specs depend on 'conda' and can only be installed
-into the root environment: %s""" % (' '.join(spec.name for spec in specs),))
-        linked = [r.package_name(s) for s in linked]
-        linked = [s for s in linked if r.depends_on(s, root_only)]
-        if linked:
-            raise InstallError("""\
-Error: one or more of the packages already installed depend on 'conda'
-and should only be installed in the root environment: %s
-These packages need to be removed before conda can proceed.""" % (' '.join(linked),))
-        raise InstallError("Error: 'conda' can only be installed into the "
-                           "root environment")
-
-    smh = r.dependency_sort(must_have)
-    actions = ensure_linked_actions(
-        smh, prefix,
-        index=r.index,
-        force=force, always_copy=always_copy)
-
-    if actions[LINK]:
-        actions[SYMLINK_CONDA] = [context.root_prefix]
-
-    for dist in sorted(linked):
-        dist = Dist(dist)
-        name = r.package_name(dist)
-        replace_existing = name in must_have and dist != must_have[name]
-        prune_it = prune and dist not in smh
-        if replace_existing or prune_it:
-            add_unlink(actions, dist)
-
-    return actions
-
-
-def augment_specs(prefix, specs, pinned=True):
-    """
-    Include additional specs for conda and (optionally) pinned packages.
-
-    Parameters
-    ----------
-    prefix : str
-        Environment prefix.
-    specs : list of MatchSpec
-        List of package specifications to augment.
-    pinned : bool, optional
-        Optionally include pinned specs for the current environment.
-
-    Returns
-    -------
-    augmented_specs : list of MatchSpec
-       List of augmented package specifications.
-    """
-    specs = list(specs)
-
-    # Get conda-meta/pinned
-    if pinned:
-        pinned_specs = get_pinned_specs(prefix)
-        log.debug("Pinned specs=%s", pinned_specs)
-        specs.extend(pinned_specs)
->>>>>>> d75d6a6a
 
 
 def _remove_actions(prefix, specs, index, force=False, pinned=True):
@@ -751,6 +392,7 @@
 
 # ---------------------------- Backwards compat for conda-build --------------------------
 
+@time_recorder("execute_actions")
 def execute_actions(actions, index, verbose=False):  # pragma: no cover
     plan = _plan_from_actions(actions, index)
     execute_instructions(plan, index, verbose)
@@ -869,6 +511,7 @@
     return unlink_dists, link_dists
 
 
+@time_recorder("install_actions")
 def install_actions(prefix, index, specs, force=False, only_names=None, always_copy=False,
                     pinned=True, update_deps=True, prune=False,
                     channel_priority_map=None, is_update=False,
@@ -914,6 +557,7 @@
     return actions
 
 
+@time_recorder("execute_plan")
 def execute_plan(old_plan, index=None, verbose=False):  # pragma: no cover
     """
     Deprecated: This should `conda.instructions.execute_instructions` instead
@@ -951,16 +595,8 @@
                                                state['i'] - 1))
         cmd = _commands[instruction]
 
-<<<<<<< HEAD
         if callable(cmd):
             cmd(state, arg)
-=======
-@time_recorder("execute_actions")
-def execute_actions(actions, index, verbose=False):
-    plan = plan_from_actions(actions, index)
-    with History(actions[PREFIX]):
-        execute_instructions(plan, index, verbose)
->>>>>>> d75d6a6a
 
         if (state['i'] is not None and instruction in PROGRESS_COMMANDS and
                 state['maxval'] == state['i']):
@@ -988,18 +624,6 @@
     return plan
 
 
-<<<<<<< HEAD
-=======
-@time_recorder("execute_plan")
-def execute_plan(old_plan, index=None, verbose=False):
-    """
-    Deprecated: This should `conda.instructions.execute_instructions` instead
-    """
-    plan = update_old_plan(old_plan)
-    execute_instructions(plan, index, verbose)
-
-
->>>>>>> d75d6a6a
 if __name__ == '__main__':
     # for testing new revert_actions() only
     from pprint import pprint
