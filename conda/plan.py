--- conflicted
+++ resolved
@@ -12,12 +12,8 @@
 from collections import defaultdict
 from conda.gateways.disk.test import try_hard_link
 from logging import getLogger
-<<<<<<< HEAD
-from os.path import abspath, basename, exists, join
-=======
 import os
 from os.path import abspath, basename, dirname, exists, join
->>>>>>> 06072746
 import sys
 
 from . import instructions as inst
@@ -28,10 +24,7 @@
 from .core.package_cache import find_new_location, is_extracted, is_fetched
 from .exceptions import (ArgumentError, CondaIndexError, CondaRuntimeError, InstallError,
                          RemoveError)
-<<<<<<< HEAD
-=======
 from .gateways.disk.delete import rm_rf
->>>>>>> 06072746
 from .history import History
 from .models.channel import Channel
 from .models.dist import Dist
