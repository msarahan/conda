"""
Handle the planning of installs and their execution.

NOTE:
    conda.install uses canonical package names in its interface functions,
    whereas conda.resolve uses package filenames, as those are used as index
    keys.  We try to keep fixes to this "impedance mismatch" local to this
    module.
"""
from __future__ import absolute_import, division, print_function, unicode_literals

import os
import sys
from collections import defaultdict
from logging import getLogger
from os.path import abspath, basename, dirname, exists, join

from . import instructions as inst
from .base.constants import DEFAULTS, LinkType
from .base.context import context
from .common.compat import text_type
from .core.linked_data import is_linked
from .core.package_cache import find_new_location, is_extracted, is_fetched
from .exceptions import (ArgumentError, CondaIndexError, CondaRuntimeError, InstallError,
                         RemoveError)
from .gateways.disk.create import try_hard_link
from .gateways.disk.delete import rm_rf
from .history import History
from .models.channel import Channel
from .models.dist import Dist
from .resolve import MatchSpec, Package, Resolve
from .utils import human_bytes, md5_file, on_win

log = getLogger(__name__)


def print_dists(dists_extras):
    fmt = "    %-27s|%17s"
    print(fmt % ('package', 'build'))
    print(fmt % ('-' * 27, '-' * 17))
    for dist, extra in dists_extras:
        name, version, build, _ = dist.quad
        line = fmt % (name + '-' + version, build)
        if extra:
            line += extra
        print(line)


def display_actions(actions, index, show_channel_urls=None):
    if show_channel_urls is None:
        show_channel_urls = context.show_channel_urls

    def channel_str(rec):
        if rec.get('schannel'):
            return rec['schannel']
        if rec.get('url'):
            return Channel(rec['url']).canonical_name
        if rec.get('channel'):
            return Channel(rec['channel']).canonical_name
        return '<unknown>'

    def channel_filt(s):
        if show_channel_urls is False:
            return ''
        if show_channel_urls is None and s == DEFAULTS:
            return ''
        return s

    if actions.get(inst.FETCH):
        print("\nThe following packages will be downloaded:\n")

        disp_lst = []
        for dist in actions[inst.FETCH]:
            dist = Dist(dist)
            info = index[dist]
            extra = '%15s' % human_bytes(info['size'])
            schannel = channel_filt(channel_str(info))
            if schannel:
                extra += '  ' + schannel
            disp_lst.append((dist, extra))
        print_dists(disp_lst)

        if index and len(actions[inst.FETCH]) > 1:
            num_bytes = sum(index[Dist(dist)]['size'] for dist in actions[inst.FETCH])
            print(' ' * 4 + '-' * 60)
            print(" " * 43 + "Total: %14s" % human_bytes(num_bytes))

    # package -> [oldver-oldbuild, newver-newbuild]
    packages = defaultdict(lambda: list(('', '')))
    features = defaultdict(lambda: list(('', '')))
    channels = defaultdict(lambda: list(('', '')))
    records = defaultdict(lambda: list((None, None)))
    linktypes = {}

    for arg in actions.get(inst.LINK, []):
        d, lt = inst.split_linkarg(arg)
        dist = Dist(d)
        rec = index[dist]
        pkg = rec['name']
        channels[pkg][1] = channel_str(rec)
        packages[pkg][1] = rec['version'] + '-' + rec['build']
        records[pkg][1] = Package(dist.to_filename(), rec)
        linktypes[pkg] = lt
        features[pkg][1] = rec.get('features', '')
    for arg in actions.get(inst.UNLINK, []):
        dist = Dist(arg)
        rec = index.get(dist)
        if rec is None:
            package_name, version, build, schannel = dist.quad
            rec = dict(name=package_name,
                       version=version,
                       build=build,
                       channel=None,
                       schannel='<unknown>',
                       build_number=int(build) if build.isdigit() else 0)
        pkg = rec['name']
        channels[pkg][0] = channel_str(rec)
        packages[pkg][0] = rec['version'] + '-' + rec['build']
        records[pkg][0] = Package(dist.to_filename(), rec)
        features[pkg][0] = rec.get('features', '')

    #                     Put a minimum length here---.    .--For the :
    #                                                 v    v

    new = {p for p in packages if not packages[p][0]}
    removed = {p for p in packages if not packages[p][1]}
    # New packages are actually listed in the left-hand column,
    # so let's move them over there
    for pkg in new:
        for var in (packages, features, channels, records):
            var[pkg] = var[pkg][::-1]

    empty = False
    if packages:
        maxpkg = max(len(p) for p in packages) + 1
        maxoldver = max(len(p[0]) for p in packages.values())
        maxnewver = max(len(p[1]) for p in packages.values())
        maxoldfeatures = max(len(p[0]) for p in features.values())
        maxnewfeatures = max(len(p[1]) for p in features.values())
        maxoldchannels = max(len(channel_filt(p[0])) for p in channels.values())
        maxnewchannels = max(len(channel_filt(p[1])) for p in channels.values())
    else:
        empty = True

    updated = set()
    downgraded = set()
    channeled = set()
    oldfmt = {}
    newfmt = {}
    for pkg in packages:
        # That's right. I'm using old-style string formatting to generate a
        # string with new-style string formatting.
        oldfmt[pkg] = '{pkg:<%s} {vers[0]:<%s}' % (maxpkg, maxoldver)
        if maxoldchannels:
            oldfmt[pkg] += ' {channels[0]:<%s}' % maxoldchannels
        if features[pkg][0]:
            oldfmt[pkg] += ' [{features[0]:<%s}]' % maxoldfeatures

        lt = LinkType(linktypes.get(pkg, LinkType.hard_link))
        lt = '' if lt == LinkType.hard_link else (' (%s)' % lt)
        if pkg in removed or pkg in new:
            oldfmt[pkg] += lt
            continue

        newfmt[pkg] = '{vers[1]:<%s}' % maxnewver
        if maxnewchannels:
            newfmt[pkg] += ' {channels[1]:<%s}' % maxnewchannels
        if features[pkg][1]:
            newfmt[pkg] += ' [{features[1]:<%s}]' % maxnewfeatures
        newfmt[pkg] += lt

        P0 = records[pkg][0]
        P1 = records[pkg][1]
        pri0 = P0.priority
        pri1 = P1.priority
        if pri0 is None or pri1 is None:
            pri0 = pri1 = 1
        try:
            if str(P1.version) == 'custom':
                newver = str(P0.version) != 'custom'
                oldver = not newver
            else:
                # <= here means that unchanged packages will be put in updated
                newver = P0.norm_version < P1.norm_version
                oldver = P0.norm_version > P1.norm_version
        except TypeError:
            newver = P0.version < P1.version
            oldver = P0.version > P1.version
        oldbld = P0.build_number > P1.build_number
        newbld = P0.build_number < P1.build_number
        if context.channel_priority and pri1 < pri0 and (oldver or not newver and not newbld):
            channeled.add(pkg)
        elif newver:
            updated.add(pkg)
        elif pri1 < pri0 and (oldver or not newver and oldbld):
            channeled.add(pkg)
        elif oldver:
            downgraded.add(pkg)
        elif not oldbld:
            updated.add(pkg)
        else:
            downgraded.add(pkg)

    arrow = ' --> '
    lead = ' ' * 4

    def format(s, pkg):
        chans = [channel_filt(c) for c in channels[pkg]]
        return lead + s.format(pkg=pkg + ':', vers=packages[pkg],
                               channels=chans, features=features[pkg])

    if new:
        print("\nThe following NEW packages will be INSTALLED:\n")
        for pkg in sorted(new):
            # New packages have been moved to the "old" column for display
            print(format(oldfmt[pkg], pkg))

    if removed:
        print("\nThe following packages will be REMOVED:\n")
        for pkg in sorted(removed):
            print(format(oldfmt[pkg], pkg))

    if updated:
        print("\nThe following packages will be UPDATED:\n")
        for pkg in sorted(updated):
            print(format(oldfmt[pkg] + arrow + newfmt[pkg], pkg))

    if channeled:
        print("\nThe following packages will be SUPERCEDED by a higher-priority channel:\n")
        for pkg in sorted(channeled):
            print(format(oldfmt[pkg] + arrow + newfmt[pkg], pkg))

    if downgraded:
        print("\nThe following packages will be DOWNGRADED due to dependency conflicts:\n")
        for pkg in sorted(downgraded):
            print(format(oldfmt[pkg] + arrow + newfmt[pkg], pkg))

    if empty and actions.get(inst.SYMLINK_CONDA):
        print("\nThe following empty environments will be CREATED:\n")
        print(actions['PREFIX'])

    print()


def nothing_to_do(actions):
    for op in inst.action_codes:
        if actions.get(op):
            return False
    return True


def add_unlink(actions, dist):
    assert isinstance(dist, Dist)
    if inst.UNLINK not in actions:
        actions[inst.UNLINK] = []
    actions[inst.UNLINK].append(dist)


def plan_from_actions(actions):
    if 'op_order' in actions and actions['op_order']:
        op_order = actions['op_order']
    else:
        op_order = inst.action_codes

    assert inst.PREFIX in actions and actions[inst.PREFIX]
    res = [('PREFIX', '%s' % actions[inst.PREFIX])]

    if on_win:
        # Always link/unlink menuinst first on windows in case a subsequent
        # package tries to import it to create/remove a shortcut

        for op in (inst.UNLINK, inst.FETCH, inst.EXTRACT, inst.LINK):
            if op in actions:
                pkgs = []
                for pkg in actions[op]:
                    if 'menuinst' in text_type(pkg):
                        res.append((op, pkg))
                    else:
                        pkgs.append(pkg)
                actions[op] = pkgs

    log.debug("Adding plans for operations: {0}".format(op_order))
    for op in op_order:
        if op not in actions:
            log.debug("action {0} not in actions".format(op))
            continue
        if not actions[op]:
            log.debug("action {0} has None value".format(op))
            continue
        if '_' not in op:
            res.append((inst.PRINT, '%sing packages ...' % op.capitalize()))
        elif op.startswith('RM_'):
            res.append((inst.PRINT, 'Pruning %s packages from the cache ...' % op[3:].lower()))
        if op in inst.progress_cmds:
            res.append((inst.PROGRESS, '%d' % len(actions[op])))
        for arg in actions[op]:
            log.debug("appending value {0} for action {1}".format(arg, op))
            res.append((op, arg))

    return res


# force_linked_actions has now been folded into this function, and is enabled by
# supplying an index and setting force=True
def ensure_linked_actions(dists, prefix, index=None, force=False,
                          always_copy=False):
    assert all(isinstance(d, Dist) for d in dists)
    actions = defaultdict(list)
    actions[inst.PREFIX] = prefix
    actions['op_order'] = (inst.RM_FETCHED, inst.FETCH, inst.RM_EXTRACTED,
                           inst.EXTRACT, inst.UNLINK, inst.LINK, inst.SYMLINK_CONDA)
    for dist in dists:
        fetched_in = is_fetched(dist)
        extracted_in = is_extracted(dist)

        if fetched_in and index is not None:
            # Test the MD5, and possibly re-fetch
            fn = dist.to_filename()
            try:
                if md5_file(fetched_in) != index[dist]['md5']:
                    # RM_FETCHED now removes the extracted data too
                    actions[inst.RM_FETCHED].append(dist)
                    # Re-fetch, re-extract, re-link
                    fetched_in = extracted_in = None
                    force = True
            except KeyError:
                sys.stderr.write('Warning: cannot lookup MD5 of: %s' % fn)

        if not force and is_linked(prefix, dist):
            continue

        if extracted_in and force:
            # Always re-extract in the force case
            actions[inst.RM_EXTRACTED].append(dist)
            extracted_in = None

        # Otherwise we need to extract, and possibly fetch
        if not extracted_in and not fetched_in:
            # If there is a cache conflict, clean it up
            fetched_in, conflict = find_new_location(dist)
            fetched_in = join(fetched_in, dist.to_filename())
            if conflict is not None:
                actions[inst.RM_FETCHED].append(Dist(conflict))
            actions[inst.FETCH].append(dist)

        if not extracted_in:
            actions[inst.EXTRACT].append(dist)

        fetched_dist = extracted_in or fetched_in[:-8]
        fetched_dir = dirname(fetched_dist)

        try:
            # Determine what kind of linking is necessary
            if not extracted_in:
                # If not already extracted, create some dummy
                # data to test with
                rm_rf(fetched_dist)
                ppath = join(fetched_dist, 'info')
                os.makedirs(ppath)
                index_json = join(ppath, 'index.json')
                with open(index_json, 'w'):
                    pass
            if context.always_copy or always_copy:
<<<<<<< HEAD
                lt = LINK_COPY
            elif context.always_softlink:
                lt = LINK_SOFT
=======
                lt = LinkType.copy
>>>>>>> 24abcad9
            elif try_hard_link(fetched_dir, prefix, dist):
                lt = LinkType.hard_link
            elif context.allow_softlinks and not on_win:
                lt = LinkType.soft_link
            else:
                lt = LinkType.copy

            actions[inst.LINK].append('%s %d' % (dist, lt))

        except (OSError, IOError):
            actions[inst.LINK].append('%s %d' % (dist, LinkType.copy))
        finally:
            if not extracted_in:
                # Remove the dummy data
                try:
                    rm_rf(fetched_dist)
                except (OSError, IOError):
                    pass

    return actions

# -------------------------------------------------------------------


def is_root_prefix(prefix):
    return abspath(prefix) == abspath(context.root_dir)


def add_defaults_to_specs(r, linked, specs, update=False):
    # TODO: This should use the pinning mechanism. But don't change the API:
    # cas uses it.
    if r.explicit(specs):
        return
    log.debug('H0 specs=%r' % specs)
    names_linked = {r.package_name(d): d for d in linked if d in r.index}
    mspecs = list(map(MatchSpec, specs))

    for name, def_ver in [('python', context.default_python),
                          # Default version required, but only used for Python
                          ('lua', None)]:
        if any(s.name == name and not s.is_simple() for s in mspecs):
            # if any of the specifications mention the Python/Numpy version,
            # we don't need to add the default spec
            log.debug('H1 %s' % name)
            continue

        depends_on = {s for s in mspecs if r.depends_on(s, name)}
        any_depends_on = bool(depends_on)
        log.debug('H2 %s %s' % (name, any_depends_on))

        if not any_depends_on:
            # if nothing depends on Python/Numpy AND the Python/Numpy is not
            # specified, we don't need to add the default spec
            log.debug('H2A %s' % name)
            continue

        if any(s.is_exact() for s in depends_on):
            # If something depends on Python/Numpy, but the spec is very
            # explicit, we also don't need to add the default spec
            log.debug('H2B %s' % name)
            continue

        if name in names_linked:
            # if Python/Numpy is already linked, we add that instead of the default
            log.debug('H3 %s' % name)
            dist = Dist(names_linked[name])
            info = r.index[dist]
            ver = '.'.join(info['version'].split('.', 2)[:2])
            spec = '%s %s* (target=%s)' % (info['name'], ver, dist)
            specs.append(spec)
            continue

        if name == 'python' and def_ver.startswith('3.'):
            # Don't include Python 3 in the specs if this is the Python 3
            # version of conda.
            continue

        if def_ver is not None:
            specs.append('%s %s*' % (name, def_ver))
    log.debug('HF specs=%r' % specs)


def get_pinned_specs(prefix):
    pinfile = join(prefix, 'conda-meta', 'pinned')
    if not exists(pinfile):
        return []
    with open(pinfile) as f:
        return [i for i in f.read().strip().splitlines() if i and not i.strip().startswith('#')]


def install_actions(prefix, index, specs, force=False, only_names=None, always_copy=False,
                    pinned=True, minimal_hint=False, update_deps=True, prune=False):
    r = Resolve(index)
    linked = r.installed

    if pinned:
        pinned_specs = get_pinned_specs(prefix)
        log.debug("Pinned specs=%s" % pinned_specs)
        specs += pinned_specs

    # Only add a conda spec if conda and conda-env are not in the specs.
    # Also skip this step if we're offline.
    root_only = ('conda', 'conda-env')
    mss = [MatchSpec(s) for s in specs if s.startswith(root_only)]
    mss = [ms for ms in mss if ms.name in root_only]
    if is_root_prefix(prefix):
        if context.auto_update_conda and not context.offline and not mss:
            specs.append('conda')
            specs.append('conda-env')
    elif basename(prefix).startswith('_'):
        # anything (including conda) can be installed into environments
        # starting with '_', mainly to allow conda-build to build conda
        pass
    elif mss:
        raise InstallError("Error: 'conda' can only be installed into the root environment")

    must_have = {}
    if context.track_features:
        specs.extend(x + '@' for x in context.track_features)

    installed = linked
    if prune:
        installed = []
    pkgs = r.install(specs, installed, update_deps=update_deps)

    for fn in pkgs:
        dist = Dist(fn)
        name = r.package_name(dist)
        if not name or only_names and name not in only_names:
            continue
        must_have[name] = dist

    if is_root_prefix(prefix):
        # for name in foreign:
        #     if name in must_have:
        #         del must_have[name]
        pass
    elif basename(prefix).startswith('_'):
        # anything (including conda) can be installed into environments
        # starting with '_', mainly to allow conda-build to build conda
        pass

    elif any(s in must_have for s in root_only):
        # the solver scheduled an install of conda, but it wasn't in the
        # specs, so it must have been a dependency.
        specs = [s for s in specs if r.depends_on(s, root_only)]
        if specs:
            raise InstallError("""\
Error: the following specs depend on 'conda' and can only be installed
into the root environment: %s""" % (' '.join(specs),))
        linked = [r.package_name(s) for s in linked]
        linked = [s for s in linked if r.depends_on(s, root_only)]
        if linked:
            raise InstallError("""\
Error: one or more of the packages already installed depend on 'conda'
and should only be installed in the root environment: %s
These packages need to be removed before conda can proceed.""" % (' '.join(linked),))
        raise InstallError("Error: 'conda' can only be installed into the "
                           "root environment")

    smh = r.dependency_sort(must_have)

    actions = ensure_linked_actions(
        smh, prefix,
        index=index if force else None,
        force=force, always_copy=always_copy)

    if actions[inst.LINK]:
        actions[inst.SYMLINK_CONDA] = [context.root_dir]

    for dist in sorted(linked):
        dist = Dist(dist)
        name = r.package_name(dist)
        replace_existing = name in must_have and dist != must_have[name]
        prune_it = prune and dist not in smh
        if replace_existing or prune_it:
            add_unlink(actions, dist)

    return actions


def remove_actions(prefix, specs, index, force=False, pinned=True):
    r = Resolve(index)
    # linked = r.installed
    linked_dists = [Dist(d) for d in r.installed]

    if force:
        mss = list(map(MatchSpec, specs))
        nlinked = {r.package_name(dist): dist
                   for dist in linked_dists
                   if not any(r.match(ms, dist) for ms in mss)}
    else:
        add_defaults_to_specs(r, linked_dists, specs, update=True)
        nlinked = {r.package_name(dist): dist
                   for dist in (Dist(fn) for fn in r.remove(specs, r.installed))}

    if pinned:
        pinned_specs = get_pinned_specs(prefix)
        log.debug("Pinned specs=%s" % pinned_specs)

    linked = {r.package_name(dist): dist for dist in linked_dists}

    actions = ensure_linked_actions(r.dependency_sort(nlinked), prefix)
    for old_dist in reversed(r.dependency_sort(linked)):
        # dist = old_fn + '.tar.bz2'
        name = r.package_name(old_dist)
        if old_dist == nlinked.get(name):
            continue
        if pinned and any(r.match(ms, old_dist.to_filename()) for ms in pinned_specs):
            msg = "Cannot remove %s because it is pinned. Use --no-pin to override."
            raise CondaRuntimeError(msg % old_dist.to_filename())
        if context.conda_in_root and name == 'conda' and name not in nlinked and not context.force:
            if any(s.split(' ', 1)[0] == 'conda' for s in specs):
                raise RemoveError("'conda' cannot be removed from the root environment")
            else:
                raise RemoveError("Error: this 'remove' command cannot be executed because it\n"
                                  "would require removing 'conda' dependencies")
        add_unlink(actions, old_dist)

    return actions


def remove_features_actions(prefix, index, features):
    r = Resolve(index)
    linked = r.installed

    actions = defaultdict(list)
    actions[inst.PREFIX] = prefix
    _linked = [d + '.tar.bz2' for d in linked]
    to_link = []
    for dist in sorted(linked):
        fn = dist + '.tar.bz2'
        if fn not in index:
            continue
        if r.track_features(fn).intersection(features):
            add_unlink(actions, dist)
        if r.features(fn).intersection(features):
            add_unlink(actions, dist)
            subst = r.find_substitute(_linked, features, fn)
            if subst:
                to_link.append(subst[:-8])

    if to_link:
        dists = (Dist(d) for d in to_link)
        actions.update(ensure_linked_actions(dists, prefix))
    return actions


def revert_actions(prefix, revision=-1, index=None):
    # TODO: If revision raise a revision error, should always go back to a safe revision
    # change
    h = History(prefix)
    h.update()
    try:
        state = h.get_state(revision)
    except IndexError:
        raise CondaIndexError("no such revision: %d" % revision)

    curr = h.get_state()
    if state == curr:
        return {}

    dists = (Dist(s) for s in state)
    actions = ensure_linked_actions(dists, prefix)
    for dist in curr - state:
        add_unlink(actions, Dist(dist))

    # check whether it is a safe revision
    from .instructions import split_linkarg, LINK, UNLINK, FETCH
    from .exceptions import CondaRevisionError
    for arg in set(actions.get(LINK, []) + actions.get(UNLINK, []) + actions.get(FETCH, [])):
        if isinstance(arg, Dist):
            dist = arg
        else:
            dist, lt = split_linkarg(arg)
            dist = Dist(dist)
        if dist not in index:
            msg = "Cannot revert to {}, since {} is not in repodata".format(revision, dist)
            raise CondaRevisionError(msg)

    return actions


# ---------------------------- EXECUTION --------------------------

def execute_actions(actions, index=None, verbose=False):
    plan = plan_from_actions(actions)
    with History(actions[inst.PREFIX]):
        inst.execute_instructions(plan, index, verbose)


def update_old_plan(old_plan):
    """
    Update an old plan object to work with
    `conda.instructions.execute_instructions`
    """
    plan = []
    for line in old_plan:
        if line.startswith('#'):
            continue
        if ' ' not in line:
            raise ArgumentError("The instruction '%s' takes at least"
                                " one argument" % line)

        instruction, arg = line.split(' ', 1)
        plan.append((instruction, arg))
    return plan


def execute_plan(old_plan, index=None, verbose=False):
    """
    Deprecated: This should `conda.instructions.execute_instructions` instead
    """
    plan = update_old_plan(old_plan)
    inst.execute_instructions(plan, index, verbose)


if __name__ == '__main__':
    # for testing new revert_actions() only
    from pprint import pprint
    pprint(dict(revert_actions(sys.prefix, int(sys.argv[1]))))<|MERGE_RESOLUTION|>--- conflicted
+++ resolved
@@ -361,13 +361,7 @@
                 with open(index_json, 'w'):
                     pass
             if context.always_copy or always_copy:
-<<<<<<< HEAD
-                lt = LINK_COPY
-            elif context.always_softlink:
-                lt = LINK_SOFT
-=======
                 lt = LinkType.copy
->>>>>>> 24abcad9
             elif try_hard_link(fetched_dir, prefix, dist):
                 lt = LinkType.hard_link
             elif context.allow_softlinks and not on_win:
