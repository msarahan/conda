--- conflicted
+++ resolved
@@ -45,23 +45,6 @@
         self.__prefix_records = {}
         for meta_file in glob(join(self.prefix_path, 'conda-meta', '*.json')):
             self._load_single_record(meta_file)
-<<<<<<< HEAD
-
-    def insert(self, prefix_record):
-        assert prefix_record.name not in self._prefix_records
-
-        assert prefix_record.fn.endswith(CONDA_TARBALL_EXTENSION)
-        filename = prefix_record.fn[:-len(CONDA_TARBALL_EXTENSION)] + '.json'
-
-        prefix_record_json_path = join(self.prefix_path, 'conda-meta', filename)
-        if lexists(prefix_record_json_path):
-            maybe_raise(BasicClobberError(
-                source_path=None,
-                target_path=prefix_record_json_path,
-                context=context,
-            ), context)
-            rm_rf(prefix_record_json_path)
-=======
 
     def insert(self, prefix_record):
         assert prefix_record.name not in self._prefix_records
@@ -139,13 +122,8 @@
         raise CondaDependencyError("multiple python records found in prefix %s" % prefix)
     else:
         return record.version[:3]
->>>>>>> 4c75b798
 
-        write_as_json_to_file(prefix_record_json_path, prefix_record)
 
-<<<<<<< HEAD
-        self._prefix_records[prefix_record.name] = prefix_record
-=======
 def delete_prefix_from_linked_data(path):
     '''Here, path may be a complete prefix or a dist inside a prefix'''
     linked_data_path = next((key for key in sorted(PrefixData._cache_, reverse=True)
@@ -155,70 +133,8 @@
         del PrefixData._cache_[linked_data_path]
         return True
     return False
->>>>>>> 4c75b798
-
-    def remove(self, package_name):
-        assert package_name in self._prefix_records
-
-<<<<<<< HEAD
-        prefix_record = self._prefix_records[package_name]
-
-        filename = prefix_record.fn[:-len(CONDA_TARBALL_EXTENSION)] + '.json'
-        conda_meta_full_path = join(self.prefix_path, 'conda-meta', filename)
-        rm_rf(conda_meta_full_path)
-
-        del self._prefix_records[package_name]
-
-    def get(self, package_name, default=NULL):
-        try:
-            return self._prefix_records[package_name]
-        except KeyError:
-            if default is not NULL:
-                return default
-            else:
-                raise
-
-    def iter_records(self):
-        return itervalues(self._prefix_records)
-
-    def all_subdir_urls(self):
-        subdir_urls = set()
-        for prefix_record in itervalues(self._prefix_records):
-            subdir_url = prefix_record.channel.subdir_url
-            if subdir_url and subdir_url not in subdir_urls:
-                log.debug("adding subdir url %s for %s", subdir_url, prefix_record)
-                subdir_urls.add(subdir_url)
-        return subdir_urls
-
-    @property
-    def _prefix_records(self):
-        return self.__prefix_records or self.load() or self.__prefix_records
-
-    def _load_single_record(self, prefix_record_json_path):
-        log.trace("loading prefix record %s", prefix_record_json_path)
-        with open(prefix_record_json_path) as fh:
-            json_data = json_load(fh.read())
-        prefix_record = PrefixRecord(**json_data)
-        self.__prefix_records[prefix_record.name] = prefix_record
 
 
-def get_python_version_for_prefix(prefix):
-    # returns a string e.g. "2.7", "3.4", "3.5" or None
-    pd = PrefixData(prefix)
-    record = pd.get('python', None)
-    py_record_iter = (rcrd for rcrd in itervalues(linked_data(prefix)) if rcrd.name == 'python')
-    record = next(py_record_iter, None)
-    if record is None:
-        return None
-    next_record = next(py_record_iter, None)
-    if next_record is not None:
-        raise CondaDependencyError("multiple python records found in prefix %s" % prefix)
-    else:
-        return record.version[:3]
-
-
-=======
->>>>>>> 4c75b798
 # exports
 def linked_data(prefix, ignore_channels=False):
     """
