# -*- coding: utf-8 -*-
from __future__ import absolute_import, division, print_function, unicode_literals

import bz2
from collections import defaultdict
from contextlib import closing
from errno import ENODEV
from genericpath import getmtime, isfile
import hashlib
import json
from logging import DEBUG, getLogger
from mmap import ACCESS_READ, mmap
from os import makedirs
from os.path import dirname, isdir, join, splitext
import re
from textwrap import dedent
from time import time
import warnings

from .. import CondaError, iteritems
from .._vendor.auxlib.ish import dals
from .._vendor.auxlib.logz import stringify
from ..base.constants import CONDA_HOMEPAGE_URL
from ..base.context import context
from ..common.compat import (ensure_binary, ensure_text_type, ensure_unicode, text_type,
                             with_metaclass)
from ..common.url import join_url, maybe_unquote
from ..core.package_cache import PackageCache
from ..exceptions import CondaDependencyError, CondaHTTPError, CondaIndexError
from ..gateways.connection import (ConnectionError, HTTPError, InsecureRequestWarning,
                                   InvalidSchema, SSLError)
from ..gateways.connection.session import CondaSession
from ..gateways.disk import mkdir_p
from ..gateways.disk.delete import rm_rf
from ..gateways.disk.update import touch
from ..models.channel import Channel, all_channel_urls
from ..models.dist import Dist
from ..models.index_record import IndexRecord, PackageRecord
from ..models.match_spec import MatchSpec

try:
    from cytoolz.itertoolz import concat, take
except ImportError:  # pragma: no cover
    from .._vendor.toolz.itertoolz import concat, take  # NOQA

try:
    import cPickle as pickle
except ImportError:  # pragma: no cover
    import pickle  # NOQA

log = getLogger(__name__)
stderrlog = getLogger('conda.stderrlog')

REPODATA_PICKLE_VERSION = 3
REPODATA_HEADER_RE = b'"(_etag|_mod|_cache_control)":[ ]?"(.*?[^\\\\])"[,\}\s]'


def query_all(channels, subdirs, package_ref_or_match_spec):
    channel_urls = all_channel_urls(channels, subdirs=subdirs)

    result = executor = None
    if context.concurrent:
        try:
            from concurrent.futures import ThreadPoolExecutor, as_completed
            executor = ThreadPoolExecutor(10)
            futures = (executor.submit(
                SubdirData(Channel(url)).query, package_ref_or_match_spec
            ) for url in channel_urls)
            result = tuple(concat(future.result() for future in as_completed(futures)))
        except (ImportError, RuntimeError) as e:
            # concurrent.futures is only available in Python >= 3.2 or if futures is installed
            # RuntimeError is thrown if number of threads are limited by OS
            log.debug(repr(e))
    if executor:
        executor.shutdown(wait=True)

    if result is None:
        subdir_datas = (SubdirData(Channel(url)) for url in channel_urls)
        result = tuple(concat(sd.query(package_ref_or_match_spec) for sd in subdir_datas))

    return result


class SubdirDataType(type):

    def __call__(cls, channel):
        assert channel.subdir
        assert not channel.package_filename
        assert type(channel) is Channel
        cache_key = channel.url(with_credentials=True)
        if not cache_key.startswith('file://') and cache_key in SubdirData._cache_:
            return SubdirData._cache_[cache_key]
        else:
            subdir_data_instance = super(SubdirDataType, cls).__call__(channel)
            SubdirData._cache_[cache_key] = subdir_data_instance
            return subdir_data_instance


@with_metaclass(SubdirDataType)
class SubdirData(object):
    _cache_ = {}

    def query(self, package_ref_or_match_spec):
        if not self._loaded:
            self.load()
        param = package_ref_or_match_spec
        if isinstance(param, MatchSpec):
            if param.get_exact_value('name'):
                package_name = param.get_exact_value('name')
                for prec in self._names_index[package_name]:
                    if param.match(prec):
                        yield prec
            elif param.get_exact_value('provides_features'):
                provides_features = param.get_exact_value('provides_features')
                candidates = concat(self._provides_features_index["%s=%s" % ftr_pair]
                                    for ftr_pair in iteritems(provides_features))
                for prec in candidates:
                    if param.match(prec):
                        yield prec
            else:
                for prec in self._package_records:
                    if param.match(prec):
                        yield prec
        else:
            # assume isinstance(param, PackageRef)
            for prec in self._names_index[param.name]:
                if prec == param:
                    yield prec

    def __init__(self, channel):
        assert channel.subdir
        assert not channel.package_filename
        self.channel = channel
        self.url_w_subdir = self.channel.url(with_credentials=False)
        self.url_w_credentials = self.channel.url(with_credentials=True)
        self.cache_path_base = join(create_cache_dir(),
                                    splitext(cache_fn_url(self.url_w_credentials))[0])
        self._loaded = False

    @property
    def cache_path_json(self):
        return self.cache_path_base + '.json'

    @property
    def cache_path_pickle(self):
        return self.cache_path_base + '.q'

    def load(self):
        _internal_state = self._load()
        self._internal_state = _internal_state
        self._package_records = _internal_state['_package_records']
        self._names_index = _internal_state['_names_index']
        self._provides_features_index = _internal_state['_provides_features_index']
        self._requires_features_index = _internal_state['_requires_features_index']
        self._loaded = True
        return self

    def _load(self):
        try:
            mtime = getmtime(self.cache_path_json)
        except (IOError, OSError):
            log.debug("No local cache found for %s at %s", self.url_w_subdir, self.cache_path_json)
            if context.use_index_cache or (context.offline
                                           and not self.url_w_subdir.startswith('file://')):
                log.debug("Using cached data for %s at %s forced. Returning empty repodata.",
                          self.url_w_subdir, self.cache_path_json)
                return {
                    '_package_records': (),
                    '_names_index': defaultdict(list),
                    '_provides_features_index': defaultdict(list),
                    '_requires_features_index': defaultdict(list),
                }
            else:
                mod_etag_headers = {}
        else:
            mod_etag_headers = read_mod_and_etag(self.cache_path_json)

            if context.use_index_cache:
                log.debug("Using cached repodata for %s at %s because use_cache=True",
                          self.url_w_subdir, self.cache_path_json)

                _internal_state = self._read_local_repdata(mod_etag_headers.get('_etag'),
                                                           mod_etag_headers.get('_mod'))
                return _internal_state

            if context.local_repodata_ttl > 1:
                max_age = context.local_repodata_ttl
            elif context.local_repodata_ttl == 1:
                max_age = get_cache_control_max_age(mod_etag_headers.get('_cache_control', ''))
            else:
                max_age = 0

            timeout = mtime + max_age - time()
            if (timeout > 0 or context.offline) and not self.url_w_subdir.startswith('file://'):
                log.debug("Using cached repodata for %s at %s. Timeout in %d sec",
                          self.url_w_subdir, self.cache_path_json, timeout)
                _internal_state = self._read_local_repdata(mod_etag_headers.get('_etag'),
                                                           mod_etag_headers.get('_mod'))
                return _internal_state

            log.debug("Local cache timed out for %s at %s",
                      self.url_w_subdir, self.cache_path_json)

        try:
            raw_repodata_str = fetch_repodata_remote_request(self.url_w_credentials,
                                                             mod_etag_headers.get('_etag'),
                                                             mod_etag_headers.get('_mod'))
        except Response304ContentUnchanged:
            log.debug("304 NOT MODIFIED for '%s'. Updating mtime and loading from disk",
                      self.url_w_subdir)
            touch(self.cache_path_json)
            _internal_state = self._read_local_repdata(mod_etag_headers.get('_etag'),
                                                       mod_etag_headers.get('_mod'))
            return _internal_state
        else:
            if not isdir(dirname(self.cache_path_json)):
                mkdir_p(dirname(self.cache_path_json))
            with open(self.cache_path_json, 'w') as fh:
                fh.write(raw_repodata_str or '{}')
            _internal_state = self._process_raw_repodata_str(raw_repodata_str)
            self._internal_state = _internal_state
            self._pickle_me()
            return _internal_state

    def _pickle_me(self):
        try:
            log.debug("Saving pickled state for %s at %s", self.url_w_subdir, self.cache_path_json)
            with open(self.cache_path_pickle, 'wb') as fh:
                pickle.dump(self._internal_state, fh, -1)  # -1 means HIGHEST_PROTOCOL
        except Exception:
            log.debug("Failed to dump pickled repodata.", exc_info=True)

    def _read_local_repdata(self, etag, mod_stamp):
        # first try reading pickled data
        _pickled_state = self._read_pickled(etag, mod_stamp)
        if _pickled_state:
            return _pickled_state

        # pickled data is bad or doesn't exist; load cached json
        log.debug("Loading raw json for %s at %s", self.url_w_subdir, self.cache_path_json)
        with open(self.cache_path_json) as fh:
            try:
                raw_repodata_str = fh.read()
            except ValueError as e:
                # ValueError: Expecting object: line 11750 column 6 (char 303397)
                log.debug("Error for cache path: '%s'\n%r", self.cache_path_json, e)
                message = dals("""
                An error occurred when loading cached repodata.  Executing
                `conda clean --index-cache` will remove cached repodata files
                so they can be downloaded again.
                """)
                raise CondaError(message)
            else:
                _internal_state = self._process_raw_repodata_str(raw_repodata_str)
                self._internal_state = _internal_state
                self._pickle_me()
                return _internal_state

    def _read_pickled(self, etag, mod_stamp):

        if not isfile(self.cache_path_pickle) or not isfile(self.cache_path_json):
            # Don't trust pickled data if there is no accompanying json data
            return None

        try:
            if isfile(self.cache_path_pickle):
                log.debug("found pickle file %s", self.cache_path_pickle)
            with open(self.cache_path_pickle, 'rb') as fh:
                _pickled_state = pickle.load(fh)
        except Exception as e:
            log.debug("Failed to load pickled repodata.", exc_info=True)
            rm_rf(self.cache_path_pickle)
            return None

        def _check_pickled_valid():
            yield _pickled_state.get('_url') == self.url_w_credentials
            yield _pickled_state.get('_schannel') == self.channel.canonical_name
            yield _pickled_state.get('_add_pip') == context.add_pip_as_python_dependency
            yield _pickled_state.get('_mod') == mod_stamp
            yield _pickled_state.get('_etag') == etag
            yield _pickled_state.get('_pickle_version') == REPODATA_PICKLE_VERSION

        if not all(_check_pickled_valid()):
            log.debug("Pickle load validation failed for %s at %s.",
                      self.url_w_subdir, self.cache_path_json)
            return None

        return _pickled_state

    def _process_raw_repodata_str(self, raw_repodata_str):
        json_obj = json.loads(raw_repodata_str or '{}')

        subdir = json_obj.get('info', {}).get('subdir') or self.channel.subdir
        assert subdir == self.channel.subdir
        add_pip = context.add_pip_as_python_dependency
        schannel = self.channel.canonical_name

        self._package_records = _package_records = []
        self._names_index = _names_index = defaultdict(list)
        self._provides_features_index = _provides_features_index = defaultdict(list)
        self._requires_features_index = _requires_features_index = defaultdict(list)

        _internal_state = {
            'channel': self.channel,
            'url_w_subdir': self.url_w_subdir,
            'url_w_credentials': self.url_w_credentials,
            'cache_path_base': self.cache_path_base,

            '_package_records': _package_records,
            '_names_index': _names_index,
            '_provides_features_index': _provides_features_index,
            '_requires_features_index': _requires_features_index,

            '_etag': json_obj.get('_etag'),
            '_mod': json_obj.get('_mod'),
            '_cache_control': json_obj.get('_cache_control'),
            '_url': json_obj.get('_url'),
            '_add_pip': add_pip,
            '_pickle_version': REPODATA_PICKLE_VERSION,
            '_schannel': schannel,
        }

        meta_in_common = {  # just need to make this once, then apply with .update()
            'arch': json_obj.get('info', {}).get('arch'),
            'channel': self.channel,
            'platform': json_obj.get('info', {}).get('platform'),
            'schannel': schannel,
            'subdir': subdir,
        }

        channel_url = self.url_w_credentials
        for fn, info in iteritems(json_obj.get('packages', {})):
            info['fn'] = fn
            info['url'] = join_url(channel_url, fn)
            if add_pip and info['name'] == 'python' and info['version'].startswith(('2.', '3.')):
                info['depends'].append('pip')
            info.update(meta_in_common)
            package_record = PackageRecord(**info)

            _package_records.append(package_record)
            _names_index[package_record.name].append(package_record)
            for ftr_name, ftr_value in iteritems(package_record.provides_features):
                _provides_features_index["%s=%s" % (ftr_name, ftr_value)].append(package_record)
            for ftr_name, ftr_value in iteritems(package_record.requires_features):
                _requires_features_index["%s=%s" % (ftr_name, ftr_value)].append(package_record)

        self._internal_state = _internal_state
        return _internal_state


def read_mod_and_etag(path):
    with open(path, 'rb') as f:
        try:
            with closing(mmap(f.fileno(), 0, access=ACCESS_READ)) as m:
                match_objects = take(3, re.finditer(REPODATA_HEADER_RE, m))
                result = dict(map(ensure_unicode, mo.groups()) for mo in match_objects)
                return result
        except (BufferError, ValueError, OSError):  # pragma: no cover
            # BufferError: cannot close exported pointers exist
            #   https://github.com/conda/conda/issues/4592
            # ValueError: cannot mmap an empty file
            return {}
        except (IOError, OSError) as e:  # pragma: no cover
            # OSError: [Errno 19] No such device
            if e.errno == ENODEV:
                return {}
            raise


def get_cache_control_max_age(cache_control_value):
    max_age = re.search(r"max-age=(\d+)", cache_control_value)
    return int(max_age.groups()[0]) if max_age else 0


class Response304ContentUnchanged(Exception):
    pass


def fetch_repodata_remote_request(url, etag, mod_stamp):
    if not context.ssl_verify:
        warnings.simplefilter('ignore', InsecureRequestWarning)

    session = CondaSession()

    headers = {}
    if etag:
        headers["If-None-Match"] = etag
    if mod_stamp:
        headers["If-Modified-Since"] = mod_stamp

    if 'repo.continuum.io' in url or url.startswith("file://"):
        filename = 'repodata.json.bz2'
        headers['Accept-Encoding'] = 'identity'
    else:
        headers['Accept-Encoding'] = 'gzip, deflate, compress, identity'
        headers['Content-Type'] = 'application/json'
        filename = 'repodata.json'

    try:
        timeout = context.remote_connect_timeout_secs, context.remote_read_timeout_secs
        resp = session.get(join_url(url, filename), headers=headers, proxies=session.proxies,
                           timeout=timeout)
        if log.isEnabledFor(DEBUG):
            log.debug(stringify(resp))
        resp.raise_for_status()

        if resp.status_code == 304:
            raise Response304ContentUnchanged()

        def maybe_decompress(filename, resp_content):
            return ensure_text_type(bz2.decompress(resp_content)
                                    if filename.endswith('.bz2')
                                    else resp_content).strip()
        json_str = maybe_decompress(filename, resp.content)

        saved_fields = {'_url': url}
        add_http_value_to_dict(resp, 'Etag', saved_fields, '_etag')
        add_http_value_to_dict(resp, 'Last-Modified', saved_fields, '_mod')
        add_http_value_to_dict(resp, 'Cache-Control', saved_fields, '_cache_control')

        # add extra values to the raw repodata json
        if json_str and json_str != "{}":
            raw_repodata_str = "%s, %s" % (
                json.dumps(saved_fields)[:-1],  # remove trailing '}'
                json_str[1:]  # remove first '{'
            )
        else:
            raw_repodata_str = json.dumps(saved_fields)
        return raw_repodata_str

    except InvalidSchema as e:
        if 'SOCKS' in text_type(e):
            message = dals("""
            Requests has identified that your current working environment is configured
            to use a SOCKS proxy, but pysocks is not installed.  To proceed, remove your
            proxy configuration, run `conda install pysocks`, and then you can re-enable
            your proxy configuration.
            """)
            raise CondaDependencyError(message)
        else:
            raise

    except (ConnectionError, HTTPError, SSLError) as e:
        # status_code might not exist on SSLError
        status_code = getattr(e.response, 'status_code', None)
        if status_code == 404:
            if not url.endswith('/noarch'):
                return None
            else:
                if context.allow_non_channel_urls:
                    help_message = dedent("""
                    WARNING: The remote server could not find the noarch directory for the
                    requested channel with url: %s

                    It is possible you have given conda an invalid channel. Please double-check
                    your conda configuration using `conda config --show`.

                    If the requested url is in fact a valid conda channel, please request that the
                    channel administrator create `noarch/repodata.json` and associated
                    `noarch/repodata.json.bz2` files, even if `noarch/repodata.json` is empty.
                    $ mkdir noarch
                    $ echo '{}' > noarch/repodata.json
                    $ bzip2 -k noarch/repodata.json
                    """) % maybe_unquote(dirname(url))
                    stderrlog.warn(help_message)
                    return None
                else:
                    help_message = dals("""
                    The remote server could not find the noarch directory for the
                    requested channel with url: %s

                    As of conda 4.3, a valid channel must contain a `noarch/repodata.json` and
                    associated `noarch/repodata.json.bz2` file, even if `noarch/repodata.json` is
                    empty. please request that the channel administrator create
                    `noarch/repodata.json` and associated `noarch/repodata.json.bz2` files.
                    $ mkdir noarch
                    $ echo '{}' > noarch/repodata.json
                    $ bzip2 -k noarch/repodata.json

                    You will need to adjust your conda configuration to proceed.
                    Use `conda config --show` to view your configuration's current state.
                    Further configuration help can be found at <%s>.
                    """) % (maybe_unquote(dirname(url)),
                            join_url(CONDA_HOMEPAGE_URL, 'docs/config.html'))

        elif status_code == 403:
            if not url.endswith('/noarch'):
                return None
            else:
                if context.allow_non_channel_urls:
                    help_message = dedent("""
                    WARNING: The remote server could not find the noarch directory for the
                    requested channel with url: %s

                    It is possible you have given conda an invalid channel. Please double-check
                    your conda configuration using `conda config --show`.

                    If the requested url is in fact a valid conda channel, please request that the
                    channel administrator create `noarch/repodata.json` and associated
                    `noarch/repodata.json.bz2` files, even if `noarch/repodata.json` is empty.
                    $ mkdir noarch
                    $ echo '{}' > noarch/repodata.json
                    $ bzip2 -k noarch/repodata.json
                    """) % maybe_unquote(dirname(url))
                    stderrlog.warn(help_message)
                    return None
                else:
                    help_message = dals("""
                    The remote server could not find the noarch directory for the
                    requested channel with url: %s

                    As of conda 4.3, a valid channel must contain a `noarch/repodata.json` and
                    associated `noarch/repodata.json.bz2` file, even if `noarch/repodata.json` is
                    empty. please request that the channel administrator create
                    `noarch/repodata.json` and associated `noarch/repodata.json.bz2` files.
                    $ mkdir noarch
                    $ echo '{}' > noarch/repodata.json
                    $ bzip2 -k noarch/repodata.json

                    You will need to adjust your conda configuration to proceed.
                    Use `conda config --show` to view your configuration's current state.
                    Further configuration help can be found at <%s>.
                    """) % (maybe_unquote(dirname(url)),
                            join_url(CONDA_HOMEPAGE_URL, 'docs/config.html'))

        elif status_code == 401:
            channel = Channel(url)
            if channel.token:
                help_message = dals("""
                The token '%s' given for the URL is invalid.

                If this token was pulled from anaconda-client, you will need to use
                anaconda-client to reauthenticate.

                If you supplied this token to conda directly, you will need to adjust your
                conda configuration to proceed.

                Use `conda config --show` to view your configuration's current state.
                Further configuration help can be found at <%s>.
               """) % (channel.token, join_url(CONDA_HOMEPAGE_URL, 'docs/config.html'))

            elif context.channel_alias.location in url:
                # Note, this will not trigger if the binstar configured url does
                # not match the conda configured one.
                help_message = dals("""
                The remote server has indicated you are using invalid credentials for this channel.

                If the remote site is anaconda.org or follows the Anaconda Server API, you
                will need to
                  (a) remove the invalid token from your system with `anaconda logout`, optionally
                      followed by collecting a new token with `anaconda login`, or
                  (b) provide conda with a valid token directly.

                Further configuration help can be found at <%s>.
               """) % join_url(CONDA_HOMEPAGE_URL, 'docs/config.html')

            else:
                help_message = dals("""
                The credentials you have provided for this URL are invalid.

                You will need to modify your conda configuration to proceed.
                Use `conda config --show` to view your configuration's current state.
                Further configuration help can be found at <%s>.
                """) % join_url(CONDA_HOMEPAGE_URL, 'docs/config.html')

        elif status_code is not None and 500 <= status_code < 600:
            help_message = dals("""
            A remote server error occurred when trying to retrieve this URL.

            A 500-type error (e.g. 500, 501, 502, 503, etc.) indicates the server failed to
            fulfill a valid request.  The problem may be spurious, and will resolve itself if you
            try your request again.  If the problem persists, consider notifying the maintainer
            of the remote server.
            """)

        else:
            help_message = dals("""
            An HTTP error occurred when trying to retrieve this URL.
            HTTP errors are often intermittent, and a simple retry will get you on your way.
            %s
            """) % maybe_unquote(repr(e))

        raise CondaHTTPError(help_message,
                             join_url(url, filename),
                             status_code,
                             getattr(e.response, 'reason', None),
                             getattr(e.response, 'elapsed', None),
                             e.response)

    except ValueError as e:
        raise CondaIndexError("Invalid index file: {0}: {1}".format(join_url(url, filename), e))


def make_feature_record(feature_name, feature_value):
    # necessary for the SAT solver to do the right thing with features
    pkg_name = "%s=%s@" % (feature_name, feature_value)
    return IndexRecord(
        name=pkg_name,
        version='0',
        build='0',
        channel='@',
        subdir=context.subdir,
        md5="12345678901234567890123456789012",
        provides_features={
            feature_name: feature_value,
        },
        build_number=0,
        fn=pkg_name,
    )


def collect_all_repodata_as_index(use_cache, channel_urls):
    index = {}
    for url in channel_urls:
        sd = SubdirData(Channel(url))
        index.update((Dist(prec), prec) for prec in sd.load()._package_records)
    return index
<<<<<<< HEAD
=======


def make_feature_record(feature_name, feature_value):
    # necessary for the SAT solver to do the right thing with features
    pkg_name = "%s=%s@" % (feature_name, feature_value)
    return IndexRecord(
        name=pkg_name,
        version='0',
        build='0',
        channel='@',
        subdir=context.subdir,
        md5="12345678901234567890123456789012",
        provides_features={
            feature_name: feature_value,
        },
        build_number=0,
        fn=pkg_name,
    )
>>>>>>> 4c75b798


def cache_fn_url(url):
    # url must be right-padded with '/' to not invalidate any existing caches
    if not url.endswith('/'):
        url += '/'
    md5 = hashlib.md5(ensure_binary(url)).hexdigest()
    return '%s.json' % (md5[:8],)


def add_http_value_to_dict(resp, http_key, d, dict_key):
    value = resp.headers.get(http_key)
    if value:
        d[dict_key] = value


def create_cache_dir():
    cache_dir = join(PackageCache.first_writable(context.pkgs_dirs).pkgs_dir, 'cache')
    try:
        makedirs(cache_dir)
    except OSError:
        pass
    return cache_dir<|MERGE_RESOLUTION|>--- conflicted
+++ resolved
@@ -615,8 +615,6 @@
         sd = SubdirData(Channel(url))
         index.update((Dist(prec), prec) for prec in sd.load()._package_records)
     return index
-<<<<<<< HEAD
-=======
 
 
 def make_feature_record(feature_name, feature_value):
@@ -635,7 +633,6 @@
         build_number=0,
         fn=pkg_name,
     )
->>>>>>> 4c75b798
 
 
 def cache_fn_url(url):
