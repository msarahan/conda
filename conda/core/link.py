# -*- coding: utf-8 -*-
# Copyright (C) 2012 Anaconda, Inc
# SPDX-License-Identifier: BSD-3-Clause
from __future__ import absolute_import, division, print_function, unicode_literals

from collections import defaultdict, namedtuple
from logging import getLogger
import os
from os.path import abspath, basename, dirname, isdir, join
from subprocess import CalledProcessError
import sys
import tempfile
from traceback import format_exception_only
import warnings

from .package_cache_data import PackageCacheData
from .path_actions import (CompileMultiPycAction, CreateNonadminAction, CreatePrefixRecordAction,
                           CreatePythonEntryPointAction, LinkPathAction, MakeMenuAction,
                           RegisterEnvironmentLocationAction, RemoveLinkedPackageRecordAction,
                           RemoveMenuAction, UnlinkPathAction, UnregisterEnvironmentLocationAction,
                           UpdateHistoryAction)
from .prefix_data import PrefixData, get_python_version_for_prefix
from .. import CondaError, CondaMultiError, conda_signal_handler
from .._vendor.auxlib.collection import first
from .._vendor.auxlib.ish import dals
from .._vendor.toolz import concat, concatv, interleave, take
from ..base.constants import DEFAULTS_CHANNEL_NAME, SafetyChecks, PREFIX_MAGIC_FILE
from ..base.context import context
from ..common.compat import ensure_text_type, iteritems, itervalues, odict, on_win, text_type
from ..common.io import Spinner, dashlist, time_recorder
from ..common.path import (explode_directories, get_all_directories, get_major_minor_version,
                           get_python_site_packages_short_path)
from ..common.signals import signal_handler
from ..exceptions import (DisallowedPackageError, KnownPackageClobberError, LinkError, RemoveError,
                          SharedLinkPathClobberError, UnknownPackageClobberError, maybe_raise,
                          EnvironmentNotWritableError)
from ..gateways.disk import mkdir_p
from ..gateways.disk.delete import rm_rf
from ..gateways.disk.read import isfile, lexists, read_package_info
from ..gateways.disk.test import hardlink_supported, is_conda_environment, softlink_supported
from ..gateways.subprocess import subprocess_call
from ..models.enums import LinkType
from ..models.version import VersionOrder
from ..resolve import MatchSpec
from ..utils import human_bytes

log = getLogger(__name__)


def determine_link_type(extracted_package_dir, target_prefix):
    source_test_file = join(extracted_package_dir, 'info', 'index.json')
    if context.always_copy:
        return LinkType.copy
    if context.always_softlink:
        return LinkType.softlink
    if hardlink_supported(source_test_file, target_prefix):
        return LinkType.hardlink
    if context.allow_softlinks and softlink_supported(source_test_file, target_prefix):
        return LinkType.softlink
    return LinkType.copy


def make_unlink_actions(transaction_context, target_prefix, prefix_record):
    # no side effects in this function!
    unlink_path_actions = tuple(UnlinkPathAction(transaction_context, prefix_record,
                                                 target_prefix, trgt)
                                for trgt in prefix_record.files)

    remove_menu_actions = RemoveMenuAction.create_actions(transaction_context,
                                                          prefix_record,
                                                          target_prefix)

    try:
        extracted_package_dir = basename(prefix_record.extracted_package_dir)
    except AttributeError:
        try:
            extracted_package_dir = basename(prefix_record.link.source)
        except AttributeError:
            # for backward compatibility only
            extracted_package_dir = '%s-%s-%s' % (prefix_record.name, prefix_record.version,
                                                  prefix_record.build)

    meta_short_path = '%s/%s' % ('conda-meta', extracted_package_dir + '.json')
    remove_conda_meta_actions = (RemoveLinkedPackageRecordAction(transaction_context,
                                                                 prefix_record,
                                                                 target_prefix, meta_short_path),)

    _all_d = get_all_directories(axn.target_short_path for axn in unlink_path_actions)
    all_directories = sorted(explode_directories(_all_d, already_split=True), reverse=True)
    directory_remove_actions = tuple(UnlinkPathAction(transaction_context, prefix_record,
                                                      target_prefix, d, LinkType.directory)
                                     for d in all_directories)

    # unregister_private_package_actions = UnregisterPrivateEnvAction.create_actions(
    #     transaction_context, package_cache_record, target_prefix
    # )

    return tuple(concatv(
        remove_menu_actions,
        unlink_path_actions,
        directory_remove_actions,
        # unregister_private_package_actions,
        remove_conda_meta_actions,
    ))


def match_specs_to_dists(packages_info_to_link, specs):
    matched_specs = [None for _ in range(len(packages_info_to_link))]
    for spec in specs or ():
        spec = MatchSpec(spec)
        idx = next((q for q, pkg_info in enumerate(packages_info_to_link)
                    if pkg_info.repodata_record.name == spec.name),
                   None)
        if idx is not None:
            matched_specs[idx] = spec
    return tuple(matched_specs)


PrefixSetup = namedtuple('PrefixSetup', (
    'target_prefix',
    'unlink_precs',
    'link_precs',
    'remove_specs',
    'update_specs',
))

PrefixActionGroup = namedtuple('PrefixActionGroup', (
    'unlink_action_groups',
    'unregister_action_groups',
    'link_action_groups',
    'register_action_groups',
))

# each PrefixGroup item is a sequence of ActionGroups
ActionGroup = namedtuple('ActionGroup', (
    'type',
    'pkg_data',
    'actions',
    'target_prefix',
))

ChangeReport = namedtuple("ChangeReport", (
    "prefix",
    "specs_to_remove",
    "specs_to_add",
    "removed_precs",
    "new_precs",
    "updated_precs",
    "downgraded_precs",
    "superseded_precs",
    "fetch_precs",
))


class UnlinkLinkTransaction(object):

    def __init__(self, *setups):
        self.prefix_setups = odict((stp.target_prefix, stp) for stp in setups)
        self.prefix_action_groups = odict()

        for stp in itervalues(self.prefix_setups):
            log.info("initializing UnlinkLinkTransaction with\n"
                     "  target_prefix: %s\n"
                     "  unlink_precs:\n"
                     "    %s\n"
                     "  link_precs:\n"
                     "    %s\n",
                     stp.target_prefix,
                     '\n    '.join(prec.dist_str() for prec in stp.unlink_precs),
                     '\n    '.join(prec.dist_str() for prec in stp.link_precs))

        self._pfe = None
        self._prepared = False
        self._verified = False

    @property
    def nothing_to_do(self):
        return (
            not any((stp.unlink_precs or stp.link_precs) for stp in itervalues(self.prefix_setups))
            and all(is_conda_environment(stp.target_prefix)
                    for stp in itervalues(self.prefix_setups))
        )

    def download_and_extract(self):
        if self._pfe is None:
            self._get_pfe()
        if not self._pfe._executed:
            self._pfe.execute()

    def prepare(self):
        if self._pfe is None:
            self._get_pfe()
        if not self._pfe._executed:
            self._pfe.execute()

        if self._prepared:
            return

        self.transaction_context = {}

        with Spinner("Preparing transaction", not context.verbosity and not context.quiet,
                     context.json):
            for stp in itervalues(self.prefix_setups):
                grps = self._prepare(self.transaction_context, stp.target_prefix,
                                     stp.unlink_precs, stp.link_precs,
                                     stp.remove_specs, stp.update_specs)
                self.prefix_action_groups[stp.target_prefix] = PrefixActionGroup(*grps)

        self._prepared = True

    @time_recorder("unlink_link_prepare_and_verify")
    def verify(self):
        if not self._prepared:
            self.prepare()

        assert not context.dry_run

        if context.safety_checks == SafetyChecks.disabled:
            self._verified = True
            return

        with Spinner("Verifying transaction", not context.verbosity and not context.quiet,
                     context.json):
            exceptions = self._verify(self.prefix_setups, self.prefix_action_groups)
            if exceptions:
                try:
                    maybe_raise(CondaMultiError(exceptions), context)
                except:
                    rm_rf(self.transaction_context['temp_dir'])
                    raise
                log.info(exceptions)

        self._verified = True

    def execute(self):
        if not self._verified:
            self.verify()

        assert not context.dry_run

        try:
            self._execute(tuple(concat(interleave(itervalues(self.prefix_action_groups)))))
        finally:
            rm_rf(self.transaction_context['temp_dir'])

    def _get_pfe(self):
        from .package_cache_data import ProgressiveFetchExtract
        if self._pfe is not None:
            pfe = self._pfe
        elif not self.prefix_setups:
            self._pfe = pfe = ProgressiveFetchExtract(())
        else:
            link_precs = set(concat(stp.link_precs for stp in itervalues(self.prefix_setups)))
            self._pfe = pfe = ProgressiveFetchExtract(link_precs)
        return pfe

    @classmethod
    def _prepare(cls, transaction_context, target_prefix, unlink_precs, link_precs,
                 remove_specs, update_specs):

        # make sure prefix directory exists
        if not isdir(target_prefix):
            try:
                mkdir_p(target_prefix)
            except (IOError, OSError) as e:
                log.debug(repr(e))
                raise CondaError("Unable to create prefix directory '%s'.\n"
                                 "Check that you have sufficient permissions."
                                 "" % target_prefix)

        # gather information from disk and caches
        prefix_data = PrefixData(target_prefix)
        prefix_recs_to_unlink = (prefix_data.get(prec.name) for prec in unlink_precs)
        # NOTE: load_meta can return None
        # TODO: figure out if this filter shouldn't be an assert not None
        prefix_recs_to_unlink = tuple(lpd for lpd in prefix_recs_to_unlink if lpd)
        pkg_cache_recs_to_link = tuple(PackageCacheData.get_entry_to_link(prec)
                                       for prec in link_precs)
        assert all(pkg_cache_recs_to_link)
        packages_info_to_link = tuple(read_package_info(prec, pcrec)
                                      for prec, pcrec in zip(link_precs, pkg_cache_recs_to_link))

        link_types = tuple(determine_link_type(pkg_info.extracted_package_dir, target_prefix)
                           for pkg_info in packages_info_to_link)

        # make all the path actions
        # no side effects allowed when instantiating these action objects
        python_version = cls._get_python_version(target_prefix,
                                                 prefix_recs_to_unlink,
                                                 packages_info_to_link)
        transaction_context['target_python_version'] = python_version
        sp = get_python_site_packages_short_path(python_version)
        transaction_context['target_site_packages_short_path'] = sp

        transaction_context['temp_dir'] = join(target_prefix, '.condatmp')

        unlink_action_groups = tuple(ActionGroup(
            'unlink',
            prefix_rec,
            make_unlink_actions(transaction_context, target_prefix, prefix_rec),
            target_prefix,
        ) for prefix_rec in prefix_recs_to_unlink)

        if unlink_action_groups:
            axns = UnregisterEnvironmentLocationAction(transaction_context, target_prefix),
            unregister_action_groups = ActionGroup('unregister', None, axns, target_prefix),
        else:
            unregister_action_groups = ()

        matchspecs_for_link_dists = match_specs_to_dists(packages_info_to_link, update_specs)
        link_action_groups = tuple(
            ActionGroup('link', pkg_info, cls._make_link_actions(transaction_context, pkg_info,
                                                                 target_prefix, lt, spec),
                        target_prefix)
            for pkg_info, lt, spec in zip(packages_info_to_link, link_types,
                                          matchspecs_for_link_dists)
        )

        history_actions = UpdateHistoryAction.create_actions(
            transaction_context, target_prefix, remove_specs, update_specs,
        )
        register_actions = RegisterEnvironmentLocationAction(transaction_context, target_prefix),

        register_action_groups = ActionGroup('register', None,
                                             register_actions + history_actions,
                                             target_prefix),

        return PrefixActionGroup(
            unlink_action_groups,
            unregister_action_groups,
            link_action_groups,
            register_action_groups,
        )

    @staticmethod
    def _verify_individual_level(prefix_action_group):
        all_actions = concat(axngroup.actions
                             for action_groups in prefix_action_group
                             for axngroup in action_groups)

        # run all per-action verify methods
        #   one of the more important of these checks is to verify that a file listed in
        #   the packages manifest (i.e. info/files) is actually contained within the package
        for axn in all_actions:
            if axn.verified:
                continue
            error_result = axn.verify()
            if error_result:
                formatted_error = ''.join(format_exception_only(type(error_result), error_result))
                log.debug("Verification error in action %s\n%s", axn, formatted_error)
                yield error_result

    @staticmethod
    def _verify_prefix_level(target_prefix, prefix_action_group):
        # further verification of the whole transaction
        # for each path we are creating in link_actions, we need to make sure
        #   1. each path either doesn't already exist in the prefix, or will be unlinked
        #   2. there's only a single instance of each path
        #   3. if the target is a private env, leased paths need to be verified
        #   4. make sure conda-meta/history file is writable
        #   5. make sure envs/catalog.json is writable; done with RegisterEnvironmentLocationAction
        # TODO: 3, 4

        unlink_action_groups = (axn_grp
                                for action_groups in prefix_action_group
                                for axn_grp in action_groups
                                if axn_grp.type == 'unlink')
        link_action_groups = (axn_grp
                              for action_groups in prefix_action_group
                              for axn_grp in action_groups
                              if axn_grp.type == 'link')

        # paths are case-insensitive on windows apparently
        lower_on_win = lambda p: p.lower() if on_win else p
        unlink_paths = set(lower_on_win(axn.target_short_path)
                           for grp in unlink_action_groups
                           for axn in grp.actions
                           if isinstance(axn, UnlinkPathAction))
        # we can get all of the paths being linked by looking only at the
        #   CreateLinkedPackageRecordAction actions
        create_lpr_actions = (axn
                              for grp in link_action_groups
                              for axn in grp.actions
                              if isinstance(axn, CreatePrefixRecordAction))

        # Verification 1. each path either doesn't already exist in the prefix, or will be unlinked
        link_paths_dict = defaultdict(list)
        for axn in create_lpr_actions:
            for link_path_action in axn.all_link_path_actions:
                if isinstance(link_path_action, CompileMultiPycAction):
                    target_short_paths = link_path_action.target_short_paths
                else:
                    target_short_paths = (link_path_action.target_short_path, )
                for path in target_short_paths:
                    path = lower_on_win(path)
                    link_paths_dict[path].append(axn)
                    if path not in unlink_paths and lexists(join(target_prefix, path)):
                        # we have a collision; at least try to figure out where it came from
                        colliding_prefix_rec = first(
                            (prefix_rec for prefix_rec in
                             PrefixData(target_prefix).iter_records()),
                            key=lambda prefix_rec: path in prefix_rec.files
                        )
                        if colliding_prefix_rec:
                            yield KnownPackageClobberError(
                                path,
                                axn.package_info.repodata_record.dist_str(),
                                colliding_prefix_rec.dist_str(),
                                context,
                            )
                        else:
                            yield UnknownPackageClobberError(
                                path,
                                axn.package_info.repodata_record.dist_str(),
                                context,
                            )

        # Verification 2. there's only a single instance of each path
        for path, axns in iteritems(link_paths_dict):
            if len(axns) > 1:
                yield SharedLinkPathClobberError(
                    path,
                    tuple(axn.package_info.repodata_record.dist_str() for axn in axns),
                    context,
                )

    @staticmethod
    def _verify_transaction_level(prefix_setups):
        # 1. make sure we're not removing conda from conda's env
        # 2. make sure we're not removing a conda dependency from conda's env
        # 3. enforce context.disallowed_packages
        # 4. make sure we're not removing pinned packages without no-pin flag
        # 5. make sure conda-meta/history for each prefix is writable
        # TODO: Verification 4

        conda_prefixes = (join(context.root_prefix, 'envs', '_conda_'), context.root_prefix)
        conda_setups = tuple(setup for setup in itervalues(prefix_setups)
                             if setup.target_prefix in conda_prefixes)

        conda_unlinked = any(prec.name == 'conda'
                             for setup in conda_setups
                             for prec in setup.unlink_precs)

        conda_prec, conda_final_setup = next(
            ((prec, setup)
             for setup in conda_setups
             for prec in setup.link_precs
             if prec.name == 'conda'),
            (None, None)
        )

        if conda_unlinked and conda_final_setup is None:
            # means conda is being unlinked and not re-linked anywhere
            # this should never be able to be skipped, even with --force
            yield RemoveError("This operation will remove conda without replacing it with\n"
                              "another version of conda.")

        if conda_final_setup is None:
            # means we're not unlinking then linking a new package, so look up current conda record
            conda_final_prefix = context.conda_prefix
            pd = PrefixData(conda_final_prefix)
            pkg_names_already_lnkd = tuple(rec.name for rec in pd.iter_records())
            pkg_names_being_lnkd = ()
            pkg_names_being_unlnkd = ()
            conda_linked_depends = next(
                (record.depends for record in pd.iter_records() if record.name == 'conda'),
                ()
            )
        else:
            conda_final_prefix = conda_final_setup.target_prefix
            pd = PrefixData(conda_final_prefix)
            pkg_names_already_lnkd = tuple(rec.name for rec in pd.iter_records())
            pkg_names_being_lnkd = tuple(prec.name for prec in conda_final_setup.link_precs or ())
            pkg_names_being_unlnkd = tuple(prec.name for prec in conda_final_setup.unlink_precs
                                           or ())
            conda_linked_depends = conda_prec.depends

        for conda_dependency in conda_linked_depends:
            dep_name = MatchSpec(conda_dependency).name
            if dep_name not in pkg_names_being_lnkd and (dep_name not in pkg_names_already_lnkd
                                                         or dep_name in pkg_names_being_unlnkd):
                # equivalent to not (dep_name in pkg_names_being_lnkd or
                #  (dep_name in pkg_names_already_lnkd and dep_name not in pkg_names_being_unlnkd))
                yield RemoveError("'%s' is a dependency of conda and cannot be removed from\n"
                                  "conda's operating environment." % dep_name)

        # Verification 3. enforce disallowed_packages
        disallowed = tuple(MatchSpec(s) for s in context.disallowed_packages)
        for prefix_setup in itervalues(prefix_setups):
            for prec in prefix_setup.link_precs:
                if any(d.match(prec) for d in disallowed):
                    yield DisallowedPackageError(prec)

        # Verification 5. make sure conda-meta/history for each prefix is writable
        for prefix_setup in itervalues(prefix_setups):
            test_path = join(prefix_setup.target_prefix, PREFIX_MAGIC_FILE)
            test_path_existed = lexists(test_path)
            dir_existed = None
            try:
                dir_existed = mkdir_p(dirname(test_path))
                open(test_path, "a").close()
            except EnvironmentError:
                if dir_existed is False:
                    rm_rf(dirname(test_path))
                yield EnvironmentNotWritableError(prefix_setup.target_prefix)
            else:
                if not dir_existed:
                    rm_rf(dirname(test_path))
                elif not test_path_existed:
                    rm_rf(test_path)

    @classmethod
    def _verify(cls, prefix_setups, prefix_action_groups):
        transaction_exceptions = tuple(
            exc for exc in cls._verify_transaction_level(prefix_setups) if exc
        )
        if transaction_exceptions:
            return transaction_exceptions
        exceptions = tuple(exc for exc in concatv(
            concat(cls._verify_individual_level(prefix_group)
                   for prefix_group in itervalues(prefix_action_groups)),
            concat(cls._verify_prefix_level(target_prefix, prefix_group)
                   for target_prefix, prefix_group in iteritems(prefix_action_groups)),
        ) if exc)
        return exceptions

    @classmethod
    def _execute(cls, all_action_groups):
        with signal_handler(conda_signal_handler), time_recorder("unlink_link_execute"):
            pkg_idx = 0
            try:
                with Spinner("Executing transaction", not context.verbosity and not context.quiet,
                             context.json):
                    for pkg_idx, axngroup in enumerate(all_action_groups):
                        cls._execute_actions(pkg_idx, axngroup)
            except CondaMultiError as e:
                action, is_unlink = (None, axngroup.type == 'unlink')
                prec = axngroup.pkg_data

                log.error("An error occurred while %s package '%s'.\n"
                          "%r\n"
                          "Attempting to roll back.\n",
                          'uninstalling' if is_unlink else 'installing',
                          prec and prec.dist_str(), e.errors[0])

                # reverse all executed packages except the one that failed
                rollback_excs = []
                if context.rollback_enabled:
                    with Spinner("Rolling back transaction",
                                 not context.verbosity and not context.quiet, context.json):
                        failed_pkg_idx = pkg_idx
                        reverse_actions = reversed(tuple(enumerate(
                            take(failed_pkg_idx, all_action_groups)
                        )))
                        for pkg_idx, axngroup in reverse_actions:
                            excs = cls._reverse_actions(pkg_idx, axngroup)
                            rollback_excs.extend(excs)

                raise CondaMultiError(tuple(concatv(
                    (e.errors
                     if isinstance(e, CondaMultiError)
                     else (e,)),
                    rollback_excs,
                )))
            else:
                for axngroup in all_action_groups:
                    for action in axngroup.actions:
                        action.cleanup()

    @staticmethod
    def _execute_actions(pkg_idx, axngroup):
        target_prefix = axngroup.target_prefix
        axn_idx, action, is_unlink = 0, None, axngroup.type == 'unlink'
        prec = axngroup.pkg_data

        conda_meta_dir = join(target_prefix, 'conda-meta')
        if not isdir(conda_meta_dir):
            mkdir_p(conda_meta_dir)

        try:
            if axngroup.type == 'unlink':
                log.info("===> UNLINKING PACKAGE: %s <===\n"
                         "  prefix=%s\n",
                         prec.dist_str(), target_prefix)

            elif axngroup.type == 'link':
                log.info("===> LINKING PACKAGE: %s <===\n"
                         "  prefix=%s\n"
                         "  source=%s\n",
                         prec.dist_str(), target_prefix, prec.extracted_package_dir)

            if axngroup.type in ('unlink', 'link'):
                run_script(target_prefix if is_unlink else prec.extracted_package_dir,
                           prec,
                           'pre-unlink' if is_unlink else 'pre-link',
                           target_prefix)
            for axn_idx, action in enumerate(axngroup.actions):
                action.execute()
            if axngroup.type in ('unlink', 'link'):
                run_script(target_prefix, prec, 'post-unlink' if is_unlink else 'post-link',
                           activate=True)
        except Exception as e:  # this won't be a multi error
            # reverse this package
            log.debug("Error in action #%d for pkg_idx #%d %r", axn_idx, pkg_idx, action,
                      exc_info=True)
            reverse_excs = ()
            if context.rollback_enabled:
                # log.error("An error occurred while %s package '%s'.\n"
                #           "%r\n"
                #           "Attempting to roll back.\n",
                #           'uninstalling' if is_unlink else 'installing', prec.dist_str(), e)
                reverse_excs = UnlinkLinkTransaction._reverse_actions(
                    pkg_idx, axngroup, reverse_from_idx=axn_idx
                )
            raise CondaMultiError(tuple(concatv(
                (e,),
                reverse_excs,
            )))

    @staticmethod
    def _reverse_actions(pkg_idx, axngroup, reverse_from_idx=-1):
        target_prefix = axngroup.target_prefix

        # reverse_from_idx = -1 means reverse all actions
        prec = axngroup.pkg_data

        if axngroup.type == 'unlink':
            log.info("===> REVERSING PACKAGE UNLINK: %s <===\n"
                     "  prefix=%s\n", prec.dist_str(), target_prefix)

        elif axngroup.type == 'link':
            log.info("===> REVERSING PACKAGE LINK: %s <===\n"
                     "  prefix=%s\n", prec.dist_str(), target_prefix)

        log.debug("reversing pkg_idx #%d from axn_idx #%d", pkg_idx, reverse_from_idx)

        exceptions = []
        if reverse_from_idx < 0:
            reverse_actions = axngroup.actions
        else:
            reverse_actions = axngroup.actions[:reverse_from_idx+1]
        for axn_idx, action in reversed(tuple(enumerate(reverse_actions))):
            try:
                action.reverse()
            except Exception as e:
                log.debug("action.reverse() error in action #%d for pkg_idx #%d %r", axn_idx,
                          pkg_idx, action, exc_info=True)
                exceptions.append(e)
        return exceptions

    @staticmethod
    def _get_python_version(target_prefix, pcrecs_to_unlink, packages_info_to_link):
        # this method determines the python version that will be present at the
        # end of the transaction
        linking_new_python = next((package_info for package_info in packages_info_to_link
                                   if package_info.repodata_record.name == 'python'),
                                  None)
        if linking_new_python:
            # is python being linked? we're done
            full_version = linking_new_python.repodata_record.version
            assert full_version
            log.debug("found in current transaction python version %s", full_version)
            return get_major_minor_version(full_version)

        # is python already linked and not being unlinked? that's ok too
        linked_python_version = get_python_version_for_prefix(target_prefix)
        if linked_python_version:
            find_python = (lnkd_pkg_data for lnkd_pkg_data in pcrecs_to_unlink
                           if lnkd_pkg_data.name == 'python')
            unlinking_this_python = next(find_python, None)
            if unlinking_this_python is None:
                # python is not being unlinked
                log.debug("found in current prefix python version %s", linked_python_version)
                return linked_python_version

        # there won't be any python in the finished environment
        log.debug("no python version found in prefix")
        return None

    @staticmethod
    def _make_link_actions(transaction_context, package_info, target_prefix, requested_link_type,
                           requested_spec):
        required_quad = transaction_context, package_info, target_prefix, requested_link_type

        file_link_actions = LinkPathAction.create_file_link_actions(*required_quad)
        create_directory_actions = LinkPathAction.create_directory_actions(
            *required_quad, file_link_actions=file_link_actions
        )
        create_nonadmin_actions = CreateNonadminAction.create_actions(*required_quad)
        create_menu_actions = MakeMenuAction.create_actions(*required_quad)

        python_entry_point_actions = CreatePythonEntryPointAction.create_actions(*required_quad)
        compile_pyc_actions = CompileMultiPycAction.create_actions(
            *required_quad, file_link_actions=file_link_actions)

        # if requested_spec:
        #     application_entry_point_actions = CreateApplicationEntryPointAction.create_actions(
        #         *required_quad
        #     )
        #     application_softlink_actions = CreateApplicationSoftlinkAction.create_actions(
        #         *required_quad
        #     )
        # else:
        #     application_entry_point_actions = ()
        #     application_softlink_actions = ()

        all_link_path_actions = tuple(concatv(
            file_link_actions,
            python_entry_point_actions,
            compile_pyc_actions,
        ))

        # leased_paths = tuple(axn.leased_path_entry for axn in concatv(
        #     application_entry_point_actions,
        #     application_softlink_actions,
        # ))

        meta_create_actions = CreatePrefixRecordAction.create_actions(
            *required_quad,
            requested_spec=requested_spec,
            all_link_path_actions=all_link_path_actions
        )

        # if requested_spec:
        #     register_private_env_actions = RegisterPrivateEnvAction.create_actions(
        #         transaction_context, package_info, target_prefix, requested_spec, leased_paths
        #     )
        # else:
        #     register_private_env_actions = ()

        # the ordering here is significant
        return tuple(concatv(
            create_directory_actions,
            file_link_actions,
            create_nonadmin_actions,
            python_entry_point_actions,
            compile_pyc_actions,
            create_menu_actions,
            # application_entry_point_actions,
            # register_private_env_actions,
            meta_create_actions,
        ))

    def _make_legacy_action_groups(self):
        # this code reverts json output for plan back to previous behavior
        #   relied on by Anaconda Navigator and nb_conda
        legacy_action_groups = []

        if self._pfe is None:
            self._get_pfe()

        for q, (prefix, setup) in enumerate(iteritems(self.prefix_setups)):
            actions = defaultdict(list)
            if q == 0:
                self._pfe.prepare()
                download_urls = set(axn.url for axn in self._pfe.cache_actions)
                actions['FETCH'].extend(prec for prec in self._pfe.link_precs
                                        if prec.url in download_urls)

            actions['PREFIX'] = setup.target_prefix
            for prec in setup.unlink_precs:
                actions['UNLINK'].append(prec)
            for prec in setup.link_precs:
                actions['LINK'].append(prec)

            legacy_action_groups.append(actions)

        return legacy_action_groups

    def print_transaction_summary(self):
        legacy_action_groups = self._make_legacy_action_groups()

        download_urls = set(axn.url for axn in self._pfe.cache_actions)

        for actions, (prefix, stp) in zip(legacy_action_groups, iteritems(self.prefix_setups)):
            change_report = self._calculate_change_report(prefix, stp.unlink_precs, stp.link_precs,
                                                          download_urls, stp.remove_specs,
                                                          stp.update_specs)
            change_report_str = self._change_report_str(change_report)
            print(change_report_str)

        return legacy_action_groups

    def _change_report_str(self, change_report):
        builder = ['', '## Package Plan ##\n']
        builder.append('  environment location: %s' % change_report.prefix)
        builder.append('')
        if change_report.specs_to_remove:
            builder.append('  removed specs:%s'
                           % dashlist(sorted(text_type(s) for s in change_report.specs_to_remove),
                                      indent=4))
            builder.append('')
        if change_report.specs_to_add:
            builder.append('  added / updated specs:%s'
                           % dashlist(sorted(text_type(s) for s in change_report.specs_to_add),
                                      indent=4))
            builder.append('')

        def channel_filt(s):
            if context.show_channel_urls is False:
                return ''
            if context.show_channel_urls is None and s == DEFAULTS_CHANNEL_NAME:
                return ''
            return s

        def print_dists(dists_extras):
            lines = []
            fmt = "    %-27s|%17s"
            lines.append(fmt % ('package', 'build'))
            lines.append(fmt % ('-' * 27, '-' * 17))
            for prec, extra in dists_extras:
                line = fmt % (strip_global(prec.namekey) + '-' + prec.version, prec.build)
                if extra:
                    line += extra
                lines.append(line)
            return lines

        convert_namekey = lambda x: ("0:" + x[7:]) if x.startswith("global:") else x
        strip_global = lambda x: x[7:] if x.startswith("global:") else x

        if change_report.fetch_precs:
            builder.append("\nThe following packages will be downloaded:\n")

            disp_lst = []
            total_download_bytes = 0
            for prec in sorted(change_report.fetch_precs,
                               key=lambda x: convert_namekey(x.namekey)):
                extra = '%15s' % human_bytes(prec.size)
                total_download_bytes += prec.size
                schannel = channel_filt(text_type(prec.channel.canonical_name))
                if schannel:
                    extra += '  ' + schannel
                disp_lst.append((prec, extra))
            builder.extend(print_dists(disp_lst))

            builder.append(' ' * 4 + '-' * 60)
            builder.append(" " * 43 + "Total: %14s" % human_bytes(total_download_bytes))

        def diff_strs(unlink_prec, link_prec):
            channel_change = unlink_prec.channel.name != link_prec.channel.name
            subdir_change = unlink_prec.subdir != link_prec.subdir
            version_change = unlink_prec.version != link_prec.version
            build_change = unlink_prec.build != link_prec.build

            builder_left = []
            builder_right = []

            if channel_change or subdir_change:
                builder_left.append(unlink_prec.channel.name)
                builder_right.append(link_prec.channel.name)
            if subdir_change:
                builder_left.append("/" + unlink_prec.subdir)
                builder_right.append("/" + link_prec.subdir)
            if (channel_change or subdir_change) and (version_change or build_change):
                builder_left.append("::" + unlink_prec.name + "-")
                builder_right.append("::" + link_prec.name + "-")
            if version_change or build_change:
                builder_left.append(unlink_prec.version + "-" + unlink_prec.build)
                builder_right.append(link_prec.version + "-" + link_prec.build)

            return ''.join(builder_left), ''.join(builder_right)

        def add_single(display_key, disp_str):
            if len(display_key) > 18:
                display_key = display_key[:17] + "~"
            builder.append("  %-18s %s" % (display_key, disp_str))

        def add_double(display_key, left_str, right_str):
            if len(display_key) > 18:
                display_key = display_key[:17] + "~"
            if len(left_str) > 38:
                left_str = left_str[:37] + "~"
            builder.append("  %-18s %38s --> %s" % (display_key, left_str, right_str))

        if change_report.new_precs:
            builder.append("\nThe following NEW packages will be INSTALLED:\n")
            for namekey in sorted(change_report.new_precs, key=convert_namekey):
                link_prec = change_report.new_precs[namekey]
                display_key = strip_global(namekey)
                add_single(display_key, link_prec.record_id())

        if change_report.removed_precs:
            builder.append("\nThe following packages will be REMOVED:\n")
            for namekey in sorted(change_report.removed_precs, key=convert_namekey):
                unlink_prec = change_report.removed_precs[namekey]
                builder.append("  " + "-".join(
                    (unlink_prec.name, unlink_prec.version, unlink_prec.build)
                ))

        if change_report.updated_precs:
            builder.append("\nThe following packages will be UPDATED:\n")
            for namekey in sorted(change_report.updated_precs, key=convert_namekey):
                unlink_prec, link_prec = change_report.updated_precs[namekey]
                display_key = strip_global(namekey)
                left_str, right_str = diff_strs(unlink_prec, link_prec)
                add_double(display_key, left_str, right_str)

        if change_report.superseded_precs:
            builder.append("\nThe following packages will be SUPERSEDED "
                           "by a higher-priority channel:\n")
            for namekey in sorted(change_report.superseded_precs, key=convert_namekey):
                unlink_prec, link_prec = change_report.superseded_precs[namekey]
                display_key = strip_global(namekey)
                left_str, right_str = diff_strs(unlink_prec, link_prec)
                add_double(display_key, left_str, right_str)

        if change_report.downgraded_precs:
            builder.append("\nThe following packages will be DOWNGRADED:\n")
            for namekey in sorted(change_report.downgraded_precs, key=convert_namekey):
                unlink_prec, link_prec = change_report.downgraded_precs[namekey]
                display_key = strip_global(namekey)
                left_str, right_str = diff_strs(unlink_prec, link_prec)
                add_double(display_key, left_str, right_str)
        builder.append('')
        builder.append('')
        return "\n".join(builder)

    @staticmethod
    def _calculate_change_report(prefix, unlink_precs, link_precs, download_urls, specs_to_remove,
                                 specs_to_add):
        unlink_map = {prec.namekey: prec for prec in unlink_precs}
        link_map = {prec.namekey: prec for prec in link_precs}
        unlink_namekeys, link_namekeys = set(unlink_map), set(link_map)

        removed_precs = {namekey: unlink_map[namekey]
                         for namekey in (unlink_namekeys - link_namekeys)}
        new_precs = {namekey: link_map[namekey]
                     for namekey in (link_namekeys - unlink_namekeys)}

        # updated means a version increase, or a build number increase
        # downgraded means a version decrease, or build number decrease, but channel canonical_name
        #   has to be the same
        # superseded then should be everything else left over
        updated_precs = {}
        downgraded_precs = {}
        superseded_precs = {}

        common_namekeys = link_namekeys & unlink_namekeys
        for namekey in common_namekeys:
            unlink_prec, link_prec = unlink_map[namekey], link_map[namekey]
            unlink_vo = VersionOrder(unlink_prec.version)
            link_vo = VersionOrder(link_prec.version)
            build_number_increases = link_prec.build_number > unlink_prec.build_number
            if link_vo == unlink_vo and build_number_increases or link_vo > unlink_vo:
                updated_precs[namekey] = (unlink_prec, link_prec)
            elif (link_prec.channel.name == unlink_prec.channel.name
                    and link_prec.subdir == unlink_prec.subdir):
                if link_prec == unlink_prec:
                    # noarch: python packages are re-linked on a python version change
                    # just leave them out of the package report
                    continue
                downgraded_precs[namekey] = (unlink_prec, link_prec)
            else:
                superseded_precs[namekey] = (unlink_prec, link_prec)

        fetch_precs = set(prec for prec in link_precs if prec.url in download_urls)
        change_report = ChangeReport(prefix, specs_to_remove, specs_to_add, removed_precs,
                                     new_precs, updated_precs, downgraded_precs, superseded_precs,
                                     fetch_precs)
        return change_report


def run_script(prefix, prec, action='post-link', env_prefix=None, activate=False):
    """
    call the post-link (or pre-unlink) script, and return True on success,
    False on failure
    """
    path = join(prefix,
                'Scripts' if on_win else 'bin',
                '.%s-%s.%s' % (prec.name, action, 'bat' if on_win else 'sh'))
    if not isfile(path):
        return True

    env = os.environ.copy()

    if action == 'pre-link':  # pragma: no cover
        # old no-arch support; deprecated
        is_old_noarch = False
        try:
            with open(path) as f:
                script_text = ensure_text_type(f.read())
            if ((on_win and "%PREFIX%\\python.exe %SOURCE_DIR%\\link.py" in script_text)
                    or "$PREFIX/bin/python $SOURCE_DIR/link.py" in script_text):
                is_old_noarch = True
        except Exception as e:
            log.debug(e, exc_info=True)

        env['SOURCE_DIR'] = prefix
        if not is_old_noarch:
            warnings.warn(dals("""
            Package %s uses a pre-link script. Pre-link scripts are potentially dangerous.
            This is because pre-link scripts have the ability to change the package contents in the
            package cache, and therefore modify the underlying files for already-created conda
            environments.  Future versions of conda may deprecate and ignore pre-link scripts.
            """) % prec.dist_str())

<<<<<<< HEAD
    tmp_prefix = abspath(join(prefix, '.tmp'))
=======
    script_caller = None
>>>>>>> 0191812c
    if on_win:
        try:
            comspec = os.environ[str('COMSPEC')]
        except KeyError:
            log.info("failed to run %s for %s due to COMSPEC KeyError", action, prec.dist_str())
            return False
        if activate:
            conda_bat = env.get("CONDA_BAT", abspath(join(context.root_prefix, 'bin', 'conda')))
            with tempfile.NamedTemporaryFile(
                    mode='w', prefix=tmp_prefix, suffix='.bat', delete=False) as fh:
                fh.write('@CALL \"{0}\" activate \"{1}\"\n'.format(conda_bat, prefix))
                fh.write('echo "PATH: %PATH%\n')
                fh.write('@CALL \"{0}\"\n'.format(path))
                script_caller = fh.name
            command_args = [comspec, '/d', '/c', script_caller]
        else:
            command_args = [comspec, '/d', '/c', path]

    else:
        shell_path = 'sh' if 'bsd' in sys.platform else 'bash'
        if activate:
            conda_exe = env.get("CONDA_EXE", abspath(join(context.root_prefix, 'bin', 'conda')))
            with tempfile.NamedTemporaryFile(mode='w', prefix=tmp_prefix, delete=False) as fh:
                fh.write("eval \"$(\"{0}\" \"shell.posix\" \"hook\")\"\n".format(conda_exe)),
                fh.write("conda activate \"{0}\"\n".format(prefix)),
                fh.write("source \"{}\"\n".format(path))
                script_caller = fh.name
            command_args = [shell_path, "-x", script_caller]
        else:
            command_args = [shell_path, "-x", path]

    env['ROOT_PREFIX'] = context.root_prefix
    env['PREFIX'] = env_prefix or prefix
    env['PKG_NAME'] = prec.name
    env['PKG_VERSION'] = prec.version
    env['PKG_BUILDNUM'] = prec.build_number
    env['PATH'] = os.pathsep.join((dirname(path), env.get('PATH', '')))

    try:
        log.debug("for %s at %s, executing script: $ %s",
                  prec.dist_str(), env['PREFIX'], ' '.join(command_args))
        subprocess_call(command_args, env=env, path=dirname(path))
    except CalledProcessError:
        m = messages(prefix)
        if action in ('pre-link', 'post-link'):
            if 'openssl' in prec.dist_str():
                # this is a hack for conda-build string parsing in the conda_build/build.py
                #   create_env function
                message = "%s failed for: %s" % (action, prec)
            else:
                message = dals("""
                %s script failed for package %s
                running your command again with `-v` will provide additional information
                location of failed script: %s
                ==> script messages <==
                %s
                """) % (action, prec.dist_str(), path, m or "<None>")
            raise LinkError(message)
        else:
            log.warn("%s script failed for package %s\n"
                     "consider notifying the package maintainer", action, prec.dist_str())
            return False
    else:
        messages(prefix)
        return True
    finally:
        if script_caller is not None:
            os.remove(script_caller)


def messages(prefix):
    path = join(prefix, '.messages.txt')
    try:
        if isfile(path):
            with open(path) as fi:
                m = fi.read()
                print(m, file=sys.stderr if context.json else sys.stdout)
                return m
    finally:
        rm_rf(path)<|MERGE_RESOLUTION|>--- conflicted
+++ resolved
@@ -994,11 +994,8 @@
             environments.  Future versions of conda may deprecate and ignore pre-link scripts.
             """) % prec.dist_str())
 
-<<<<<<< HEAD
     tmp_prefix = abspath(join(prefix, '.tmp'))
-=======
     script_caller = None
->>>>>>> 0191812c
     if on_win:
         try:
             comspec = os.environ[str('COMSPEC')]
