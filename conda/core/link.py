# -*- coding: utf-8 -*-
from __future__ import absolute_import, division, print_function, unicode_literals

from collections import defaultdict, namedtuple
from logging import getLogger
import os
from os.path import basename, dirname, isdir, join
from subprocess import CalledProcessError
import sys
<<<<<<< HEAD
from tempfile import mkdtemp
=======
>>>>>>> b0d7a4a3
from traceback import format_exception_only
import warnings

from .linked_data import PrefixData, get_python_version_for_prefix, linked_data as get_linked_data
from .package_cache import PackageCache
from .path_actions import (CompilePycAction, CreatePrefixRecordAction, CreateNonadminAction,
                           CreatePythonEntryPointAction, LinkPathAction, MakeMenuAction,
                           RegisterEnvironmentLocationAction, RemoveLinkedPackageRecordAction,
                           RemoveMenuAction, UnlinkPathAction, UnregisterEnvironmentLocationAction,
                           UpdateHistoryAction)
from .. import CondaError, CondaMultiError, conda_signal_handler
from .._vendor.auxlib.collection import first
from .._vendor.auxlib.ish import dals
from ..base.context import context
from ..common.compat import ensure_text_type, iteritems, itervalues, odict, on_win
from ..common.io import spinner
from ..common.path import (explode_directories, get_all_directories, get_major_minor_version,
                           get_python_site_packages_short_path)
from ..common.signals import signal_handler
from ..exceptions import (KnownPackageClobberError, LinkError, RemoveError,
                          SharedLinkPathClobberError, UnknownPackageClobberError, maybe_raise)
from ..gateways.disk import mkdir_p
from ..gateways.disk.delete import rm_rf
from ..gateways.disk.read import isfile, lexists, read_package_info
from ..gateways.disk.test import hardlink_supported, softlink_supported
from ..gateways.subprocess import subprocess_call
from ..models.enums import LinkType
from ..resolve import MatchSpec

try:
    from cytoolz.itertoolz import concat, concatv, groupby, interleave, take
except ImportError:  # pragma: no cover
    from .._vendor.toolz.itertoolz import concat, concatv, groupby, interleave, take  # NOQA

log = getLogger(__name__)


def determine_link_type(extracted_package_dir, target_prefix):
    source_test_file = join(extracted_package_dir, 'info', 'index.json')
    if context.always_copy:
        return LinkType.copy
    if context.always_softlink:
        return LinkType.softlink
    if hardlink_supported(source_test_file, target_prefix):
        return LinkType.hardlink
    if context.allow_softlinks and softlink_supported(source_test_file, target_prefix):
        return LinkType.softlink
    return LinkType.copy


def make_unlink_actions(transaction_context, target_prefix, prefix_record):
    # no side effects in this function!
    unlink_path_actions = tuple(UnlinkPathAction(transaction_context, prefix_record,
                                                 target_prefix, trgt)
                                for trgt in prefix_record.files)

    remove_menu_actions = RemoveMenuAction.create_actions(transaction_context,
                                                          prefix_record,
                                                          target_prefix)

    try:
        extracted_package_dir = basename(prefix_record.extracted_package_dir)
    except AttributeError:
        try:
            extracted_package_dir = basename(prefix_record.link.source)
        except AttributeError:
            # for backward compatibility only
            extracted_package_dir = '%s-%s-%s' % (prefix_record.name, prefix_record.version,
                                                  prefix_record.build)

    meta_short_path = '%s/%s' % ('conda-meta', extracted_package_dir + '.json')
    remove_conda_meta_actions = (RemoveLinkedPackageRecordAction(transaction_context,
                                                                 prefix_record,
                                                                 target_prefix, meta_short_path),)

    _all_d = get_all_directories(axn.target_short_path for axn in unlink_path_actions)
    all_directories = sorted(explode_directories(_all_d, already_split=True), reverse=True)
    directory_remove_actions = tuple(UnlinkPathAction(transaction_context, prefix_record,
                                                      target_prefix, d, LinkType.directory)
                                     for d in all_directories)

    # unregister_private_package_actions = UnregisterPrivateEnvAction.create_actions(
    #     transaction_context, package_cache_record, target_prefix
    # )

    return tuple(concatv(
        remove_menu_actions,
        unlink_path_actions,
        directory_remove_actions,
        # unregister_private_package_actions,
        remove_conda_meta_actions,
    ))


def match_specs_to_dists(packages_info_to_link, specs):
    matched_specs = [None for _ in range(len(packages_info_to_link))]
    for spec in specs or ():
        spec = MatchSpec(spec)
        idx = next((q for q, pkg_info in enumerate(packages_info_to_link)
                    if pkg_info.index_json_record.name == spec.name),
                   None)
        if idx is not None:
            matched_specs[idx] = spec
    return tuple(matched_specs)


PrefixSetup = namedtuple('PrefixSetup', (
    'target_prefix',
    'unlink_precs',
    'link_precs',
    'remove_specs',
    'update_specs',
))

PrefixActionGroup = namedtuple('PrefixActionGroup', (
    'unlink_action_groups',
    'unregister_action_groups',
    'link_action_groups',
    'register_action_groups',
))

# each PrefixGroup item is a sequence of ActionGroups
ActionGroup = namedtuple('ActionGroup', (
    'type',
    'pkg_data',
    'actions',
    'target_prefix',
))


class UnlinkLinkTransaction(object):

    def __init__(self, *setups):
        self.prefix_setups = odict((stp.target_prefix, stp) for stp in setups)
        self.prefix_action_groups = odict()

        for stp in itervalues(self.prefix_setups):
            log.debug("instantiating UnlinkLinkTransaction with\n"
                      "  target_prefix: %s\n"
                      "  unlink_precs:\n"
                      "    %s\n"
                      "  link_precs:\n"
                      "    %s\n",
                      stp.target_prefix,
                      '\n    '.join(prec.dist_str() for prec in stp.unlink_precs),
                      '\n    '.join(prec.dist_str() for prec in stp.link_precs))

        self._prepared = False
        self._verified = False

    @property
    def nothing_to_do(self):
        return not any((stp.unlink_precs or stp.link_precs)
                       for stp in itervalues(self.prefix_setups))

    def get_pfe(self):
        from .package_cache import ProgressiveFetchExtract
        if not self.prefix_setups:
            return ProgressiveFetchExtract(())
        else:
            link_precs = set(concat(stp.link_precs for stp in itervalues(self.prefix_setups)))
            return ProgressiveFetchExtract(link_precs)

    def prepare(self):
        if self._prepared:
            return

        self.transaction_context = {}

        with spinner("Preparing transaction", not context.verbosity and not context.quiet,
                     context.json):
            for stp in itervalues(self.prefix_setups):
                grps = self._prepare(self.transaction_context, stp.target_prefix,
                                     stp.unlink_precs, stp.link_precs,
                                     stp.remove_specs, stp.update_specs)
                self.prefix_action_groups[stp.target_prefix] = PrefixActionGroup(*grps)

        self._prepared = True

    def verify(self):
        if not self._prepared:
            self.prepare()

        assert not context.dry_run

        if context.skip_safety_checks:
            self._verified = True
            return

        with spinner("Verifying transaction", not context.verbosity and not context.quiet,
                     context.json):
            exceptions = self._verify(self.prefix_setups, self.prefix_action_groups)
            if exceptions:
                try:
                    maybe_raise(CondaMultiError(exceptions), context)
                except:
                    rm_rf(self.transaction_context['temp_dir'])
                    raise
                log.info(exceptions)

        self._verified = True

    def execute(self):
        if not self._verified:
            self.verify()

        assert not context.dry_run

        try:
            self._execute(tuple(concat(interleave(itervalues(self.prefix_action_groups)))))
        finally:
            rm_rf(self.transaction_context['temp_dir'])

    @classmethod
    def _prepare(cls, transaction_context, target_prefix, unlink_precs, link_precs,
                 remove_specs, update_specs):

        # make sure prefix directory exists
        if not isdir(target_prefix):
            try:
                mkdir_p(target_prefix)
            except (IOError, OSError) as e:
                log.debug(repr(e))
                raise CondaError("Unable to create prefix directory '%s'.\n"
                                 "Check that you have sufficient permissions."
                                 "" % target_prefix)

        # gather information from disk and caches
        prefix_data = PrefixData(target_prefix)
        prefix_recs_to_unlink = (prefix_data.get(prec.name) for prec in unlink_precs)
        # NOTE: load_meta can return None
        # TODO: figure out if this filter shouldn't be an assert not None
        prefix_recs_to_unlink = tuple(lpd for lpd in prefix_recs_to_unlink if lpd)
        pkg_cache_recs_to_link = tuple(PackageCache.get_entry_to_link(prec)
                                       for prec in link_precs)
        assert all(pkg_cache_recs_to_link)
        packages_info_to_link = tuple(read_package_info(prec, pcrec)
                                      for prec, pcrec in zip(link_precs, pkg_cache_recs_to_link))

        link_types = tuple(determine_link_type(pkg_info.extracted_package_dir, target_prefix)
                           for pkg_info in packages_info_to_link)

        # make all the path actions
        # no side effects allowed when instantiating these action objects
        python_version = cls.get_python_version(target_prefix,
                                                prefix_recs_to_unlink,
                                                packages_info_to_link)
        transaction_context['target_python_version'] = python_version
        sp = get_python_site_packages_short_path(python_version)
        transaction_context['target_site_packages_short_path'] = sp

        transaction_context['temp_dir'] = mkdtemp()

        unlink_action_groups = tuple(ActionGroup(
            'unlink',
            prefix_rec,
            make_unlink_actions(transaction_context, target_prefix, prefix_rec),
            target_prefix,
        ) for prefix_rec in prefix_recs_to_unlink)

        if unlink_action_groups:
            axns = UnregisterEnvironmentLocationAction(transaction_context, target_prefix),
            unregister_action_groups = ActionGroup('unregister', None, axns, target_prefix),
        else:
            unregister_action_groups = ()

        matchspecs_for_link_dists = match_specs_to_dists(packages_info_to_link, update_specs)
        link_action_groups = tuple(
            ActionGroup('link', pkg_info, cls.make_link_actions(transaction_context, pkg_info,
                                                                target_prefix, lt, spec),
                        target_prefix)
            for pkg_info, lt, spec in zip(packages_info_to_link, link_types,
                                          matchspecs_for_link_dists)
        )

        history_actions = UpdateHistoryAction.create_actions(
            transaction_context, target_prefix, remove_specs, update_specs,
        )
        if link_action_groups:
            register_actions = RegisterEnvironmentLocationAction(transaction_context,
                                                                 target_prefix),
        else:
            register_actions = ()

        register_action_groups = ActionGroup('register', None,
                                             register_actions + history_actions,
                                             target_prefix),

        return PrefixActionGroup(
            unlink_action_groups,
            unregister_action_groups,
            link_action_groups,
            register_action_groups,
        )

    @staticmethod
    def _verify_individual_level(prefix_action_group):
        all_actions = concat(axngroup.actions
                             for action_groups in prefix_action_group
                             for axngroup in action_groups)

        # run all per-action verify methods
        #   one of the more important of these checks is to verify that a file listed in
        #   the packages manifest (i.e. info/files) is actually contained within the package
<<<<<<< HEAD
        for axn in all_actions:
            if axn.verified:
                continue
            error_result = axn.verify()
            if error_result:
                formatted_error = ''.join(format_exception_only(type(error_result), error_result))
                log.debug("Verification error in action %s\n%s", axn, formatted_error)
                yield error_result
=======
        for _, pkg_actions in all_actions:
            for axn in pkg_actions:
                if axn.verified:
                    continue
                error_result = axn.verify()
                if error_result:
                    formatted = ''.join(format_exception_only(type(error_result), error_result))
                    log.debug("Verification error in action %s\n%s", axn, formatted)
                    yield error_result
>>>>>>> b0d7a4a3

    @staticmethod
    def _verify_prefix_level(target_prefix, prefix_action_group):
        # further verification of the whole transaction
        # for each path we are creating in link_actions, we need to make sure
        #   1. each path either doesn't already exist in the prefix, or will be unlinked
        #   2. there's only a single instance of each path
        #   3. if the target is a private env, leased paths need to be verified
        #   4. make sure conda-meta/history file is writable
        #   5. make sure envs/catalog.json is writable; done with RegisterEnvironmentLocationAction
        #   6. make sure we're not removing pinned packages without no-pin flag
        # TODO: 3, 4, 6

        unlink_action_groups = (axn_grp
                                for action_groups in prefix_action_group
                                for axn_grp in action_groups
                                if axn_grp.type == 'unlink')
        link_action_groups = (axn_grp
                              for action_groups in prefix_action_group
                              for axn_grp in action_groups
                              if axn_grp.type == 'link')

        # paths are case-insensitive on windows apparently
        lower_on_win = lambda p: p.lower() if on_win else p
        unlink_paths = set(lower_on_win(axn.target_short_path)
                           for grp in unlink_action_groups
                           for axn in grp.actions
                           if isinstance(axn, UnlinkPathAction))
        # we can get all of the paths being linked by looking only at the
        #   CreateLinkedPackageRecordAction actions
        create_lpr_actions = (axn
                              for grp in link_action_groups
                              for axn in grp.actions
                              if isinstance(axn, CreatePrefixRecordAction))

        # Verification 1. each path either doesn't already exist in the prefix, or will be unlinked
        link_paths_dict = defaultdict(list)
        for axn in create_lpr_actions:
            for link_path_action in axn.all_link_path_actions:
                path = link_path_action.target_short_path
                path = lower_on_win(path)
                link_paths_dict[path].append(axn)
                if path not in unlink_paths and lexists(join(target_prefix, path)):
                    # we have a collision; at least try to figure out where it came from
                    colliding_prefix_rec = first(
                        (prefix_rec for prefix_rec in PrefixData(target_prefix).iter_records()),
                        key=lambda prefix_rec: path in prefix_rec.files
                    )
                    if colliding_prefix_rec:
                        yield KnownPackageClobberError(
                            path,
                            axn.package_info.repodata_record.dist_str(),
                            colliding_prefix_rec.dist_str(),
                            context,
                        )
                    else:
                        yield UnknownPackageClobberError(
                            path,
                            axn.package_info.repodata_record.dist_str(),
                            context,
                        )

        # Verification 2. there's only a single instance of each path
        for path, axns in iteritems(link_paths_dict):
            if len(axns) > 1:
                yield SharedLinkPathClobberError(
                    path,
                    tuple(axn.package_info.repodata_record.dist_str() for axn in axns),
                    context,
                )

    @staticmethod
    def _verify_transaction_level(prefix_setups):
        # 1. make sure we're not removing conda or a conda dependency from conda's env
        # 2. make sure we're not removing a conda dependency from conda's env
        conda_prefixes = (join(context.root_prefix, 'envs', '_conda_'), context.root_prefix)
        conda_setups = tuple(setup for setup in itervalues(prefix_setups)
                             if setup.target_prefix in conda_prefixes)

        conda_unlinked = any(prec.name == 'conda'
                             for setup in conda_setups
                             for prec in setup.unlink_precs)

        conda_prec, conda_final_setup = next(
            ((prec, setup)
             for setup in conda_setups
             for prec in setup.link_precs
             if prec.name == 'conda'),
            (None, None)
        )

        if conda_unlinked and conda_final_setup is None:
            # means conda is being unlinked and not re-linked anywhere
            # this should never be able to be skipped, even with --force
            yield RemoveError("This operation will remove conda without replacing it with\n"
                              "another version of conda.")

        if conda_final_setup is None:
            # means we're not unlinking then linking a new package, so look up current conda record
            conda_final_prefix = context.conda_prefix
            pkg_names_already_lnkd = tuple(rec.name for rec in get_linked_data(conda_final_prefix)
                                           or ())
            pkg_names_being_lnkd = ()
            pkg_names_being_unlnkd = ()
            _prefix_records = itervalues(get_linked_data(conda_final_prefix))
            conda_linked_depends = next((record.depends for record in _prefix_records
                                         if record.name == 'conda'), ())
        else:
            conda_final_prefix = conda_final_setup.target_prefix
            pkg_names_already_lnkd = tuple(rec.name for rec in get_linked_data(conda_final_prefix)
                                           or ())
            pkg_names_being_lnkd = tuple(prec.name for prec in conda_final_setup.link_precs or ())
            pkg_names_being_unlnkd = tuple(prec.name
                                           for prec in conda_final_setup.unlink_precs or ())
            conda_linked_depends = conda_prec.depends

        for conda_dependency in conda_linked_depends:
            dep_name = MatchSpec(conda_dependency).name
            if dep_name not in pkg_names_being_lnkd and (dep_name not in pkg_names_already_lnkd
                                                         or dep_name in pkg_names_being_unlnkd):
                # equivalent to not (dep_name in pkg_names_being_lnkd or
                #  (dep_name in pkg_names_already_lnkd and dep_name not in pkg_names_being_unlnkd))
                yield RemoveError("'%s' is a dependency of conda and cannot be removed from\n"
                                  "conda's operating environment." % dep_name)

    @classmethod
    def _verify(cls, prefix_setups, prefix_action_groups):
        exceptions = tuple(exc for exc in concatv(
            concat(cls._verify_individual_level(prefix_group)
                   for prefix_group in itervalues(prefix_action_groups)),
            concat(cls._verify_prefix_level(target_prefix, prefix_group)
                   for target_prefix, prefix_group in iteritems(prefix_action_groups)),
            cls._verify_transaction_level(prefix_setups),
        ) if exc)
        return exceptions

        if exceptions:
            maybe_raise(CondaMultiError(exceptions), context)
        else:
            log.info(exceptions)

        self._verified = True

    def execute(self):
        if not self._verified:
            self.verify()

        assert not context.dry_run
        # make sure prefix directory exists
        if not isdir(self.target_prefix):
            try:
                mkdir_p(self.target_prefix)
            except (IOError, OSError) as e:
                log.debug(repr(e))
                raise CondaError("Unable to create prefix directory '%s'.\n"
                                 "Check that you have sufficient permissions."
                                 "" % self.target_prefix)

        with signal_handler(conda_signal_handler):
            pkg_idx = 0
            try:
                with spinner("Executing transaction", not context.verbosity and not context.quiet,
                             context.json):
                    for pkg_idx, axngroup in enumerate(all_action_groups):
                        cls._execute_actions(pkg_idx, axngroup)
            except CondaMultiError as e:
                action, is_unlink = (None, axngroup.type == 'unlink')
                prec = axngroup.pkg_data

                log.error("An error occurred while %s package '%s'.\n"
                          "%r\n"
                          "Attempting to roll back.\n",
                          'uninstalling' if is_unlink else 'installing',
                          prec and prec.dist_str(), e.errors[0])

                # reverse all executed packages except the one that failed
                rollback_excs = []
                if context.rollback_enabled:
                    with spinner("Rolling back transaction",
                                 not context.verbosity and not context.quiet, context.json):
                        failed_pkg_idx = pkg_idx
                        reverse_actions = reversed(tuple(enumerate(
                            take(failed_pkg_idx, all_action_groups)
                        )))
                        for pkg_idx, axngroup in reverse_actions:
                            excs = cls._reverse_actions(pkg_idx, axngroup)
                            rollback_excs.extend(excs)

                raise CondaMultiError(tuple(concatv(
                    (e.errors
                     if isinstance(e, CondaMultiError)
                     else (e,)),
                    rollback_excs,
                )))
            else:
                for axngroup in all_action_groups:
                    for action in axngroup.actions:
                        action.cleanup()

    @staticmethod
    def _execute_actions(pkg_idx, axngroup):
        target_prefix = axngroup.target_prefix
        axn_idx, action, is_unlink = 0, None, axngroup.type == 'unlink'
        prec = axngroup.pkg_data

        if not isdir(join(target_prefix, 'conda-meta')):
            mkdir_p(join(target_prefix, 'conda-meta'))

        try:
            if axngroup.type == 'unlink':
                log.info("===> UNLINKING PACKAGE: %s <===\n"
                         "  prefix=%s\n",
                         prec.dist_str(), target_prefix)

            elif axngroup.type == 'link':
                log.info("===> LINKING PACKAGE: %s <===\n"
                         "  prefix=%s\n"
                         "  source=%s\n",
                         prec.dist_str(), target_prefix, prec.extracted_package_dir)

            if axngroup.type in ('unlink', 'link'):
                run_script(target_prefix if is_unlink else prec.extracted_package_dir,
                           prec,
                           'pre-unlink' if is_unlink else 'pre-link',
                           target_prefix)
            for axn_idx, action in enumerate(axngroup.actions):
                action.execute()
            if axngroup.type in ('unlink', 'link'):
                run_script(target_prefix, prec, 'post-unlink' if is_unlink else 'post-link')
        except Exception as e:  # this won't be a multi error
            # reverse this package
            log.debug("Error in action #%d for pkg_idx #%d %r", axn_idx, pkg_idx, action,
                      exc_info=True)
            reverse_excs = ()
            if context.rollback_enabled:
                # log.error("An error occurred while %s package '%s'.\n"
                #           "%r\n"
                #           "Attempting to roll back.\n",
                #           'uninstalling' if is_unlink else 'installing', prec.dist_str(), e)
                reverse_excs = UnlinkLinkTransaction._reverse_actions(
                    pkg_idx, axngroup, reverse_from_idx=axn_idx
                )
            raise CondaMultiError(tuple(concatv(
                (e,),
                reverse_excs,
            )))

    @staticmethod
    def _reverse_actions(pkg_idx, axngroup, reverse_from_idx=-1):
        target_prefix = axngroup.target_prefix

        # reverse_from_idx = -1 means reverse all actions
        prec = axngroup.pkg_data

        if axngroup.type == 'unlink':
            log.info("===> REVERSING PACKAGE UNLINK: %s <===\n"
                     "  prefix=%s\n", prec.dist_str(), target_prefix)

        elif axngroup.type == 'link':
            log.info("===> REVERSING PACKAGE LINK: %s <===\n"
                     "  prefix=%s\n", prec.dist_str(), target_prefix)

        log.debug("reversing pkg_idx #%d from axn_idx #%d", pkg_idx, reverse_from_idx)

        exceptions = []
        if reverse_from_idx < 0:
            reverse_actions = axngroup.actions
        else:
            reverse_actions = axngroup.actions[:reverse_from_idx+1]
        for axn_idx, action in reversed(tuple(enumerate(reverse_actions))):
            try:
                action.reverse()
            except Exception as e:
                log.debug("action.reverse() error in action #%d for pkg_idx #%d %r", axn_idx,
                          pkg_idx, action, exc_info=True)
                exceptions.append(e)
        return exceptions

    @staticmethod
    def get_python_version(target_prefix, pcrecs_to_unlink, packages_info_to_link):
        # this method determines the python version that will be present at the
        # end of the transaction
        linking_new_python = next((package_info for package_info in packages_info_to_link
                                   if package_info.index_json_record.name == 'python'),
                                  None)
        if linking_new_python:
            # is python being linked? we're done
            full_version = linking_new_python.index_json_record.version
            assert full_version
            log.debug("found in current transaction python version %s", full_version)
            return get_major_minor_version(full_version)

        # is python already linked and not being unlinked? that's ok too
        linked_python_version = get_python_version_for_prefix(target_prefix)
        if linked_python_version:
            find_python = (lnkd_pkg_data for lnkd_pkg_data in pcrecs_to_unlink
                           if lnkd_pkg_data.name == 'python')
            unlinking_this_python = next(find_python, None)
            if unlinking_this_python is None:
                # python is not being unlinked
                log.debug("found in current prefix python version %s", linked_python_version)
                return linked_python_version

        # there won't be any python in the finished environment
        log.debug("no python version found in prefix")
        return None

    @staticmethod
    def make_link_actions(transaction_context, package_info, target_prefix, requested_link_type,
                          requested_spec):
        required_quad = transaction_context, package_info, target_prefix, requested_link_type

        file_link_actions = LinkPathAction.create_file_link_actions(*required_quad)
        create_directory_actions = LinkPathAction.create_directory_actions(
            *required_quad, file_link_actions=file_link_actions
        )
        create_nonadmin_actions = CreateNonadminAction.create_actions(*required_quad)
        create_menu_actions = MakeMenuAction.create_actions(*required_quad)

        python_entry_point_actions = CreatePythonEntryPointAction.create_actions(*required_quad)
        compile_pyc_actions = CompilePycAction.create_actions(*required_quad,
                                                              file_link_actions=file_link_actions)

        # if requested_spec:
        #     application_entry_point_actions = CreateApplicationEntryPointAction.create_actions(
        #         *required_quad
        #     )
        #     application_softlink_actions = CreateApplicationSoftlinkAction.create_actions(
        #         *required_quad
        #     )
        # else:
        #     application_entry_point_actions = ()
        #     application_softlink_actions = ()

        all_link_path_actions = tuple(concatv(
            file_link_actions,
            python_entry_point_actions,
            compile_pyc_actions,
        ))

        # leased_paths = tuple(axn.leased_path_entry for axn in concatv(
        #     application_entry_point_actions,
        #     application_softlink_actions,
        # ))

        meta_create_actions = CreatePrefixRecordAction.create_actions(
            *required_quad,
            requested_spec=requested_spec,
            all_link_path_actions=all_link_path_actions
        )

        # if requested_spec:
        #     register_private_env_actions = RegisterPrivateEnvAction.create_actions(
        #         transaction_context, package_info, target_prefix, requested_spec, leased_paths
        #     )
        # else:
        #     register_private_env_actions = ()

        # the ordering here is significant
        return tuple(concatv(
            create_directory_actions,
            file_link_actions,
            create_nonadmin_actions,
            python_entry_point_actions,
            compile_pyc_actions,
            create_menu_actions,
            # application_entry_point_actions,
            # register_private_env_actions,
            meta_create_actions,
        ))

    def make_legacy_action_groups(self, pfe):
        from ..models.dist import Dist
        legacy_action_groups = []

        for q, (prefix, setup) in enumerate(iteritems(self.prefix_setups)):
            actions = defaultdict(list)
            if q == 0:
                pfe.prepare()
                for axn in pfe.cache_actions:
                    actions['FETCH'].append(Dist(axn.url))

            actions['PREFIX'] = setup.target_prefix
            for prec in setup.unlink_precs:
                actions['UNLINK'].append(prec)
            for prec in setup.link_precs:
                actions['LINK'].append(prec)

            legacy_action_groups.append(actions)

        return legacy_action_groups

    def display_actions(self, pfe):
        from ..models.dist import Dist
        from ..plan import display_actions
        legacy_action_groups = self.make_legacy_action_groups(pfe)

        for actions, (prefix, stp) in zip(legacy_action_groups, iteritems(self.prefix_setups)):
            pseudo_index = {Dist(prec): prec for prec in concatv(stp.unlink_precs, stp.link_precs)}
            display_actions(actions, pseudo_index, show_channel_urls=context.show_channel_urls)

        return legacy_action_groups


def run_script(prefix, prec, action='post-link', env_prefix=None):
    """
    call the post-link (or pre-unlink) script, and return True on success,
    False on failure
    """
    path = join(prefix,
                'Scripts' if on_win else 'bin',
                '.%s-%s.%s' % (prec.name, action, 'bat' if on_win else 'sh'))
    if not isfile(path):
        return True

    env = os.environ.copy()

    if action == 'pre-link':  # pragma: no cover
        # old no-arch support; deprecated
        is_old_noarch = False
        try:
            with open(path) as f:
                script_text = ensure_text_type(f.read())
            if ((on_win and "%PREFIX%\\python.exe %SOURCE_DIR%\\link.py" in script_text)
                    or "$PREFIX/bin/python $SOURCE_DIR/link.py" in script_text):
                is_old_noarch = True
        except Exception as e:
            log.debug(e, exc_info=True)

        env['SOURCE_DIR'] = prefix
        if not is_old_noarch:
            warnings.warn(dals("""
            Package %s uses a pre-link script. Pre-link scripts are potentially dangerous.
            This is because pre-link scripts have the ability to change the package contents in the
            package cache, and therefore modify the underlying files for already-created conda
            environments.  Future versions of conda may deprecate and ignore pre-link scripts.
            """) % prec.dist_str())

    if on_win:
        try:
            command_args = [os.environ[str('COMSPEC')], '/c', path]
        except KeyError:
            log.info("failed to run %s for %s due to COMSPEC KeyError", action, prec.dist_str())
            return False
    else:
        shell_path = 'sh' if 'bsd' in sys.platform else 'bash'
        command_args = [shell_path, "-x", path]

    env['ROOT_PREFIX'] = context.root_prefix
    env['PREFIX'] = env_prefix or prefix
    env['PKG_NAME'] = prec.name
    env['PKG_VERSION'] = prec.version
    env['PKG_BUILDNUM'] = prec.build_number
    env['PATH'] = os.pathsep.join((dirname(path), env.get('PATH', '')))

    try:
        log.debug("for %s at %s, executing script: $ %s",
                  prec.dist_str(), env['PREFIX'], ' '.join(command_args))
        subprocess_call(command_args, env=env, path=dirname(path))
    except CalledProcessError as e:  # pragma: no cover
        m = messages(prefix)
        if action in ('pre-link', 'post-link'):
            if 'openssl' in prec.dist_str():
                # this is a hack for conda-build string parsing in the conda_build/build.py
                #   create_env function
                message = "%s failed for: %s" % (action, prec)
            else:
                message = dals("""
                %s script failed for package %s
                running your command again with `-v` will provide additional information
                location of failed script: %s
                ==> script messages <==
                %s
                """) % (action, prec.dist_str(), path, m or "<None>")
            raise LinkError(message)
        else:
            log.warn("%s script failed for package %s\n"
                     "consider notifying the package maintainer", action, prec.dist_str())
            return False
    else:
        messages(prefix)
        return True


def messages(prefix):
    path = join(prefix, '.messages.txt')
    try:
        if isfile(path):
            with open(path) as fi:
                m = fi.read()
                print(m, file=sys.stderr if context.json else sys.stdout)
                return m
    finally:
        rm_rf(path)<|MERGE_RESOLUTION|>--- conflicted
+++ resolved
@@ -7,10 +7,6 @@
 from os.path import basename, dirname, isdir, join
 from subprocess import CalledProcessError
 import sys
-<<<<<<< HEAD
-from tempfile import mkdtemp
-=======
->>>>>>> b0d7a4a3
 from traceback import format_exception_only
 import warnings
 
@@ -315,16 +311,6 @@
         # run all per-action verify methods
         #   one of the more important of these checks is to verify that a file listed in
         #   the packages manifest (i.e. info/files) is actually contained within the package
-<<<<<<< HEAD
-        for axn in all_actions:
-            if axn.verified:
-                continue
-            error_result = axn.verify()
-            if error_result:
-                formatted_error = ''.join(format_exception_only(type(error_result), error_result))
-                log.debug("Verification error in action %s\n%s", axn, formatted_error)
-                yield error_result
-=======
         for _, pkg_actions in all_actions:
             for axn in pkg_actions:
                 if axn.verified:
@@ -334,7 +320,6 @@
                     formatted = ''.join(format_exception_only(type(error_result), error_result))
                     log.debug("Verification error in action %s\n%s", axn, formatted)
                     yield error_result
->>>>>>> b0d7a4a3
 
     @staticmethod
     def _verify_prefix_level(target_prefix, prefix_action_group):
