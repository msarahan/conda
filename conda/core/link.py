# -*- coding: utf-8 -*-
from __future__ import absolute_import, division, print_function, unicode_literals

from logging import getLogger
import os
from os.path import join
from subprocess import CalledProcessError, check_call
import sys
from traceback import format_exc
import warnings
<<<<<<< HEAD

from collections import defaultdict
=======
>>>>>>> 268ef63e

from .linked_data import (get_python_version_for_prefix, linked_data as get_linked_data,
                          load_meta)
from .package_cache import PackageCache
from .path_actions import (CompilePycAction, CreateApplicationEntryPointAction,
                           CreateLinkedPackageRecordAction, CreatePrivateEnvMetaAction,
                           CreatePythonEntryPointAction, LinkPathAction, MakeMenuAction,
                           RemoveLinkedPackageRecordAction, RemoveMenuAction,
                           RemovePrivateEnvMetaAction, UnlinkPathAction)
from .. import CondaMultiError
<<<<<<< HEAD
from .._vendor.auxlib.collection import first
=======
>>>>>>> 268ef63e
from .._vendor.auxlib.ish import dals
from ..base.context import context
from ..common.compat import itervalues, on_win, text_type, iteritems
from ..common.path import (explode_directories, get_all_directories, get_bin_directory_short_path,
                           get_major_minor_version,
                           get_python_site_packages_short_path)
from ..exceptions import CondaVerificationError
from ..gateways.disk.delete import rm_rf
<<<<<<< HEAD
from ..gateways.disk.read import isfile, lexists, read_package_info
=======
from ..gateways.disk.read import isfile, read_package_info
>>>>>>> 268ef63e
from ..gateways.disk.test import hardlink_supported, softlink_supported
from ..models.dist import Dist
from ..models.enums import LinkType

try:
    from cytoolz.itertoolz import concat, concatv, groupby
except ImportError:
    from .._vendor.toolz.itertoolz import concat, concatv, groupby  # NOQA

log = getLogger(__name__)


def determine_link_type(extracted_package_dir, target_prefix):
    source_test_file = join(extracted_package_dir, 'info', 'index.json')
    if context.always_copy:
        return LinkType.copy
    if context.always_softlink:
        return LinkType.softlink
    if hardlink_supported(source_test_file, target_prefix):
        return LinkType.hardlink
    if context.allow_softlinks and softlink_supported(source_test_file, target_prefix):
        return LinkType.softlink
    return LinkType.copy


def make_unlink_actions(transaction_context, target_prefix, linked_package_data):
    # no side effects in this function!
    unlink_path_actions = tuple(UnlinkPathAction(transaction_context, linked_package_data,
                                                 target_prefix, trgt)
                                for trgt in linked_package_data.files)

    remove_menu_actions = RemoveMenuAction.create_actions(transaction_context,
                                                          linked_package_data,
                                                          target_prefix)

    meta_short_path = '%s/%s' % ('conda-meta', Dist(linked_package_data).to_filename('.json'))
    remove_conda_meta_actions = (RemoveLinkedPackageRecordAction(transaction_context,
                                                                 linked_package_data,
                                                                 target_prefix, meta_short_path),)

    _all_d = get_all_directories(axn.target_short_path for axn in unlink_path_actions)
    all_directories = sorted(explode_directories(_all_d, already_split=True), reverse=True)
    directory_remove_actions = tuple(UnlinkPathAction(transaction_context, linked_package_data,
                                                      target_prefix, d, LinkType.directory)
                                     for d in all_directories)

    if linked_package_data.preferred_env is not None:
        app_entry_point_short_path = os.path.join(get_bin_directory_short_path(),
                                                  linked_package_data.name)
        unlink_app_entry_point = UnlinkPathAction(transaction_context, linked_package_data,
                                                  context.root_prefix, app_entry_point_short_path),
        unlink_path_actions = unlink_path_actions + unlink_app_entry_point
        private_envs_meta_action = RemovePrivateEnvMetaAction(
            transaction_context, linked_package_data, target_prefix),
    else:
        private_envs_meta_action = ()

    return tuple(concatv(
        remove_menu_actions,
        unlink_path_actions,
        directory_remove_actions,
        private_envs_meta_action,
        remove_conda_meta_actions,
    ))


class UnlinkLinkTransaction(object):

    @classmethod
    def create_from_dists(cls, index, target_prefix, unlink_dists, link_dists):
        # This constructor method helps to patch into the 'plan' framework
        linked_packages_data_to_unlink = tuple(load_meta(target_prefix, dist)
                                               for dist in unlink_dists)

        log.debug("instantiating UnlinkLinkTransaction with\n"
                  "  target_prefix: %s\n"
                  "  unlink_dists:\n"
                  "    %s\n"
                  "  link_dists:\n"
                  "    %s\n",
                  target_prefix,
                  '\n    '.join(text_type(d) for d in unlink_dists),
                  '\n    '.join(text_type(d) for d in link_dists))

        pkg_dirs_to_link = tuple(PackageCache[dist].extracted_package_dir for dist in link_dists)
        assert all(pkg_dirs_to_link)
        packages_info_to_link = tuple(read_package_info(index[dist], pkg_dir)
                                      for dist, pkg_dir in zip(link_dists, pkg_dirs_to_link))

        return UnlinkLinkTransaction(target_prefix, linked_packages_data_to_unlink,
                                     packages_info_to_link)

    def __init__(self, target_prefix, linked_packages_data_to_unlink, packages_info_to_link):
        # type: (str, Sequence[Dist], Sequence[PackageInfo]) -> NoneType
        # order of unlink_dists and link_dists will be preserved throughout
        #   should be given in dependency-sorted order

        self.target_prefix = target_prefix
        self.linked_packages_data_to_unlink = linked_packages_data_to_unlink
        self.packages_info_to_link = packages_info_to_link

        self._prepared = False
        self._verified = False

    def prepare(self):
        if self._prepared:
            return

        # gather information from disk and caches
        self.prefix_linked_data = get_linked_data(self.target_prefix)
        link_types = tuple(determine_link_type(pkg_info.extracted_package_dir, self.target_prefix)
                           for pkg_info in self.packages_info_to_link)

        # make all the path actions
        # no side effects allowed when instantiating these action objects
        transaction_context = dict()
        python_version = self.get_python_version(self.target_prefix,
                                                 self.linked_packages_data_to_unlink,
                                                 self.packages_info_to_link)
        transaction_context['target_python_version'] = python_version
        sp = get_python_site_packages_short_path(python_version)
        transaction_context['target_site_packages_short_path'] = sp

        unlink_actions = tuple((lnkd_pkg_data, make_unlink_actions(transaction_context,
                                                                   self.target_prefix,
                                                                   lnkd_pkg_data))
                               for lnkd_pkg_data in self.linked_packages_data_to_unlink)

        link_actions = (
            (pkg_info, self.make_link_actions(transaction_context, pkg_info,
                                              self.target_prefix, lt))
            for pkg_info, lt in zip(self.packages_info_to_link, link_types)
        )

        self.all_actions = tuple(per_pkg_actions for per_pkg_actions in
                                 concatv(unlink_actions, link_actions))
        # type: Tuple[pkg_data, Tuple[PathAction]]

        self.num_unlink_pkgs = len(unlink_actions)

        self._prepared = True

    @staticmethod
    def _verify_individual_level(all_actions):
        # run all per-action verify methods
        #   one of the more important of these checks is to verify that a file listed in
        #   the packages manifest (i.e. info/files) is actually contained within the package
        for _, pkg_actions in all_actions:
            for axn in pkg_actions:
                if axn.verified:
                    continue
                error_result = axn.verify()
                if error_result:
                    log.debug("Verification error in action %s", axn)
                    log.debug(format_exc())
                    yield error_result

    @staticmethod
    def _verify_transaction_level(target_prefix, all_actions, num_unlink_pkgs):
        # further verification of the whole transaction
        # for each path we are creating in link_actions, we need to make sure
        #   1. each path either doesn't already exist in the prefix, or will be unlinked
        #   2. there's only a single instance of each path
        unlink_paths = set(axn.target_short_path
                           for _, pkg_actions in all_actions[:num_unlink_pkgs]
                           for axn in pkg_actions
                           if isinstance(axn, UnlinkPathAction))
        # we can get all of the paths being linked by looking only at the
        #   CreateLinkedPackageRecordAction actions
        create_lpr_actions = (axn
                              for _, pkg_actions in all_actions[num_unlink_pkgs:]
                              for axn in pkg_actions
                              if isinstance(axn, CreateLinkedPackageRecordAction))

        link_paths_dict = defaultdict(list)
        for axn in create_lpr_actions:
            for path in axn.linked_package_record.files:
                link_paths_dict[path.lower()].append(axn)
                if path not in unlink_paths and lexists(join(target_prefix, path)):
                    if on_win and any(path.lower() == unlink_path.lower()
                                      for unlink_path in unlink_paths):
                        # python doesn't care about case sensitivity on windows apparently
                        #   I really don't know how this hack is going to affect environment
                        #   safety and correctness
                        continue

                    # we have a collision; at least try to figure out where it came from
                    linked_data = get_linked_data(target_prefix)
                    colliding_linked_package_record = first(
                        (lpr for lpr in itervalues(linked_data)),
                        key=lambda lpr: path in lpr.files
                    )
                    if colliding_linked_package_record:
                        yield CondaVerificationError(dals("""
                        The package '%s' cannot be installed due to a
                        path collision for '%s'.
                        This path already exists in the target prefix, and it won't be removed by
                        an uninstall action in this transaction. The path appears to be coming from
                        the package '%s', which is already installed in the prefix. If you'd like
                        to proceed anyway, re-run the command with the `--force` flag.
                        """ % (Dist(axn.linked_package_record),
                               path,
                               Dist(colliding_linked_package_record))))
                    else:
                        yield CondaVerificationError(dals("""
                        The package '%s' cannot be installed due to a
                        path collision for '%s'.
                        This path already exists in the target prefix, and it won't be removed
                        by an uninstall action in this transaction. The path is one that conda
                        doesn't recognize. It may have been created by another package manager.
                        If you'd like to proceed anyway, re-run the command with the `--force`
                        flag.
                        """ % (Dist(axn.linked_package_record), path)))
        for path, axns in iteritems(link_paths_dict):
            if len(axns) > 1:
                yield CondaVerificationError(dals("""
                This transaction has incompatible packages due to a shared path.
                  packages: %s
                  path: %s%s
                If you'd like to proceed anyway, re-run the command with the `--force` flag.
                """ % (', '.join(text_type(Dist(axn.linked_package_record)) for axn in axns),
                       axns[0].target_short_path,
                       "  (conda looks for paths to be case-insensitive)" if on_win else "")))

    def verify(self):
        if not self._prepared:
            self.prepare()

        exceptions = tuple(exc for exc in concatv(
            self._verify_individual_level(self.all_actions),
            self._verify_transaction_level(self.target_prefix, self.all_actions,
                                           self.num_unlink_pkgs),
        ) if exc)

        if exceptions and not context.force:
            raise CondaMultiError(exceptions)
        else:
            log.info(exceptions)

        self._verified = True

    def execute(self):
        if not self._verified:
            self.verify()

        pkg_idx = 0
        try:
            for pkg_idx, (pkg_data, actions) in enumerate(self.all_actions):
                self._execute_actions(self.target_prefix, self.num_unlink_pkgs, pkg_idx,
                                      pkg_data, actions)
<<<<<<< HEAD
        except:
=======
        except Exception as execute_multi_exc:
>>>>>>> 268ef63e
            # reverse all executed packages except the one that failed
            rollback_excs = []
            if context.rollback_enabled:
                failed_pkg_idx = pkg_idx
                reverse_actions = self.all_actions[:failed_pkg_idx]
                for pkg_idx, (pkg_data, actions) in reversed(tuple(enumerate(reverse_actions))):
                    excs = self._reverse_actions(self.target_prefix, self.num_unlink_pkgs,
                                                 pkg_idx, pkg_data, actions)
                    rollback_excs.extend(excs)

            raise CondaMultiError(tuple(concatv(
                (execute_multi_exc.errors
                 if isinstance(execute_multi_exc, CondaMultiError)
                 else (execute_multi_exc,)),
                rollback_excs,
            )))

        else:
            for pkg_idx, (pkg_data, actions) in enumerate(self.all_actions):
                for axn_idx, action in enumerate(actions):
                    action.cleanup()

    @staticmethod
    def _execute_actions(target_prefix, num_unlink_pkgs, pkg_idx, pkg_data, actions):
        axn_idx, action, is_unlink = 0, None, True
        try:
            dist = Dist(pkg_data)
            is_unlink = pkg_idx <= num_unlink_pkgs - 1
            if is_unlink:
                log.info("===> UNLINKING PACKAGE: %s <===\n"
                         "  prefix=%s\n",
                         dist, target_prefix)

            else:
                log.info("===> LINKING PACKAGE: %s <===\n"
                         "  prefix=%s\n"
                         "  source=%s\n",
                         dist, target_prefix, pkg_data.extracted_package_dir)

            run_script(target_prefix, Dist(pkg_data), 'pre-unlink' if is_unlink else 'pre-link')
            for axn_idx, action in enumerate(actions):
                action.execute()
            run_script(target_prefix, Dist(pkg_data), 'post-unlink' if is_unlink else 'post-link')
<<<<<<< HEAD
        except Exception as e:
=======
        except Exception as execute_exc:
>>>>>>> 268ef63e
            # reverse this package
            log.debug("Error in action #%d for pkg_idx #%d %r", axn_idx, pkg_idx, action)
            log.debug(format_exc())
            reverse_excs = ()
            if context.rollback_enabled:
                log.error("An error occurred while %s package '%s'.\n"
                          "%r\n"
                          "Attempting to roll back.\n",
                          'uninstalling' if is_unlink else 'installing', Dist(pkg_data), e)

            raise CondaMultiError(tuple(concatv(
                UnlinkLinkTransaction._reverse_actions(target_prefix, num_unlink_pkgs, pkg_idx,
                                                       pkg_data, actions,
                                                       reverse_from_idx=axn_idx),
                reverse_excs,
            )))

    @staticmethod
    def _reverse_actions(target_prefix, num_unlink_pkgs, pkg_idx, pkg_data, actions,
                         reverse_from_idx=-1):
        # reverse_from_idx = -1 means reverse all actions
        dist = Dist(pkg_data)
        is_unlink = pkg_idx <= num_unlink_pkgs - 1
        if is_unlink:
            log.info("===> REVERSING PACKAGE UNLINK: %s <===\n"
                     "  prefix=%s\n",
                     dist, target_prefix)

        else:
            log.info("===> REVERSING PACKAGE LINK: %s <===\n"
                     "  prefix=%s\n",
                     dist, target_prefix)
        log.debug("reversing pkg_idx #%d from axn_idx #%d", pkg_idx, reverse_from_idx)

        exceptions = []
        reverse_actions = actions if reverse_from_idx < 0 else actions[:reverse_from_idx+1]
        for axn_idx, action in reversed(tuple(enumerate(reverse_actions))):
            try:
                action.reverse()
            except Exception as e:
                log.debug("action.reverse() error in action #%d for pkg_idx #%d %r", axn_idx,
                          pkg_idx, action)
                log.debug(format_exc())
                exceptions.append(e)
        return exceptions

    @staticmethod
    def get_python_version(target_prefix, linked_packages_data_to_unlink, packages_info_to_link):
        # this method determines the python version that will be present at the
        # end of the transaction
        linking_new_python = next((package_info for package_info in packages_info_to_link
                                   if package_info.index_json_record.name == 'python'),
                                  None)
        if linking_new_python:
            # is python being linked? we're done
            full_version = linking_new_python.index_json_record.version
            assert full_version
            return get_major_minor_version(full_version)

        # is python already linked and not being unlinked? that's ok too
        linked_python_version = get_python_version_for_prefix(target_prefix)
        if linked_python_version:
            find_python = (lnkd_pkg_data for lnkd_pkg_data in linked_packages_data_to_unlink
                           if lnkd_pkg_data.name == 'python')
            unlinking_this_python = next(find_python, None)
            if unlinking_this_python is None:
                # python is not being unlinked
                return linked_python_version

        # there won't be any python in the finished environment
        return None

    @staticmethod
    def make_link_actions(transaction_context, package_info, target_prefix, requested_link_type):
        required_quad = transaction_context, package_info, target_prefix, requested_link_type

        file_link_actions = LinkPathAction.create_file_link_actions(*required_quad)
        create_directory_actions = LinkPathAction.create_directory_actions(
            *required_quad, file_link_actions=file_link_actions
        )
        create_menu_actions = MakeMenuAction.create_actions(*required_quad)

        python_entry_point_actions = CreatePythonEntryPointAction.create_actions(*required_quad)
        compile_pyc_actions = CompilePycAction.create_actions(*required_quad,
                                                              file_link_actions=file_link_actions)

        application_entry_point_actions = CreateApplicationEntryPointAction.create_actions(
            *required_quad
        )
        private_envs_meta_actions = CreatePrivateEnvMetaAction.create_actions(*required_quad)

        all_target_short_paths = tuple(axn.target_short_path for axn in concatv(
            file_link_actions,
            python_entry_point_actions,
            compile_pyc_actions,
            application_entry_point_actions,
        ))
        meta_create_actions = CreateLinkedPackageRecordAction.create_actions(
            *required_quad, all_target_short_paths=all_target_short_paths
        )
        # the ordering here is significant
        return tuple(concatv(
            meta_create_actions,
            create_directory_actions,
            file_link_actions,
            python_entry_point_actions,
            compile_pyc_actions,
            create_menu_actions,
            application_entry_point_actions,
            private_envs_meta_actions,
        ))


def run_script(prefix, dist, action='post-link', env_prefix=None):
    """
    call the post-link (or pre-unlink) script, and return True on success,
    False on failure
    """
    path = join(prefix, 'Scripts' if on_win else 'bin', '.%s-%s.%s' % (
        dist.dist_name,
        action,
        'bat' if on_win else 'sh'))
    if not isfile(path):
        return True
    if on_win:
        try:
            args = [os.environ['COMSPEC'], '/c', path]
        except KeyError:
            return False
    else:
        shell_path = '/bin/sh' if 'bsd' in sys.platform else '/bin/bash'
        args = [shell_path, path]
    env = os.environ.copy()
    name, version, _, _ = dist.quad
    build_number = dist.build_number
    env[str('ROOT_PREFIX')] = sys.prefix
    env[str('PREFIX')] = str(env_prefix or prefix)
    env[str('PKG_NAME')] = name
    env[str('PKG_VERSION')] = version
    env[str('PKG_BUILDNUM')] = build_number
    if action == 'pre-link':
        env[str('SOURCE_DIR')] = str(prefix)
        warnings.warn(dals("""
        Package %s uses a pre-link script. Pre-link scripts are potentially dangerous.
        This is because pre-link scripts have the ability to change the package contents in the
        package cache, and therefore modify the underlying files for already-created conda
        environments.  Future versions of conda may deprecate and ignore pre-link scripts.
        """ % dist))
    try:
        check_call(args, env=env)
    except CalledProcessError:
        return False
    else:
        return True
    finally:
        messages(prefix)


def messages(prefix):
    path = join(prefix, '.messages.txt')
    if isfile(path):
        with open(path) as fi:
            fh = sys.stderr if context.json else sys.stdout
            fh.write(fi.read())
        rm_rf(path)<|MERGE_RESOLUTION|>--- conflicted
+++ resolved
@@ -8,11 +8,6 @@
 import sys
 from traceback import format_exc
 import warnings
-<<<<<<< HEAD
-
-from collections import defaultdict
-=======
->>>>>>> 268ef63e
 
 from .linked_data import (get_python_version_for_prefix, linked_data as get_linked_data,
                           load_meta)
@@ -23,10 +18,6 @@
                            RemoveLinkedPackageRecordAction, RemoveMenuAction,
                            RemovePrivateEnvMetaAction, UnlinkPathAction)
 from .. import CondaMultiError
-<<<<<<< HEAD
-from .._vendor.auxlib.collection import first
-=======
->>>>>>> 268ef63e
 from .._vendor.auxlib.ish import dals
 from ..base.context import context
 from ..common.compat import itervalues, on_win, text_type, iteritems
@@ -35,11 +26,7 @@
                            get_python_site_packages_short_path)
 from ..exceptions import CondaVerificationError
 from ..gateways.disk.delete import rm_rf
-<<<<<<< HEAD
-from ..gateways.disk.read import isfile, lexists, read_package_info
-=======
 from ..gateways.disk.read import isfile, read_package_info
->>>>>>> 268ef63e
 from ..gateways.disk.test import hardlink_supported, softlink_supported
 from ..models.dist import Dist
 from ..models.enums import LinkType
@@ -290,11 +277,7 @@
             for pkg_idx, (pkg_data, actions) in enumerate(self.all_actions):
                 self._execute_actions(self.target_prefix, self.num_unlink_pkgs, pkg_idx,
                                       pkg_data, actions)
-<<<<<<< HEAD
-        except:
-=======
         except Exception as execute_multi_exc:
->>>>>>> 268ef63e
             # reverse all executed packages except the one that failed
             rollback_excs = []
             if context.rollback_enabled:
@@ -338,11 +321,7 @@
             for axn_idx, action in enumerate(actions):
                 action.execute()
             run_script(target_prefix, Dist(pkg_data), 'post-unlink' if is_unlink else 'post-link')
-<<<<<<< HEAD
-        except Exception as e:
-=======
         except Exception as execute_exc:
->>>>>>> 268ef63e
             # reverse this package
             log.debug("Error in action #%d for pkg_idx #%d %r", axn_idx, pkg_idx, action)
             log.debug(format_exc())
