# -*- coding: utf-8 -*-
# Copyright (C) 2012 Anaconda, Inc
# SPDX-License-Identifier: BSD-3-Clause
from __future__ import absolute_import, division, print_function, unicode_literals

from abc import ABCMeta, abstractmethod, abstractproperty
from errno import EXDEV
from logging import getLogger
from os.path import basename, dirname, getsize, join, isdir
import re
from uuid import uuid4

from .envs_manager import get_user_environments_txt_file, register_env, unregister_env
from .portability import _PaddingError, update_prefix
from .prefix_data import PrefixData
from .. import CondaError
from .._vendor.auxlib.compat import with_metaclass
from .._vendor.auxlib.ish import dals
from .._vendor.toolz import concat
from ..base.constants import CONDA_TARBALL_EXTENSION
from ..base.context import context
from ..common.compat import iteritems, on_win, text_type
from ..common.constants import CONDA_TEMP_EXTENSION
from ..common.path import (get_bin_directory_short_path, get_leaf_directories,
                           get_python_noarch_target_path, get_python_short_path,
                           parse_entry_point_def,
                           pyc_path, url_to_path, win_path_ok)
<<<<<<< HEAD
from ..common.url import has_platform, path_to_url
from ..exceptions import CondaUpgradeError, CondaVerificationError, PaddingError, SafetyError
=======
from ..common.url import has_platform, path_to_url, unquote
from ..exceptions import CondaUpgradeError, CondaVerificationError, PaddingError, SafetyError, NotWritableError
>>>>>>> 7a5ed57a
from ..gateways.connection.download import download
from ..gateways.disk.create import (compile_multiple_pyc, copy,
                                    create_hard_link_or_copy, create_link,
                                    create_python_entry_point, extract_tarball,
                                    make_menu, mkdir_p, write_as_json_to_file)
from ..gateways.disk.delete import rm_rf
from ..gateways.disk.permissions import make_writable
from ..gateways.disk.read import (compute_md5sum, compute_sha256sum, islink, lexists,
                                  read_index_json)
from ..gateways.disk.update import backoff_rename, touch
from ..history import History
from ..models.channel import Channel
from ..models.enums import LinkType, NoarchType, PathType
from ..models.match_spec import MatchSpec
from ..models.records import (Link, PackageCacheRecord, PackageRecord, PathDataV1, PathsData,
                              PrefixRecord)


log = getLogger(__name__)

REPR_IGNORE_KWARGS = (
    'transaction_context',
    'package_info',
    'hold_path',
)

@with_metaclass(ABCMeta)
class PathAction(object):

    _verified = False

    @abstractmethod
    def verify(self):
        # if verify fails, it should return an exception object rather than raise
        #  at the end of a verification run, all errors will be raised as a CondaMultiError
        # after successful verification, the verify method should set self._verified = True
        raise NotImplementedError()

    @abstractmethod
    def execute(self):
        raise NotImplementedError()

    @abstractmethod
    def reverse(self):
        raise NotImplementedError()

    @abstractmethod
    def cleanup(self):
        raise NotImplementedError()

    @abstractproperty
    def target_full_path(self):
        raise NotImplementedError()

    @property
    def verified(self):
        return self._verified

    def __repr__(self):
        args = ('%s=%r' % (key, value) for key, value in iteritems(vars(self))
                if key not in REPR_IGNORE_KWARGS)
        return "%s(%s)" % (self.__class__.__name__, ', '.join(args))


@with_metaclass(ABCMeta)
class MultiPathAction(object):

    _verified = False

    @abstractmethod
    def verify(self):
        # if verify fails, it should return an exception object rather than raise
        #  at the end of a verification run, all errors will be raised as a CondaMultiError
        # after successful verification, the verify method should set self._verified = True
        raise NotImplementedError()

    @abstractmethod
    def execute(self):
        raise NotImplementedError()

    @abstractmethod
    def reverse(self):
        raise NotImplementedError()

    @abstractmethod
    def cleanup(self):
        raise NotImplementedError()

    @abstractproperty
    def target_full_paths(self):
        raise NotImplementedError()

    @property
    def verified(self):
        return self._verified

    def __repr__(self):
        args = ('%s=%r' % (key, value) for key, value in iteritems(vars(self))
                if key not in REPR_IGNORE_KWARGS)
        return "%s(%s)" % (self.__class__.__name__, ', '.join(args))


@with_metaclass(ABCMeta)
class PrefixPathAction(PathAction):

    def __init__(self, transaction_context, target_prefix, target_short_path):
        self.transaction_context = transaction_context
        self.target_prefix = target_prefix
        self.target_short_path = target_short_path

    @property
    def target_short_paths(self):
        return (self.target_short_path,)

    @property
    def target_full_path(self):
        trgt, shrt_pth = self.target_prefix, self.target_short_path
        if trgt is not None and shrt_pth is not None:
            return join(trgt, win_path_ok(shrt_pth))
        else:
            return None


# ######################################################
#  Creation of Paths within a Prefix
# ######################################################

@with_metaclass(ABCMeta)
class CreateInPrefixPathAction(PrefixPathAction):
    # All CreatePathAction subclasses must create a SINGLE new path
    #   the short/in-prefix version of that path must be returned by execute()

    def __init__(self, transaction_context, package_info, source_prefix, source_short_path,
                 target_prefix, target_short_path):
        super(CreateInPrefixPathAction, self).__init__(transaction_context,
                                                       target_prefix, target_short_path)
        self.package_info = package_info
        self.source_prefix = source_prefix
        self.source_short_path = source_short_path

    def verify(self):
        self._verified = True

    def cleanup(self):
        # create actions typically won't need cleanup
        pass

    @property
    def source_full_path(self):
        prfx, shrt_pth = self.source_prefix, self.source_short_path
        return join(prfx, win_path_ok(shrt_pth)) if prfx and shrt_pth else None


class LinkPathAction(CreateInPrefixPathAction):

    @classmethod
    def create_file_link_actions(cls, transaction_context, package_info, target_prefix,
                                 requested_link_type):
        def get_prefix_replace(source_path_data):
            if source_path_data.path_type == PathType.softlink:
                link_type = LinkType.copy
                prefix_placehoder, file_mode = '', None
            elif source_path_data.prefix_placeholder:
                link_type = LinkType.copy
                prefix_placehoder = source_path_data.prefix_placeholder
                file_mode = source_path_data.file_mode
            elif source_path_data.no_link:
                link_type = LinkType.copy
                prefix_placehoder, file_mode = '', None
            else:
                link_type = requested_link_type
                prefix_placehoder, file_mode = '', None

            return link_type, prefix_placehoder, file_mode

        def make_file_link_action(source_path_data):
            # TODO: this inner function is still kind of a mess
            noarch = package_info.repodata_record.noarch
            if noarch == NoarchType.python:
                sp_dir = transaction_context['target_site_packages_short_path']
                if sp_dir is None:
                    raise CondaError("Unable to determine python site-packages "
                                     "dir in target_prefix!\nPlease make sure "
                                     "python is installed in %s" % target_prefix)
                target_short_path = get_python_noarch_target_path(source_path_data.path, sp_dir)
            elif noarch is None or noarch == NoarchType.generic:
                target_short_path = source_path_data.path
            else:
                raise CondaUpgradeError(dals("""
                The current version of conda is too old to install this package.
                Please update conda."""))

            link_type, placeholder, fmode = get_prefix_replace(source_path_data)

            if placeholder:
                return PrefixReplaceLinkAction(transaction_context, package_info,
                                               package_info.extracted_package_dir,
                                               source_path_data.path,
                                               target_prefix, target_short_path,
                                               requested_link_type,
                                               placeholder, fmode, source_path_data)
            else:
                return LinkPathAction(transaction_context, package_info,
                                      package_info.extracted_package_dir, source_path_data.path,
                                      target_prefix, target_short_path,
                                      link_type, source_path_data)
        return tuple(make_file_link_action(spi) for spi in package_info.paths_data.paths)

    @classmethod
    def create_directory_actions(cls, transaction_context, package_info, target_prefix,
                                 requested_link_type, file_link_actions):
        leaf_directories = get_leaf_directories(axn.target_short_path for axn in file_link_actions)
        return tuple(
            cls(transaction_context, package_info, None, None,
                target_prefix, directory_short_path, LinkType.directory, None)
            for directory_short_path in leaf_directories
        )

    @classmethod
    def create_python_entry_point_windows_exe_action(cls, transaction_context, package_info,
                                                     target_prefix, requested_link_type,
                                                     entry_point_def):
        source_directory = context.conda_prefix
        source_short_path = 'Scripts/conda.exe'
        command, _, _ = parse_entry_point_def(entry_point_def)
        target_short_path = "Scripts/%s.exe" % command
        source_path_data = PathDataV1(
            _path=target_short_path,
            path_type=PathType.windows_python_entry_point_exe,
        )
        return cls(transaction_context, package_info, source_directory,
                   source_short_path, target_prefix, target_short_path,
                   requested_link_type, source_path_data)

    def __init__(self, transaction_context, package_info,
                 extracted_package_dir, source_short_path,
                 target_prefix, target_short_path, link_type, source_path_data):
        super(LinkPathAction, self).__init__(transaction_context, package_info,
                                             extracted_package_dir, source_short_path,
                                             target_prefix, target_short_path)
        self.link_type = link_type
        self._execute_successful = False
        self.source_path_data = source_path_data
        self.prefix_path_data = None

    def verify(self):
        if self.link_type != LinkType.directory and not lexists(self.source_full_path):  # pragma: no cover  # NOQA
            return CondaVerificationError(dals("""
            The package for %s located at %s
            appears to be corrupted. The path '%s'
            specified in the package manifest cannot be found.
            """ % (self.package_info.repodata_record.name,
                   self.package_info.extracted_package_dir,
                   self.source_short_path)))

        source_path_data = self.source_path_data
        try:
            source_path_type = source_path_data.path_type
        except AttributeError:
            source_path_type = None
        if source_path_type in PathType.basic_types:
            # this let's us keep the non-generic path types like windows_python_entry_point_exe
            source_path_type = None

        if self.link_type == LinkType.directory:
            self.prefix_path_data = None
        elif self.link_type == LinkType.softlink:
            self.prefix_path_data = PathDataV1.from_objects(
                self.source_path_data,
                path_type=source_path_type or PathType.softlink,
            )
        elif self.link_type == LinkType.copy and source_path_data.path_type == PathType.softlink:
            self.prefix_path_data = PathDataV1.from_objects(
                self.source_path_data,
                path_type=source_path_type or PathType.softlink,
            )

        elif source_path_data.path_type == PathType.hardlink:
            try:
                reported_size_in_bytes = source_path_data.size_in_bytes
            except AttributeError:
                reported_size_in_bytes = None
            source_size_in_bytes = 0
            if reported_size_in_bytes:
                source_size_in_bytes = getsize(self.source_full_path)
                if reported_size_in_bytes != source_size_in_bytes:
                    return SafetyError(dals("""
                    The package for %s located at %s
                    appears to be corrupted. The path '%s'
                    has an incorrect size.
                      reported size: %s bytes
                      actual size: %s bytes
                    """ % (self.package_info.repodata_record.name,
                           self.package_info.extracted_package_dir,
                           self.source_short_path,
                           reported_size_in_bytes,
                           source_size_in_bytes,
                           )))

            try:
                reported_sha256 = source_path_data.sha256
            except AttributeError:
                reported_sha256 = None
            # sha256 is expensive.  Only run if file sizes agree, and then only if enabled
            if (source_size_in_bytes and reported_size_in_bytes == source_size_in_bytes
                    and context.extra_safety_checks):
                source_sha256 = compute_sha256sum(self.source_full_path)

                if reported_sha256 and reported_sha256 != source_sha256:
                    return SafetyError(dals("""
                    The package for %s located at %s
                    appears to be corrupted. The path '%s'
                    has a sha256 mismatch.
                    reported sha256: %s
                    actual sha256: %s
                    """ % (self.package_info.repodata_record.name,
                           self.package_info.extracted_package_dir,
                           self.source_short_path,
                           reported_sha256,
                           source_sha256,
                           )))
            self.prefix_path_data = PathDataV1.from_objects(
                source_path_data,
                sha256=reported_sha256,
                sha256_in_prefix=reported_sha256,
                path_type=source_path_type or PathType.hardlink,
            )
        elif source_path_data.path_type == PathType.windows_python_entry_point_exe:
            self.prefix_path_data = source_path_data
        else:
            raise NotImplementedError()

        self._verified = True

    def execute(self):
        log.trace("linking %s => %s", self.source_full_path, self.target_full_path)
        create_link(self.source_full_path, self.target_full_path, self.link_type,
                    force=context.force)
        self._execute_successful = True

    def reverse(self):
        if self._execute_successful:
            log.trace("reversing link creation %s", self.target_prefix)
            if not isdir(self.target_full_path):
                rm_rf(self.target_full_path, clean_empty_parents=True)


class PrefixReplaceLinkAction(LinkPathAction):

    def __init__(self, transaction_context, package_info,
                 extracted_package_dir, source_short_path,
                 target_prefix, target_short_path,
                 link_type,
                 prefix_placeholder, file_mode, source_path_data):
        # This link_type used in execute(). Make sure we always respect LinkType.copy request.
        link_type = LinkType.copy if link_type == LinkType.copy else LinkType.hardlink
        super(PrefixReplaceLinkAction, self).__init__(transaction_context, package_info,
                                                      extracted_package_dir, source_short_path,
                                                      target_prefix, target_short_path,
                                                      link_type, source_path_data)
        self.prefix_placeholder = prefix_placeholder
        self.file_mode = file_mode
        self.intermediate_path = None

    def verify(self):
        validation_error = super(PrefixReplaceLinkAction, self).verify()
        if validation_error:
            return validation_error

        if islink(self.source_full_path):
            log.trace("ignoring prefix update for symlink with source path %s",
                      self.source_full_path)
            # return
            assert False, "I don't think this is the right place to ignore this"

        mkdir_p(self.transaction_context['temp_dir'])
        self.intermediate_path = join(self.transaction_context['temp_dir'], text_type(uuid4()))

        log.trace("copying %s => %s", self.source_full_path, self.intermediate_path)
        create_link(self.source_full_path, self.intermediate_path, LinkType.copy)
        make_writable(self.intermediate_path)

        try:
            log.trace("rewriting prefixes in %s", self.target_full_path)
            update_prefix(self.intermediate_path,
                          context.target_prefix_override or self.target_prefix,
                          self.prefix_placeholder,
                          self.file_mode)
        except _PaddingError:
            raise PaddingError(self.target_full_path, self.prefix_placeholder,
                               len(self.prefix_placeholder))

        sha256_in_prefix = compute_sha256sum(self.intermediate_path)

        self.prefix_path_data = PathDataV1.from_objects(
            self.prefix_path_data,
            file_mode=self.file_mode,
            path_type=PathType.hardlink,
            prefix_placeholder=self.prefix_placeholder,
            sha256_in_prefix=sha256_in_prefix,
        )

        self._verified = True

    def execute(self):
        if not self._verified:
            self.verify()
        source_path = self.intermediate_path or self.source_full_path
        log.trace("linking %s => %s", source_path, self.target_full_path)
        create_link(source_path, self.target_full_path, self.link_type)
        self._execute_successful = True


class MakeMenuAction(CreateInPrefixPathAction):

    @classmethod
    def create_actions(cls, transaction_context, package_info, target_prefix, requested_link_type):
        if on_win and context.shortcuts:
            MENU_RE = re.compile(r'^menu/.*\.json$', re.IGNORECASE)
            return tuple(cls(transaction_context, package_info, target_prefix, spi.path)
                         for spi in package_info.paths_data.paths if bool(MENU_RE.match(spi.path)))
        else:
            return ()

    def __init__(self, transaction_context, package_info, target_prefix, target_short_path):
        super(MakeMenuAction, self).__init__(transaction_context, package_info,
                                             None, None, target_prefix, target_short_path)
        self._execute_successful = False

    def execute(self):
        log.trace("making menu for %s", self.target_full_path)
        make_menu(self.target_prefix, self.target_short_path, remove=False)
        self._execute_successful = True

    def reverse(self):
        if self._execute_successful:
            log.trace("removing menu for %s", self.target_full_path)
            make_menu(self.target_prefix, self.target_short_path, remove=True)


class CreateNonadminAction(CreateInPrefixPathAction):

    @classmethod
    def create_actions(cls, transaction_context, package_info, target_prefix, requested_link_type):
        if on_win and lexists(join(context.root_prefix, '.nonadmin')):
            return cls(transaction_context, package_info, target_prefix),
        else:
            return ()

    def __init__(self, transaction_context, package_info, target_prefix):
        super(CreateNonadminAction, self).__init__(transaction_context, package_info, None, None,
                                                   target_prefix, '.nonadmin')
        self._file_created = False

    def execute(self):
        log.trace("touching nonadmin %s", self.target_full_path)
        self._file_created = touch(self.target_full_path)

    def reverse(self):
        if self._file_created:
            log.trace("removing nonadmin file %s", self.target_full_path)
            rm_rf(self.target_full_path)


class CompileMultiPycAction(MultiPathAction):

    @classmethod
    def create_actions(cls, transaction_context, package_info, target_prefix, requested_link_type,
                       file_link_actions):
        noarch = package_info.package_metadata and package_info.package_metadata.noarch
        if noarch is not None and noarch.type == NoarchType.python:
            noarch_py_file_re = re.compile(r'^site-packages[/\\][^\t\n\r\f\v]+\.py$')
            py_ver = transaction_context['target_python_version']
            py_files = tuple((axn.target_short_path for axn in file_link_actions
                              if noarch_py_file_re.match(axn.source_short_path)))
            pyc_files = tuple((pyc_path(pf, py_ver) for pf in py_files))
            return (cls(transaction_context, package_info, target_prefix, py_files, pyc_files), )
        else:
            return ()

    def __init__(self, transaction_context, package_info, target_prefix,
                 source_short_paths, target_short_paths):
        self.transaction_context = transaction_context
        self.package_info = package_info
        self.target_prefix = target_prefix
        self.source_short_paths = source_short_paths
        self.target_short_paths = target_short_paths
        self.prefix_path_data = None
        self.prefix_paths_data = [
            PathDataV1(_path=p, path_type=PathType.pyc_file,) for p in self.target_short_paths]
        self._execute_successful = False

    @property
    def target_full_paths(self):
        def join_or_none(prefix, short_path):
            if prefix is None or short_path is None:
                return None
            else:
                return join(prefix, win_path_ok(short_path))
        return (join_or_none(self.target_prefix, p) for p in self.target_short_paths)

    @property
    def source_full_paths(self):
        def join_or_none(prefix, short_path):
            if prefix is None or short_path is None:
                return None
            else:
                return join(prefix, win_path_ok(short_path))
        return (join_or_none(self.target_prefix, p) for p in self.source_short_paths)

    def verify(self):
        self._verified = True

    def cleanup(self):
        # create actions typically won't need cleanup
        pass

    def execute(self):
        # compile_pyc is sometimes expected to fail, for example a python 3.6 file
        #   installed into a python 2 environment, but no code paths actually importing it
        # technically then, this file should be removed from the manifest in conda-meta, but
        #   at the time of this writing that's not currently happening
        log.trace("compiling %s", ' '.join(self.target_full_paths))
        target_python_version = self.transaction_context['target_python_version']
        python_short_path = get_python_short_path(target_python_version)
        python_full_path = join(self.target_prefix, win_path_ok(python_short_path))
        compile_multiple_pyc(python_full_path, self.source_full_paths, self.target_full_paths,
                             self.target_prefix, self.transaction_context['target_python_version'])
        self._execute_successful = True

    def reverse(self):
        # this removes all pyc files even if they were not created
        if self._execute_successful:
            log.trace("reversing pyc creation %s", ' '.join(self.target_full_paths))
            for target_full_path in self.target_full_paths:
                rm_rf(target_full_path)


class CreatePythonEntryPointAction(CreateInPrefixPathAction):

    @classmethod
    def create_actions(cls, transaction_context, package_info, target_prefix, requested_link_type):
        noarch = package_info.package_metadata and package_info.package_metadata.noarch
        if noarch is not None and noarch.type == NoarchType.python:
            def this_triplet(entry_point_def):
                command, module, func = parse_entry_point_def(entry_point_def)
                target_short_path = "%s/%s" % (get_bin_directory_short_path(), command)
                if on_win:
                    target_short_path += "-script.py"
                return target_short_path, module, func

            actions = tuple(cls(transaction_context, package_info, target_prefix,
                                *this_triplet(ep_def))
                            for ep_def in noarch.entry_points or ())

            if on_win:  # pragma: unix no cover
                actions += tuple(
                    LinkPathAction.create_python_entry_point_windows_exe_action(
                        transaction_context, package_info, target_prefix,
                        requested_link_type, ep_def
                    ) for ep_def in noarch.entry_points or ()
                )

            return actions
        else:
            return ()

    def __init__(self, transaction_context, package_info, target_prefix, target_short_path,
                 module, func):
        super(CreatePythonEntryPointAction, self).__init__(transaction_context, package_info,
                                                           None, None,
                                                           target_prefix, target_short_path)
        self.module = module
        self.func = func

        if on_win:
            path_type = PathType.windows_python_entry_point_script
        else:
            path_type = PathType.unix_python_entry_point
        self.prefix_path_data = PathDataV1(
            _path=self.target_short_path,
            path_type=path_type,
        )

        self._execute_successful = False

    def execute(self):
        log.trace("creating python entry point %s", self.target_full_path)
        if on_win:
            python_full_path = None
        else:
            target_python_version = self.transaction_context['target_python_version']
            python_short_path = get_python_short_path(target_python_version)
            python_full_path = join(self.target_prefix, win_path_ok(python_short_path))

        create_python_entry_point(self.target_full_path, python_full_path,
                                  self.module, self.func)
        self._execute_successful = True

    def reverse(self):
        if self._execute_successful:
            log.trace("reversing python entry point creation %s", self.target_full_path)
            rm_rf(self.target_full_path)


# class CreateApplicationEntryPointWindowsExeAction(LinkPathAction):
#
#     @classmethod
#     def create_actions(cls, transaction_context, package_info, target_prefix, requested_link_type,  # NOQA
#                        exe_path):
#         source_directory = context.conda_prefix
#         source_short_path = 'Scripts/conda.exe'
#         target_short_path = exe_path
#         return cls(transaction_context, package_info, source_directory,
#                    source_short_path, target_prefix, target_short_path, requested_link_type)
#
#     def __init__(self, transaction_context, package_info, source_prefix, source_short_path,
#                  target_prefix, target_short_path, requested_link_type):
#         super(CreateApplicationEntryPointWindowsExeAction, self).__init__(
#             transaction_context, package_info, source_prefix, source_short_path,
#             target_prefix, target_short_path, requested_link_type,
#         )
#         self.leased_path_entry = LeasedPathEntry(
#             _path=target_short_path,
#             target_path=self.source_full_path,
#             target_prefix=source_prefix,
#             leased_path=self.target_full_path,
#             package_name=package_info.index_json_record.name,
#             leased_path_type=self.leased_path_type,
#         )
#
#     @property
#     def leased_path_type(self):
#         return LeasedPathType.application_entry_point_windows_exe


# class CreateApplicationEntryPointAction(CreateLeasedPathAction):
#
#     @classmethod
#     def create_actions(cls, transaction_context, package_info, target_prefix, requested_link_type):  # NOQA
#         preferred_env = package_info.repodata_record.preferred_env
#         if preferred_env_matches_prefix(preferred_env, target_prefix, context.root_prefix):
#             exe_paths = (package_info.package_metadata
#                          and package_info.package_metadata.preferred_env
#                          and package_info.package_metadata.preferred_env.executable_paths
#                          or ())
#
#             # target_prefix for the instantiated path action is the root prefix, not the same
#             #   as target_prefix for the larger transaction
#             assert is_private_env_path(target_prefix)
#             root_prefix = dirname(dirname(target_prefix))
#
#             if on_win:
#                 def make_app_entry_point_axns(exe_path):
#                     assert exe_path.endswith(('.exe', '.bat'))
#                     target_short_path = exe_path[:-4] + "-script.py"
#                     yield cls(transaction_context, package_info, target_prefix, exe_path,
#                               root_prefix, target_short_path)
#
#                     yield CreateApplicationEntryPointWindowsExeAction.create_actions(
#                         transaction_context, package_info, root_prefix,
#                         LinkType.hardlink, exe_path[:-4] + ".exe"
#                     )
#                 return tuple(concat(make_app_entry_point_axns(executable_short_path)
#                                     for executable_short_path in exe_paths))
#
#             else:
#                 return tuple(
#                     cls(transaction_context, package_info, target_prefix, executable_short_path,
#                         root_prefix, executable_short_path)
#                     for executable_short_path in exe_paths
#                 )
#         else:
#             return ()
#
#     def execute(self):
#         log.trace("creating application entry point %s => %s",
#                   self.source_full_path, self.target_full_path)
#         if self.source_prefix == context.conda_prefix:
#             # this could blow up for the special case of application entry points in conda's
#             #   private environment
#             # in that case, probably should use the python version from transaction_context
#             conda_python_version = self.transaction_context['target_python_version']
#         else:
#             conda_python_version = get_python_version_for_prefix(context.conda_prefix)
#         conda_python_short_path = get_python_short_path(conda_python_version)
#         conda_python_full_path = join(context.conda_prefix, win_path_ok(conda_python_short_path))
#         create_application_entry_point(self.source_full_path, self.target_full_path,
#                                        conda_python_full_path)
#         self._execute_successful = True
#
#     @property
#     def leased_path_type(self):
#         return LeasedPathType.application_entry_point
#
#
# class CreateApplicationSoftlinkAction(CreateLeasedPathAction):
#
#     @classmethod
#     def create_actions(cls, transaction_context, package_info, target_prefix, requested_link_type):  # NOQA
#         preferred_env = package_info.repodata_record.preferred_env
#         if preferred_env_matches_prefix(preferred_env, target_prefix, context.root_prefix):
#             softlink_paths = (package_info.package_metadata
#                               and package_info.package_metadata.preferred_env
#                               and package_info.package_metadata.preferred_env.softlink_paths
#                               or ())
#
#             # target_prefix for the instantiated path action is the root prefix, not the same
#             #   as target_prefix for the larger transaction
#             assert is_private_env_path(target_prefix)
#             root_prefix = dirname(dirname(target_prefix))
#             softlink_supported_test_file = join(target_prefix, PREFIX_MAGIC_FILE)
#
#             def make_softlink_exe_axn(softlink_short_path):
#                 if not on_win:  # pragma: win no cover
#                     root_short_path = softlink_short_path
#                     softlink_method = 'softlink'
#                 else:  # pragma: unix no cover
#                     windows_pathext = os.getenv('PATHEXT', '').lower().split(';')
#                     path_root, path_ext = splitext(softlink_short_path)
#
#                     if softlink_supported(softlink_supported_test_file, root_prefix):
#                         root_short_path = softlink_short_path
#                         softlink_method = 'softlink'
#                     elif path_ext.lower() in windows_pathext:
#                         root_short_path = splitext(softlink_short_path)[0] + '.bat'
#                         softlink_method = 'fake_exe_softlink'
#                     else:
#                         root_short_path = softlink_short_path
#                         softlink_method = 'softlink_or_fail_ok'
#
#                 return cls(transaction_context, package_info, target_prefix, softlink_short_path,
#                            root_prefix, root_short_path, softlink_method)
#
#             return tuple(make_softlink_exe_axn(softlink_short_path)
#                          for softlink_short_path in softlink_paths)
#
#         else:
#             return ()
#
#     def __init__(self, transaction_context, package_info, source_prefix, source_short_path,
#                  target_prefix, target_short_path, softlink_method):
#         super(CreateApplicationSoftlinkAction, self).__init__(transaction_context, package_info,
#                                                               source_prefix, source_short_path,
#                                                               target_prefix, target_short_path)
#         self.softlink_method = softlink_method
#
#     def execute(self):
#         log.trace("creating application softlink via %s %s => %s",
#                   self.softlink_method, self.source_full_path, self.target_full_path)
#         getattr(self, self.softlink_method)()
#         self._execute_successful = True
#
#     def softlink(self):
#         symlink(self.source_full_path, self.target_full_path)
#         assert islink(self.target_full_path)
#
#     def fake_exe_softlink(self):  # pragma: unix no cover
#         create_fake_executable_softlink(self.source_full_path, self.target_full_path)
#
#     def softlink_or_fail_ok(self):  # pragma: unix no cover
#         try:
#             symlink(self.source_full_path, self.target_full_path)
#         except (IOError, OSError) as e:
#             log.trace('%r', e)
#
#     @property
#     def leased_path_type(self):
#         return LeasedPathType.application_softlink


class CreatePrefixRecordAction(CreateInPrefixPathAction):
    # this is the action that creates a packages json file in the conda-meta/ directory

    @classmethod
    def create_actions(cls, transaction_context, package_info, target_prefix, requested_link_type,
                       requested_spec, all_link_path_actions):

        extracted_package_dir = package_info.extracted_package_dir
        target_short_path = 'conda-meta/%s.json' % basename(extracted_package_dir)
        return cls(transaction_context, package_info, target_prefix, target_short_path,
                   requested_link_type, requested_spec, all_link_path_actions),

    def __init__(self, transaction_context, package_info, target_prefix, target_short_path,
                 requested_link_type, requested_spec, all_link_path_actions):
        super(CreatePrefixRecordAction, self).__init__(transaction_context, package_info,
                                                       None, None, target_prefix,
                                                       target_short_path)
        self.requested_link_type = requested_link_type
        self.requested_spec = requested_spec
        self.all_link_path_actions = all_link_path_actions
        self._execute_successful = False

    def execute(self):
        link = Link(
            source=self.package_info.extracted_package_dir,
            type=self.requested_link_type,
        )
        extracted_package_dir = self.package_info.extracted_package_dir
        package_tarball_full_path = extracted_package_dir + CONDA_TARBALL_EXTENSION
        # TODO: don't make above assumption; put package_tarball_full_path in package_info

        def files_from_action(link_path_action):
            if isinstance(link_path_action, CompileMultiPycAction):
                return link_path_action.target_short_paths
            else:
                return (link_path_action.target_short_path, )

        def paths_from_action(link_path_action):
            if isinstance(link_path_action, CompileMultiPycAction):
                return link_path_action.prefix_paths_data
            else:
                if link_path_action.prefix_path_data is None:
                    return ()
                else:
                    return (link_path_action.prefix_path_data, )

        files = concat((files_from_action(x) for x in self.all_link_path_actions if x))
        paths_data = PathsData(
            paths_version=1,
            paths=concat((paths_from_action(x) for x in self.all_link_path_actions if x)),
        )

        self.prefix_record = PrefixRecord.from_objects(
            self.package_info.repodata_record,
            # self.package_info.index_json_record,
            self.package_info.package_metadata,
            requested_spec=text_type(self.requested_spec),
            paths_data=paths_data,
            files=files,
            link=link,
            url=self.package_info.url,
            extracted_package_dir=extracted_package_dir,
            package_tarball_full_path=package_tarball_full_path,
        )

        log.trace("creating linked package record %s", self.target_full_path)
        PrefixData(self.target_prefix).insert(self.prefix_record)
        self._execute_successful = True

    def reverse(self):
        log.trace("reversing linked package record creation %s", self.target_full_path)
        if self._execute_successful:
            PrefixData(self.target_prefix).remove(self.package_info.repodata_record.name)


class UpdateHistoryAction(CreateInPrefixPathAction):

    @classmethod
    def create_actions(cls, transaction_context, target_prefix, remove_specs, update_specs):
        target_short_path = join('conda-meta', 'history')
        return cls(transaction_context, target_prefix, target_short_path,
                   remove_specs, update_specs),

    def __init__(self, transaction_context, target_prefix, target_short_path, remove_specs,
                 update_specs):
        super(UpdateHistoryAction, self).__init__(transaction_context, None, None, None,
                                                  target_prefix, target_short_path)
        self.remove_specs = remove_specs
        self.update_specs = update_specs

        self.hold_path = self.target_full_path + CONDA_TEMP_EXTENSION

    def execute(self):
        log.trace("updating environment history %s", self.target_full_path)

        if lexists(self.target_full_path):
            copy(self.target_full_path, self.hold_path)

        h = History(self.target_prefix)
        h.update()
        h.write_specs(self.remove_specs, self.update_specs)

    def reverse(self):
        if lexists(self.hold_path):
            log.trace("moving %s => %s", self.hold_path, self.target_full_path)
            backoff_rename(self.hold_path, self.target_full_path, force=True)

    def cleanup(self):
        rm_rf(self.hold_path)


class RegisterEnvironmentLocationAction(PathAction):

    def __init__(self, transaction_context, target_prefix):
        self.transaction_context = transaction_context
        self.target_prefix = target_prefix

        self._execute_successful = False

    def verify(self):
<<<<<<< HEAD
        user_environments_txt_file = get_user_environments_txt_file()
        touch(user_environments_txt_file, mkdir=True, sudo_safe=True)
        self._verified = True
=======
        try:
            touch(USER_ENVIRONMENTS_TXT_FILE, mkdir=True, sudo_safe=True)
            self._verified = True
        except NotWritableError as e:
            log.warn("Unable to create environments file. Path not writable.\n"
                     "  environment location: %s\n", USER_ENVIRONMENTS_TXT_FILE)
>>>>>>> 7a5ed57a

    def execute(self):
        log.trace("registering environment in catalog %s", self.target_prefix)

        register_env(self.target_prefix)
        self._execute_successful = True

    def reverse(self):
        pass

    def cleanup(self):
        pass

    @property
    def target_full_path(self):
        raise NotImplementedError()


# ######################################################
#  Removal of Paths within a Prefix
# ######################################################

@with_metaclass(ABCMeta)
class RemoveFromPrefixPathAction(PrefixPathAction):

    def __init__(self, transaction_context, linked_package_data, target_prefix, target_short_path):
        super(RemoveFromPrefixPathAction, self).__init__(transaction_context,
                                                         target_prefix, target_short_path)
        self.linked_package_data = linked_package_data

    def verify(self):
        # inability to remove will trigger a rollback
        # can't definitely know if path can be removed until it's attempted and failed
        self._verified = True


class UnlinkPathAction(RemoveFromPrefixPathAction):
    def __init__(self, transaction_context, linked_package_data, target_prefix, target_short_path,
                 link_type=LinkType.hardlink):
        super(UnlinkPathAction, self).__init__(transaction_context, linked_package_data,
                                               target_prefix, target_short_path)
        self.holding_short_path = self.target_short_path + CONDA_TEMP_EXTENSION
        self.holding_full_path = self.target_full_path + CONDA_TEMP_EXTENSION
        self.link_type = link_type

    def execute(self):
        if self.link_type != LinkType.directory:
            log.trace("renaming %s => %s", self.target_short_path, self.holding_short_path)
            backoff_rename(self.target_full_path, self.holding_full_path, force=True)

    def reverse(self):
        if self.link_type != LinkType.directory and lexists(self.holding_full_path):
            log.trace("reversing rename %s => %s", self.holding_short_path, self.target_short_path)
            backoff_rename(self.holding_full_path, self.target_full_path, force=True)

    def cleanup(self):
        if not isdir(self.holding_full_path):
            rm_rf(self.holding_full_path, clean_empty_parents=True)


class RemoveMenuAction(RemoveFromPrefixPathAction):

    @classmethod
    def create_actions(cls, transaction_context, linked_package_data, target_prefix):
        if on_win:
            MENU_RE = re.compile(r'^menu/.*\.json$', re.IGNORECASE)
            return tuple(cls(transaction_context, linked_package_data, target_prefix, trgt)
                         for trgt in linked_package_data.files if bool(MENU_RE.match(trgt)))
        else:
            return ()

    def __init__(self, transaction_context, linked_package_data,
                 target_prefix, target_short_path):
        super(RemoveMenuAction, self).__init__(transaction_context, linked_package_data,
                                               target_prefix, target_short_path)

    def execute(self):
        log.trace("removing menu for %s ", self.target_prefix)
        make_menu(self.target_prefix, self.target_short_path, remove=True)

    def reverse(self):
        log.trace("re-creating menu for %s ", self.target_prefix)
        make_menu(self.target_prefix, self.target_short_path, remove=False)

    def cleanup(self):
        pass


class RemoveLinkedPackageRecordAction(UnlinkPathAction):

    def __init__(self, transaction_context, linked_package_data, target_prefix, target_short_path):
        super(RemoveLinkedPackageRecordAction, self).__init__(transaction_context,
                                                              linked_package_data,
                                                              target_prefix, target_short_path)

    def execute(self):
        super(RemoveLinkedPackageRecordAction, self).execute()
        PrefixData(self.target_prefix).remove(self.linked_package_data.name)

    def reverse(self):
        super(RemoveLinkedPackageRecordAction, self).reverse()
        PrefixData(self.target_prefix)._load_single_record(self.target_full_path)


class UnregisterEnvironmentLocationAction(PathAction):

    def __init__(self, transaction_context, target_prefix):
        self.transaction_context = transaction_context
        self.target_prefix = target_prefix

        self._execute_successful = False

    def verify(self):
        self._verified = True

    def execute(self):
        log.trace("unregistering environment in catalog %s", self.target_prefix)

        unregister_env(self.target_prefix)
        self._execute_successful = True

    def reverse(self):
        pass

    def cleanup(self):
        pass

    @property
    def target_full_path(self):
        raise NotImplementedError()


# ######################################################
#  Fetch / Extract Actions
# ######################################################

class CacheUrlAction(PathAction):

    def __init__(self, url, target_pkgs_dir, target_package_basename,
                 md5sum=None, expected_size_in_bytes=None):
        self.url = url
        self.target_pkgs_dir = target_pkgs_dir
        self.target_package_basename = target_package_basename
        self.md5sum = md5sum
        self.expected_size_in_bytes = expected_size_in_bytes
        self.hold_path = self.target_full_path + CONDA_TEMP_EXTENSION

    def verify(self):
        assert '::' not in self.url
        self._verified = True

    def execute(self, progress_update_callback=None):
        # I hate inline imports, but I guess it's ok since we're importing from the conda.core
        # The alternative is passing the PackageCache class to CacheUrlAction __init__
        from .package_cache_data import PackageCacheData
        target_package_cache = PackageCacheData(self.target_pkgs_dir)

        log.trace("caching url %s => %s", self.url, self.target_full_path)

        if lexists(self.hold_path):
            rm_rf(self.hold_path)

        if lexists(self.target_full_path):
            if self.url.startswith('file:/') and self.url == path_to_url(self.target_full_path):
                # the source and destination are the same file, so we're done
                return
            else:
                backoff_rename(self.target_full_path, self.hold_path, force=True)

        if self.url.startswith('file:/'):
            source_path = url_to_path(self.url)
            if dirname(source_path) in context.pkgs_dirs:
                # if url points to another package cache, link to the writable cache
                create_hard_link_or_copy(source_path, self.target_full_path)
                source_package_cache = PackageCacheData(dirname(source_path))

                # the package is already in a cache, so it came from a remote url somewhere;
                #   make sure that remote url is the most recent url in the
                #   writable cache urls.txt
                origin_url = source_package_cache._urls_data.get_url(self.target_package_basename)
                if origin_url and has_platform(origin_url, context.known_subdirs):
                    target_package_cache._urls_data.add_url(origin_url)
            else:
                # so our tarball source isn't a package cache, but that doesn't mean it's not
                #   in another package cache somewhere
                # let's try to find the actual, remote source url by matching md5sums, and then
                #   record that url as the remote source url in urls.txt
                # we do the search part of this operation before the create_link so that we
                #   don't md5sum-match the file created by 'create_link'
                # there is no point in looking for the tarball in the cache that we are writing
                #   this file into because we have already removed the previous file if there was
                #   any. This also makes sure that we ignore the md5sum of a possible extracted
                #   directory that might exist in this cache because we are going to overwrite it
                #   anyway when we extract the tarball.
                source_md5sum = compute_md5sum(source_path)
                exclude_caches = self.target_pkgs_dir,
                pc_entry = PackageCacheData.tarball_file_in_cache(source_path, source_md5sum,
                                                                  exclude_caches=exclude_caches)

                if pc_entry:
                    origin_url = target_package_cache._urls_data.get_url(
                        pc_entry.extracted_package_dir
                    )
                else:
                    origin_url = None

                # copy the tarball to the writable cache
                create_link(source_path, self.target_full_path, link_type=LinkType.copy,
                            force=context.force)

                if origin_url and has_platform(origin_url, context.known_subdirs):
                    target_package_cache._urls_data.add_url(origin_url)
                else:
                    target_package_cache._urls_data.add_url(self.url)

        else:
            download(self.url, self.target_full_path, self.md5sum,
                     progress_update_callback=progress_update_callback)
            target_package_cache._urls_data.add_url(self.url)

    def reverse(self):
        if lexists(self.hold_path):
            log.trace("moving %s => %s", self.hold_path, self.target_full_path)
            backoff_rename(self.hold_path, self.target_full_path, force=True)

    def cleanup(self):
        rm_rf(self.hold_path)

    @property
    def target_full_path(self):
        return join(self.target_pkgs_dir, self.target_package_basename)

    def __str__(self):
        return 'CacheUrlAction<url=%r, target_full_path=%r>' % (self.url, self.target_full_path)


class ExtractPackageAction(PathAction):

    def __init__(self, source_full_path, target_pkgs_dir, target_extracted_dirname,
                 record_or_spec, md5sum):
        self.source_full_path = source_full_path
        self.target_pkgs_dir = target_pkgs_dir
        self.target_extracted_dirname = target_extracted_dirname
        self.hold_path = self.target_full_path + CONDA_TEMP_EXTENSION
        self.record_or_spec = record_or_spec
        self.md5sum = md5sum

    def verify(self):
        self._verified = True

    def execute(self, progress_update_callback=None):
        # I hate inline imports, but I guess it's ok since we're importing from the conda.core
        # The alternative is passing the the classes to ExtractPackageAction __init__
        from .package_cache_data import PackageCacheData
        log.trace("extracting %s => %s", self.source_full_path, self.target_full_path)

        if lexists(self.hold_path):
            rm_rf(self.hold_path)
        if lexists(self.target_full_path):
            try:
                backoff_rename(self.target_full_path, self.hold_path)
            except (IOError, OSError) as e:
                if e.errno == EXDEV:
                    # OSError(18, 'Invalid cross-device link')
                    # https://github.com/docker/docker/issues/25409
                    # ignore, but we won't be able to roll back
                    log.debug("Invalid cross-device link on rename %s => %s",
                              self.target_full_path, self.hold_path)
                    rm_rf(self.target_full_path)
                else:
                    raise

        extract_tarball(self.source_full_path, self.target_full_path,
                        progress_update_callback=progress_update_callback)

        raw_index_json = read_index_json(self.target_full_path)

        if isinstance(self.record_or_spec, MatchSpec):
            url = self.record_or_spec.get_raw_value('url')
            assert url
            channel = Channel(url) if has_platform(url, context.known_subdirs) else Channel(None)
            fn = basename(url)
            md5 = self.md5sum or compute_md5sum(self.source_full_path)
            repodata_record = PackageRecord.from_objects(raw_index_json, url=url,
                                                         channel=channel, fn=fn, md5=md5)
        else:
            repodata_record = PackageRecord.from_objects(self.record_or_spec, raw_index_json)

        repodata_record_path = join(self.target_full_path, 'info', 'repodata_record.json')
        write_as_json_to_file(repodata_record_path, repodata_record)

        target_package_cache = PackageCacheData(self.target_pkgs_dir)
        package_cache_record = PackageCacheRecord.from_objects(
            repodata_record,
            package_tarball_full_path=self.source_full_path,
            extracted_package_dir=self.target_full_path,
        )
        target_package_cache.insert(package_cache_record)

        # dist = Dist(recorded_url) if recorded_url else Dist(path_to_url(self.source_full_path))
        # package_cache_entry = PackageCacheRecord.make_legacy(self.target_pkgs_dir, dist)
        # target_package_cache[package_cache_entry.dist] = package_cache_entry

    def reverse(self):
        rm_rf(self.target_full_path)
        if lexists(self.hold_path):
            log.trace("moving %s => %s", self.hold_path, self.target_full_path)
            rm_rf(self.target_full_path)
            backoff_rename(self.hold_path, self.target_full_path)

    def cleanup(self):
        rm_rf(self.hold_path)

    @property
    def target_full_path(self):
        return join(self.target_pkgs_dir, self.target_extracted_dirname)

    def __str__(self):
        return ('ExtractPackageAction<source_full_path=%r, target_full_path=%r>'
                % (self.source_full_path, self.target_full_path))<|MERGE_RESOLUTION|>--- conflicted
+++ resolved
@@ -25,13 +25,9 @@
                            get_python_noarch_target_path, get_python_short_path,
                            parse_entry_point_def,
                            pyc_path, url_to_path, win_path_ok)
-<<<<<<< HEAD
 from ..common.url import has_platform, path_to_url
-from ..exceptions import CondaUpgradeError, CondaVerificationError, PaddingError, SafetyError
-=======
-from ..common.url import has_platform, path_to_url, unquote
-from ..exceptions import CondaUpgradeError, CondaVerificationError, PaddingError, SafetyError, NotWritableError
->>>>>>> 7a5ed57a
+from ..exceptions import (CondaUpgradeError, CondaVerificationError, PaddingError, SafetyError,
+                          NotWritableError)
 from ..gateways.connection.download import download
 from ..gateways.disk.create import (compile_multiple_pyc, copy,
                                     create_hard_link_or_copy, create_link,
@@ -923,18 +919,13 @@
         self._execute_successful = False
 
     def verify(self):
-<<<<<<< HEAD
         user_environments_txt_file = get_user_environments_txt_file()
-        touch(user_environments_txt_file, mkdir=True, sudo_safe=True)
-        self._verified = True
-=======
         try:
-            touch(USER_ENVIRONMENTS_TXT_FILE, mkdir=True, sudo_safe=True)
+            touch(user_environments_txt_file, mkdir=True, sudo_safe=True)
             self._verified = True
-        except NotWritableError as e:
+        except NotWritableError:
             log.warn("Unable to create environments file. Path not writable.\n"
-                     "  environment location: %s\n", USER_ENVIRONMENTS_TXT_FILE)
->>>>>>> 7a5ed57a
+                     "  environment location: %s\n", user_environments_txt_file)
 
     def execute(self):
         log.trace("registering environment in catalog %s", self.target_prefix)
