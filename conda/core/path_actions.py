# -*- coding: utf-8 -*-
from __future__ import absolute_import, division, print_function, unicode_literals

from abc import ABCMeta, abstractmethod, abstractproperty
from errno import EXDEV
import json
from logging import getLogger
from os.path import dirname, join
from random import random
import re
from time import sleep

from .linked_data import delete_linked_data, get_python_version_for_prefix, load_linked_data
from .portability import _PaddingError, update_prefix
from .._vendor.auxlib.compat import with_metaclass
from .._vendor.auxlib.ish import dals
from ..base.context import context
from ..common.compat import iteritems, on_win, range
from ..common.path import (ensure_pad, get_bin_directory_short_path, get_leaf_directories,
                           get_python_noarch_target_path, get_python_short_path,
                           is_private_env_path, parse_entry_point_def,
                           preferred_env_matches_prefix, pyc_path, url_to_path, win_path_ok)
from ..common.url import path_to_url, unquote
from ..exceptions import CondaUpgradeError, CondaVerificationError, PaddingError
from ..gateways.disk.create import (compile_pyc, create_hard_link_or_copy, create_link,
                                    create_private_envs_meta, create_private_pkg_entry_point,
                                    create_python_entry_point, extract_tarball,
                                    make_menu, write_linked_package_record)
from ..gateways.disk.delete import remove_private_envs_meta, rm_rf, try_rmdir_all_empty
from ..gateways.disk.read import compute_md5sum, isfile, islink, lexists
from ..gateways.disk.update import backoff_rename, touch
from ..gateways.download import download
from ..history import History
from ..models.dist import Dist
from ..models.enums import LinkType, NoarchType, PathType
from ..models.index_record import IndexRecord, Link

try:
    from cytoolz.itertoolz import concat, concatv
except ImportError:
    from .._vendor.toolz.itertoolz import concat, concatv  # NOQA

log = getLogger(__name__)


REPR_IGNORE_KWARGS = (
    'transaction_context',
    'package_info',
    'hold_path',
)

@with_metaclass(ABCMeta)
class PathAction(object):

    _verified = False

    @abstractmethod
    def verify(self):
        # if verify fails, it should return an exception object rather than raise
        #  at the end of a verification run, all errors will be raised as a CondaMultiError
        # after successful verification, the verify method should set self._verified = True
        raise NotImplementedError()

    @abstractmethod
    def execute(self):
        raise NotImplementedError()

    @abstractmethod
    def reverse(self):
        raise NotImplementedError()

    @abstractmethod
    def cleanup(self):
        raise NotImplementedError()

    @abstractproperty
    def target_full_path(self):
        raise NotImplementedError()

    @property
    def verified(self):
        return self._verified

    def __repr__(self):
        args = ('%s=%r' % (key, value) for key, value in iteritems(vars(self))
                if key not in REPR_IGNORE_KWARGS)
        return "%s(%s)" % (self.__class__.__name__, ', '.join(args))


@with_metaclass(ABCMeta)
class PrefixPathAction(PathAction):

    def __init__(self, transaction_context, target_prefix, target_short_path):
        self.transaction_context = transaction_context
        self.target_prefix = target_prefix
        self.target_short_path = target_short_path

    @property
    def target_full_path(self):
        trgt, shrt_pth = self.target_prefix, self.target_short_path
        if trgt is not None and shrt_pth is not None:
            return join(trgt, win_path_ok(shrt_pth))
        else:
            return None


@with_metaclass(ABCMeta)
class EnvsDirectoryPathAction(PathAction):
    def __init__(self, transaction_context, target_prefix):
        self.transaction_context = transaction_context
        self.target_prefix = target_prefix

        from .envs_manager import EnvsDirectory
        self._ed_path = EnvsDirectory.get_envs_directory_for_prefix(self.target_prefix)

        self._execute_successful = False

    def verify(self):
        from .envs_manager import EnvsDirectory
        ed = EnvsDirectory(self.envs_dir_path)
        ed.raise_if_not_writable()
        self._verified = True

    @abstractmethod
    def execute(self):
        raise NotImplementedError()

    @abstractmethod
    def reverse(self):
        raise NotImplementedError()

    def cleanup(self):
        pass

    @property
    def envs_dir_path(self):
        return self._ed_path

    @property
    def target_full_path(self):
        raise NotImplementedError()


# ######################################################
#  Creation of Paths within a Prefix
# ######################################################

@with_metaclass(ABCMeta)
class CreateInPrefixPathAction(PrefixPathAction):
    # All CreatePathAction subclasses must create a SINGLE new path
    #   the short/in-prefix version of that path must be returned by execute()

    def __init__(self, transaction_context, package_info, source_prefix, source_short_path,
                 target_prefix, target_short_path):
        super(CreateInPrefixPathAction, self).__init__(transaction_context,
                                                       target_prefix, target_short_path)
        self.package_info = package_info
        self.source_prefix = source_prefix
        self.source_short_path = source_short_path

    def verify(self):
        self._verified = True

    def cleanup(self):
        # create actions typically won't need cleanup
        pass

    @property
    def source_full_path(self):
        prfx, shrt_pth = self.source_prefix, self.source_short_path
        return join(prfx, win_path_ok(shrt_pth)) if prfx and shrt_pth else None


class LinkPathAction(CreateInPrefixPathAction):
<<<<<<< HEAD
    _verify_max_backoff_reached_count = 0
=======
>>>>>>> cf048ddf

    @classmethod
    def create_file_link_actions(cls, transaction_context, package_info, target_prefix,
                                 requested_link_type):
        def make_file_link_action(source_path_info):
            # TODO: this inner function is still kind of a mess
            noarch = package_info.index_json_record.noarch
            if noarch == NoarchType.python:
                sp_dir = transaction_context['target_site_packages_short_path']
                target_short_path = get_python_noarch_target_path(source_path_info.path, sp_dir)
            elif noarch is None or noarch == NoarchType.generic:
                target_short_path = source_path_info.path
            else:
                raise CondaUpgradeError(dals("""
                The current version of conda is too old to install this package.
                Please update conda."""))

            def get_prefix_replace(path_info, requested_link_type):
                if path_info.prefix_placeholder:
                    link_type = LinkType.copy
                    prefix_placehoder = path_info.prefix_placeholder
                    file_mode = path_info.file_mode
                elif path_info.no_link or path_info.path_type == PathType.softlink:
                    link_type = LinkType.copy
                    prefix_placehoder, file_mode = '', None
                else:
                    link_type = requested_link_type
                    prefix_placehoder, file_mode = '', None

                return link_type, prefix_placehoder, file_mode

            link_type, placeholder, fmode = get_prefix_replace(source_path_info,
                                                               requested_link_type)

            if placeholder:
                return PrefixReplaceLinkAction(transaction_context, package_info,
                                               package_info.extracted_package_dir,
                                               source_path_info.path,
                                               target_prefix, target_short_path,
                                               placeholder, fmode)
            else:
                return LinkPathAction(transaction_context, package_info,
                                      package_info.extracted_package_dir, source_path_info.path,
                                      target_prefix, target_short_path, link_type)
        return tuple(make_file_link_action(spi) for spi in package_info.paths_data.paths)

    @classmethod
    def create_directory_actions(cls, transaction_context, package_info, target_prefix,
                                 requested_link_type, file_link_actions):
        leaf_directories = get_leaf_directories(axn.target_short_path for axn in file_link_actions)
        return tuple(
            cls(transaction_context, package_info, None, None,
                target_prefix, directory_short_path, LinkType.directory)
            for directory_short_path in leaf_directories
        )

    @classmethod
    def create_python_entry_point_windows_exe_action(cls, transaction_context, package_info,
                                                     target_prefix, requested_link_type,
                                                     entry_point_def):
        source_directory = context.conda_prefix
        source_short_path = 'Scripts/conda.exe'
        command, _, _ = parse_entry_point_def(entry_point_def)
        target_short_path = "Scripts/%s.exe" % command
        return cls(transaction_context, package_info, source_directory,
                   source_short_path, target_prefix, target_short_path,
                   requested_link_type)

    @classmethod
    def create_application_entry_point_windows_exe_action(cls, transaction_context, package_info,
                                                          target_prefix, requested_link_type,
                                                          exe_path):
        source_directory = context.conda_prefix
        source_short_path = 'Scripts/conda.exe'
        target_short_path = exe_path
        return cls(transaction_context, package_info, source_directory,
                   source_short_path, target_prefix, target_short_path,
                   requested_link_type)

    def __init__(self, transaction_context, package_info,
                 extracted_package_dir, source_short_path,
                 target_prefix, target_short_path, link_type):
        super(LinkPathAction, self).__init__(transaction_context, package_info,
                                             extracted_package_dir, source_short_path,
                                             target_prefix, target_short_path)
        self.link_type = link_type
        self._execute_successful = False

    def verify(self):
        # TODO: consider checking hashsums
        if self.link_type != LinkType.directory and not lexists(self.source_full_path):
            # This backoff loop is added because of some weird race condition conda-build
            # experiences. Would be nice at some point to get to the bottom of why it happens.

            # with max_retries = 2, max total time ~= 0.4 sec
            # with max_retries = 6, max total time ~= 6.5 sec
<<<<<<< HEAD
            max_retries = 2 if LinkPathAction._verify_max_backoff_reached_count > 2 else 6
=======
            count = self.transaction_context.get('_verify_backoff_count', 0)
            max_retries = 2 if count < 2 else 6
>>>>>>> cf048ddf
            for n in range(max_retries):
                sleep_time = ((2 ** n) + random()) * 0.1
                log.trace("retrying lexists(%s) in %g sec", self.source_full_path, sleep_time)
                sleep(sleep_time)
                if lexists(self.source_full_path):
                    break
            else:
                # only run the 6.5 second backoff time once
<<<<<<< HEAD
                LinkPathAction._verify_max_backoff_reached_count += 1
=======
                self.transaction_context['_verify_backoff_count'] = count + 1
>>>>>>> cf048ddf
                return CondaVerificationError(dals("""
                The package for %s located at %s
                appears to be corrupted. The path '%s'
                specified in the package manifest cannot be found.
                """ % (self.package_info.index_json_record.name,
                       self.package_info.extracted_package_dir,
                       self.source_short_path)))
        self._verified = True

    def execute(self):
        log.trace("linking %s => %s", self.source_full_path, self.target_full_path)
        create_link(self.source_full_path, self.target_full_path, self.link_type,
                    force=context.force)
        self._execute_successful = True

    def reverse(self):
        if self._execute_successful:
            log.trace("reversing link creation %s", self.target_prefix)
            if self.link_type == LinkType.directory:
                try_rmdir_all_empty(self.target_full_path)
            else:
                rm_rf(self.target_full_path)


class PrefixReplaceLinkAction(LinkPathAction):

    def __init__(self, transaction_context, package_info,
                 extracted_package_dir, source_short_path,
                 target_prefix, target_short_path, prefix_placeholder, file_mode):
        super(PrefixReplaceLinkAction, self).__init__(transaction_context, package_info,
                                                      extracted_package_dir, source_short_path,
                                                      target_prefix, target_short_path,
                                                      LinkType.copy)
        self.prefix_placeholder = prefix_placeholder
        self.file_mode = file_mode

    def verify(self):
        if not (self.prefix_placeholder or self.file_mode):
            return CondaVerificationError(dals("""
            The package for %s located at %s
            appears to be corrupted. For the file at path %s
            a prefix_placeholder and file_mode must be specified. Instead got values
            of '%s' and '%s'.
            """ % (self.package_info.index_json_record.name,
                   self.package_info.extracted_package_dir,
                   self.source_short_path, self.prefix_placeholder, self.file_mode)))
        if not isfile(self.source_full_path):
            return CondaVerificationError(dals("""
            The package for %s located at %s
            appears to be corrupted. The path '%s'
            specified in the package manifest is not a file.
            """ % (self.package_info.index_json_record.name,
                   self.package_info.extracted_package_dir,
                   self.source_short_path)))
        self._verified = True

    def execute(self):
        super(PrefixReplaceLinkAction, self).execute()
        if islink(self.source_full_path):
            log.trace("ignoring prefix update for symlink with source path %s",
                      self.source_full_path)
            return

        try:
            log.trace("rewriting prefixes in %s", self.target_full_path)
            update_prefix(self.target_full_path, self.target_prefix, self.prefix_placeholder,
                          self.file_mode)
        except _PaddingError:
            raise PaddingError(self.target_full_path, self.prefix_placeholder,
                               len(self.prefix_placeholder))


class MakeMenuAction(CreateInPrefixPathAction):

    @classmethod
    def create_actions(cls, transaction_context, package_info, target_prefix, requested_link_type):
        if on_win and context.shortcuts:
            MENU_RE = re.compile(r'^menu/.*\.json$', re.IGNORECASE)
            return tuple(cls(transaction_context, package_info, target_prefix, spi.path)
                         for spi in package_info.paths_data.paths if bool(MENU_RE.match(spi.path)))
        else:
            return ()

    def __init__(self, transaction_context, package_info, target_prefix, target_short_path):
        super(MakeMenuAction, self).__init__(transaction_context, package_info,
                                             None, None, target_prefix, target_short_path)
        self._execute_successful = False

    def execute(self):
        log.trace("making menu for %s", self.target_full_path)
        make_menu(self.target_prefix, self.target_short_path, remove=False)
        self._execute_successful = True

    def reverse(self):
        if self._execute_successful:
            log.trace("removing menu for %s", self.target_full_path)
            make_menu(self.target_prefix, self.target_short_path, remove=True)


class CreateNonadminAction(CreateInPrefixPathAction):

    @classmethod
    def create_actions(cls, transaction_context, package_info, target_prefix, requested_link_type):
        if on_win and lexists(join(context.root_prefix, '.nonadmin')):
            return cls(transaction_context, package_info, target_prefix),
        else:
            return ()

    def __init__(self, transaction_context, package_info, target_prefix):
        super(CreateNonadminAction, self).__init__(transaction_context, package_info, None, None,
                                                   target_prefix, '.nonadmin')

    def execute(self):
        log.trace("touching nonadmin %s", self.target_full_path)
        self._file_created = touch(self.target_full_path)

    def reverse(self):
        if self._file_created:
            log.trace("removing nonadmin file %s", self.target_full_path)
            rm_rf(self.target_full_path)


class CompilePycAction(CreateInPrefixPathAction):

    @classmethod
    def create_actions(cls, transaction_context, package_info, target_prefix, requested_link_type,
                       file_link_actions):
        noarch = package_info.package_metadata and package_info.package_metadata.noarch
        if noarch is not None and noarch.type == NoarchType.python:
            noarch_py_file_re = re.compile(r'^site-packages[/\\][^\t\n\r\f\v]+\.py$')
            py_ver = transaction_context['target_python_version']
            py_files = (axn.target_short_path for axn in file_link_actions
                        if noarch_py_file_re.match(axn.source_short_path))
            return tuple(cls(transaction_context, package_info, target_prefix,
                             pf, pyc_path(pf, py_ver))
                         for pf in py_files)
        else:
            return ()

    def __init__(self, transaction_context, package_info, target_prefix,
                 source_short_path, target_short_path):
        super(CompilePycAction, self).__init__(transaction_context, package_info,
                                               target_prefix, source_short_path,
                                               target_prefix, target_short_path)
        self._execute_successful = False

    def execute(self):
        # compile_pyc is sometimes expected to fail, for example a python 3.6 file
        #   installed into a python 2 environment, but no code paths actually importing it
        # technically then, this file should be removed from the manifest in conda-meta, but
        #   at the time of this writing that's not currently happening
        log.trace("compiling %s", self.target_full_path)
        target_python_version = self.transaction_context['target_python_version']
        python_short_path = get_python_short_path(target_python_version)
        python_full_path = join(self.target_prefix, win_path_ok(python_short_path))
        compile_pyc(python_full_path, self.source_full_path, self.target_full_path)
        self._execute_successful = True

    def reverse(self):
        if self._execute_successful:
            log.trace("reversing pyc creation %s", self.target_full_path)
            rm_rf(self.target_full_path)


class CreatePythonEntryPointAction(CreateInPrefixPathAction):

    @classmethod
    def create_actions(cls, transaction_context, package_info, target_prefix, requested_link_type):
        noarch = package_info.package_metadata and package_info.package_metadata.noarch
        if noarch is not None and noarch.type == NoarchType.python:
            def this_triplet(entry_point_def):
                command, module, func = parse_entry_point_def(entry_point_def)
                target_short_path = "%s/%s" % (get_bin_directory_short_path(), command)
                if on_win:
                    target_short_path += "-script.py"
                return target_short_path, module, func

            actions = tuple(cls(transaction_context, package_info, target_prefix,
                                *this_triplet(ep_def))
                            for ep_def in noarch.entry_points or ())

            if on_win:  # pragma: unix no cover
                actions += tuple(
                    LinkPathAction.create_python_entry_point_windows_exe_action(
                        transaction_context, package_info, target_prefix,
                        requested_link_type, ep_def
                    ) for ep_def in noarch.entry_points or ()
                )

            return actions
        else:
            return ()

    def __init__(self, transaction_context, package_info, target_prefix, target_short_path,
                 module, func):
        super(CreatePythonEntryPointAction, self).__init__(transaction_context, package_info,
                                                           None, None,
                                                           target_prefix, target_short_path)
        self.module = module
        self.func = func
        self._execute_successful = False

    def execute(self):
        log.trace("creating python entry point %s", self.target_full_path)
        if on_win:
            python_full_path = None
        else:
            target_python_version = self.transaction_context['target_python_version']
            python_short_path = get_python_short_path(target_python_version)
            python_full_path = join(self.target_prefix, win_path_ok(python_short_path))

        create_python_entry_point(self.target_full_path, python_full_path,
                                  self.module, self.func)
        self._execute_successful = True

    def reverse(self):
        if self._execute_successful:
            log.trace("reversing python entry point creation %s", self.target_full_path)
            rm_rf(self.target_full_path)


class CreateApplicationEntryPointAction(CreateInPrefixPathAction):

    @classmethod
    def create_actions(cls, transaction_context, package_info, target_prefix, requested_link_type):
        preferred_env = package_info.repodata_record.preferred_env
        if preferred_env_matches_prefix(preferred_env, target_prefix, context.root_prefix):
            exe_paths = (package_info.package_metadata
                         and package_info.package_metadata.preferred_env
                         and package_info.package_metadata.preferred_env.executable_paths
                         or ())

            # target_prefix for the instantiated path action is the root prefix, not the same
            #   as target_prefix for the larger transaction
            assert is_private_env_path(target_prefix)
            root_prefix = dirname(dirname(target_prefix))

            if on_win:
                def make_app_entry_point_axns(exe_path):
                    assert exe_path.endswith(('.exe', '.bat'))
                    target_short_path = exe_path[:-4] + "-script.py"
                    yield cls(transaction_context, package_info, target_prefix, exe_path,
                              root_prefix, target_short_path)

                    yield LinkPathAction.create_application_entry_point_windows_exe_action(
                        transaction_context, package_info, root_prefix,
                        LinkType.hardlink, exe_path[:-4] + ".exe"
                    )
                return tuple(concat(make_app_entry_point_axns(executable_short_path)
                                    for executable_short_path in exe_paths))

            else:
                return tuple(
                    cls(transaction_context, package_info, target_prefix, executable_short_path,
                        root_prefix, executable_short_path)
                    for executable_short_path in exe_paths
                )
        else:
            return ()

    def __init__(self, transaction_context, package_info, source_prefix, source_short_path,
                 target_prefix, target_short_path):
        super(CreateApplicationEntryPointAction, self).__init__(transaction_context, package_info,
                                                                source_prefix, source_short_path,
                                                                target_prefix, target_short_path)
        self._execute_successful = False

    def execute(self):
        log.trace("creating application entry point %s => %s",
                  self.source_full_path, self.target_full_path)
        if self.source_prefix == context.conda_prefix:
            # this could blow up for the special case of application entry points in conda's
            #   private environment
            # in that case, probably should use the python version from transaction_context
            conda_python_version = self.transaction_context['target_python_version']
        else:
            conda_python_version = get_python_version_for_prefix(context.conda_prefix)
        conda_python_short_path = get_python_short_path(conda_python_version)
        conda_python_full_path = join(context.conda_prefix, win_path_ok(conda_python_short_path))
        create_application_entry_point(self.source_full_path, self.target_full_path,
                                       conda_python_full_path)
        self._execute_successful = True

    def reverse(self):
        if self._execute_successful:
            log.trace("reversing application entry point creation %s", self.target_full_path)
            rm_rf(self.target_full_path)


class CreateLinkedPackageRecordAction(CreateInPrefixPathAction):
    # this is the action that creates a packages json file in the conda-meta/ directory

    @classmethod
    def create_actions(cls, transaction_context, package_info, target_prefix, requested_link_type,
                       all_target_short_paths, leased_paths):  # TODO: requested_specs
        # 'all_target_short_paths' is especially significant here, because it is the record
        #   of the paths that will be removed when the package is unlinked

        link = Link(source=package_info.extracted_package_dir, type=requested_link_type)
        linked_package_record = IndexRecord.from_objects(package_info.repodata_record,
                                                         package_info.index_json_record,
                                                         files=all_target_short_paths,
                                                         link=link,
                                                         url=package_info.url,
                                                         leased_paths=leased_paths)

        target_short_path = 'conda-meta/' + Dist(package_info).to_filename('.json')
        return cls(transaction_context, package_info, target_prefix, target_short_path,
                   linked_package_record),

    def __init__(self, transaction_context, package_info, target_prefix, target_short_path,
                 linked_package_record):
        super(CreateLinkedPackageRecordAction, self).__init__(transaction_context, package_info,
                                                              None, None, target_prefix,
                                                              target_short_path)
        self.linked_package_record = linked_package_record
        self._linked_data_loaded = False

    def execute(self):
        log.trace("creating linked package record %s", self.target_full_path)
        write_linked_package_record(self.target_prefix, self.linked_package_record)
        load_linked_data(self.target_prefix, Dist(self.package_info.repodata_record).dist_name,
                         self.linked_package_record)
        self._linked_data_loaded = True

    def reverse(self):
        log.trace("reversing linked package record creation %s", self.target_full_path)
        if self._linked_data_loaded:
            delete_linked_data(self.target_prefix, Dist(self.package_info.repodata_record),
                               delete=False)
        rm_rf(self.target_full_path)


class UpdateHistoryAction(CreateInPrefixPathAction):

    @classmethod
    def create_actions(cls, transaction_context, target_prefix, requested_specs, command_action):
        target_short_path = join('conda-meta', 'history')
        return cls(transaction_context, target_prefix, target_short_path, requested_specs,
                   command_action),

    def __init__(self, transaction_context, target_prefix, target_short_path, requested_specs,
                 command_action):
        super(UpdateHistoryAction, self).__init__(transaction_context, None, None, None,
                                                  target_prefix, target_short_path)
        self.requested_specs = requested_specs
        self.command_action = command_action

        self.hold_path = self.target_full_path + '.c~'

    def execute(self):
        log.trace("updating environment history %s", self.target_full_path)

        if lexists(self.target_full_path):
            copy(self.target_full_path, self.hold_path)

        h = History(self.target_prefix)
        h.update()
        h.write_specs(self.command_action, self.requested_specs)

    def reverse(self):
        if lexists(self.hold_path):
            log.trace("moving %s => %s", self.hold_path, self.target_full_path)
            backoff_rename(self.hold_path, self.target_full_path, force=True)

    def cleanup(self):
        rm_rf(self.hold_path)


class RegisterEnvironmentLocationAction(EnvsDirectoryPathAction):

    def __init__(self, transaction_context, target_prefix):
        super(RegisterEnvironmentLocationAction, self).__init__(transaction_context, target_prefix)

    def execute(self):
        log.trace("registering environment in catalog %s", self.target_prefix)

        # touches env prefix entry in catalog.json
        from .envs_manager import EnvsDirectory
        ed = EnvsDirectory(self.envs_dir_path)

        self.envs_dir_state = ed._get_state()
        ed.register_env(self.target_prefix)
        ed.write_to_disk()
        self._execute_successful = True

    def reverse(self):
        if self._execute_successful:
            log.trace("reversing environment registration in catalog for %s", self.target_prefix)
            from .envs_manager import EnvsDirectory
            ed = EnvsDirectory(self.envs_dir_path)
            ed._set_state(self.envs_dir_state)
            ed.write_to_disk()


class RegisterPrivateEnvAction(EnvsDirectoryPathAction):

    @classmethod
    def create_actions(cls, transaction_context, package_info, target_prefix, requested_spec,
                       leased_paths):
        preferred_env = package_info.repodata_record.preferred_env
        if preferred_env_matches_prefix(preferred_env, target_prefix, context.root_prefix):
            return cls(transaction_context, package_info, context.root_prefix, preferred_env,
                       requested_spec, leased_paths),
        else:
            return ()

    def __init__(self, transaction_context, package_info, root_prefix, env_name, requested_spec,
                 leased_paths):
        self.root_prefix = root_prefix
        self.env_name = ensure_pad(env_name)
        target_prefix = join(self.root_prefix, 'envs', self.env_name)
        super(RegisterPrivateEnvAction, self).__init__(transaction_context, target_prefix)

        self.package_name = package_info.index_json_record.name
        self.requested_spec = requested_spec
        self.leased_paths = leased_paths

        fn = Dist(package_info).to_filename('.json')
        self.conda_meta_path = join(self.target_prefix, 'conda-meta', fn)

    def execute(self):
        log.trace("registering private env for %s", self.target_prefix)

        # touches env prefix entry in catalog.json
        # updates leased_paths
        from .envs_manager import EnvsDirectory
        ed = EnvsDirectory(self.envs_dir_path)

        self.envs_dir_state = ed._get_state()

        for leased_path in self.leased_paths:
            ed.add_leased_path(self.target_prefix, leased_path, self.root_prefix,
                               self.package_name, 'application_entry_point')

        ed.add_preferred_env_package(self.env_name, self.package_name, self.conda_meta_path,
                                     self.requested_spec)
        ed.write_to_disk()
        self._execute_successful = True

    def reverse(self):
        if self._execute_successful:
            log.trace("reversing environment unregistration in catalog for %s", self.target_prefix)
            from .envs_manager import EnvsDirectory
            ed = EnvsDirectory(self.envs_dir_path)
            ed._set_state(self.envs_dir_state)
            ed.write_to_disk()


# ######################################################
#  Removal of Paths within a Prefix
# ######################################################

@with_metaclass(ABCMeta)
class RemoveFromPrefixPathAction(PrefixPathAction):

    def __init__(self, transaction_context, linked_package_data, target_prefix, target_short_path):
        super(RemoveFromPrefixPathAction, self).__init__(transaction_context,
                                                         target_prefix, target_short_path)
        self.linked_package_data = linked_package_data

    def verify(self):
        # inability to remove will trigger a rollback
        # can't definitely know if path can be removed until it's attempted and failed
        self._verified = True


class UnlinkPathAction(RemoveFromPrefixPathAction):
    def __init__(self, transaction_context, linked_package_data, target_prefix, target_short_path,
                 link_type=LinkType.hardlink):
        super(UnlinkPathAction, self).__init__(transaction_context, linked_package_data,
                                               target_prefix, target_short_path)
        conda_temp_extension = '.c~'
        self.holding_short_path = self.target_short_path + conda_temp_extension
        self.holding_full_path = self.target_full_path + conda_temp_extension
        self.link_type = link_type

    def execute(self):
        if self.link_type != LinkType.directory:
            log.trace("renaming %s => %s", self.target_short_path, self.holding_short_path)
            backoff_rename(self.target_full_path, self.holding_full_path, force=True)

    def reverse(self):
        if self.link_type != LinkType.directory and lexists(self.holding_full_path):
            log.trace("reversing rename %s => %s", self.holding_short_path, self.target_short_path)
            backoff_rename(self.holding_full_path, self.target_full_path, force=True)

    def cleanup(self):
        if self.link_type == LinkType.directory:
            try_rmdir_all_empty(self.target_full_path)
        else:
            rm_rf(self.holding_full_path)


class RemoveMenuAction(RemoveFromPrefixPathAction):

    @classmethod
    def create_actions(cls, transaction_context, linked_package_data, target_prefix):
        if on_win:
            MENU_RE = re.compile(r'^menu/.*\.json$', re.IGNORECASE)
            return tuple(cls(transaction_context, linked_package_data, target_prefix, trgt)
                         for trgt in linked_package_data.files if bool(MENU_RE.match(trgt)))
        else:
            return ()

    def __init__(self, transaction_context, linked_package_data,
                 target_prefix, target_short_path):
        super(RemoveMenuAction, self).__init__(transaction_context, linked_package_data,
                                               target_prefix, target_short_path)

    def execute(self):
        log.trace("removing menu for %s ", self.target_prefix)
        make_menu(self.target_prefix, self.target_short_path, remove=True)

    def reverse(self):
        log.trace("re-creating menu for %s ", self.target_prefix)
        make_menu(self.target_prefix, self.target_short_path, remove=False)

    def cleanup(self):
        pass


class RemoveLinkedPackageRecordAction(UnlinkPathAction):

    def __init__(self, transaction_context, linked_package_data, target_prefix, target_short_path):
        super(RemoveLinkedPackageRecordAction, self).__init__(transaction_context,
                                                              linked_package_data,
                                                              target_prefix, target_short_path)

    def execute(self):
        super(RemoveLinkedPackageRecordAction, self).execute()
        delete_linked_data(self.target_prefix, Dist(self.linked_package_data),
                           delete=False)

    def reverse(self):
        super(RemoveLinkedPackageRecordAction, self).reverse()
        with open(self.target_full_path, 'r') as fh:
            meta_record = IndexRecord(**json.loads(fh.read()))
        log.trace("reloading cache entry %s", self.target_full_path)
        load_linked_data(self.target_prefix,
                         Dist(self.linked_package_data).dist_name,
                         meta_record)


class UnregisterEnvironmentLocationAction(EnvsDirectoryPathAction):

    def execute(self):
        log.trace("unregistering environment in catalog %s", self.target_prefix)

        # touches env prefix entry in catalog.json
        from .envs_manager import EnvsDirectory
        ed = EnvsDirectory(self.envs_dir_path)

        self.envs_dir_state = ed._get_state()
        ed.unregister_env(self.target_prefix)
        ed.write_to_disk()
        self._execute_successful = True

    def reverse(self):
        if self._execute_successful:
            log.trace("reversing environment unregistration in catalog for %s", self.target_prefix)
            from .envs_manager import EnvsDirectory
            ed = EnvsDirectory(self.envs_dir_path)
            ed._set_state(self.envs_dir_state)
            ed.write_to_disk()


class UnregisterPrivateEnvAction(EnvsDirectoryPathAction):

    @classmethod
    def create_actions(cls, transaction_context, linked_package_data, target_prefix):
        preferred_env = ensure_pad(linked_package_data.preferred_env)
        if preferred_env_matches_prefix(preferred_env, target_prefix, context.root_prefix):
            package_name = linked_package_data.name

            from .envs_manager import EnvsDirectory
            envs_directory_path = EnvsDirectory.get_envs_directory_for_prefix(target_prefix)
            ed = EnvsDirectory(envs_directory_path)

            ed.get_leased_path_entries_for_package(package_name)

            leased_path_entries = ed.get_leased_path_entries_for_package(package_name)
            leased_paths_to_remove = tuple(lpe["_path"] for lpe in leased_path_entries)
            unlink_leased_path_actions = (UnlinkPathAction(transaction_context, None,
                                                           context.root_prefix, lp)
                                          for lp in leased_paths_to_remove)

            unregister_private_env_actions = cls(transaction_context, context.root_prefix,
                                                 package_name),

            return concatv(unlink_leased_path_actions, unregister_private_env_actions)

        else:
            return ()

    def __init__(self, transaction_context, root_prefix, package_name):
        super(UnregisterPrivateEnvAction, self).__init__(transaction_context, root_prefix)
        self.root_prefix = root_prefix
        self.package_name = package_name

    def execute(self):
        log.trace("unregistering private env for %s", self.package_name)

        from .envs_manager import EnvsDirectory
        ed = EnvsDirectory(self.envs_dir_path)

        self.envs_dir_state = ed._get_state()

        ed.remove_preferred_env_package(self.package_name)

        ed.write_to_disk()
        self._execute_successful = True

    def reverse(self):
        if self._execute_successful:
            log.trace("reversing environment unregistration in catalog for %s",
                      self.target_prefix)
            from .envs_manager import EnvsDirectory
            ed = EnvsDirectory(self.envs_dir_path)
            ed._set_state(self.envs_dir_state)
            ed.write_to_disk()


# ######################################################
#  Fetch / Extract Actions
# ######################################################


class CacheUrlAction(PathAction):

    def __init__(self, url, target_pkgs_dir, target_package_basename, md5sum=None):
        self.url = url
        self.target_pkgs_dir = target_pkgs_dir
        self.target_package_basename = target_package_basename
        self.md5sum = md5sum
        self.hold_path = self.target_full_path + '.c~'

    def verify(self):
        assert '::' not in self.url
        self._verified = True

    def execute(self):
        # I hate inline imports, but I guess it's ok since we're importing from the conda.core
        # The alternative is passing the PackageCache class to CacheUrlAction __init__
        from .package_cache import PackageCache
        target_package_cache = PackageCache(self.target_pkgs_dir)

        log.trace("caching url %s => %s", self.url, self.target_full_path)

        if lexists(self.hold_path):
            rm_rf(self.hold_path)

        if lexists(self.target_full_path):
            if self.url.startswith('file:/') and self.url == path_to_url(self.target_full_path):
                # the source and destination are the same file, so we're done
                return
            else:
                backoff_rename(self.target_full_path, self.hold_path, force=True)

        if self.url.startswith('file:/'):
            source_path = unquote(url_to_path(self.url))
            if dirname(source_path) in context.pkgs_dirs:
                # if url points to another package cache, link to the writable cache
                create_hard_link_or_copy(source_path, self.target_full_path)
                source_package_cache = PackageCache(dirname(source_path))

                # the package is already in a cache, so it came from a remote url somewhere;
                #   make sure that remote url is the most recent url in the
                #   writable cache urls.txt
                origin_url = source_package_cache.urls_data.get_url(self.target_package_basename)
                if origin_url and Dist(origin_url).is_channel:
                    target_package_cache.urls_data.add_url(origin_url)
            else:
                # so our tarball source isn't a package cache, but that doesn't mean it's not
                #   in another package cache somewhere
                # let's try to find the actual, remote source url by matching md5sums, and then
                #   record that url as the remote source url in urls.txt
                # we do the search part of this operation before the create_link so that we
                #   don't md5sum-match the file created by 'create_link'
                source_md5sum = compute_md5sum(source_path)
                pc_entry = PackageCache.tarball_file_in_cache(source_path, source_md5sum)
                origin_url = pc_entry.get_urls_txt_value() if pc_entry else None

                # copy the tarball to the writable cache
                create_link(source_path, self.target_full_path, link_type=LinkType.copy,
                            force=context.force)

                if origin_url and Dist(origin_url).is_channel:
                    target_package_cache.urls_data.add_url(origin_url)
                else:
                    target_package_cache.urls_data.add_url(self.url)

        else:
            download(self.url, self.target_full_path, self.md5sum)
            target_package_cache.urls_data.add_url(self.url)

    def reverse(self):
        if lexists(self.hold_path):
            log.trace("moving %s => %s", self.hold_path, self.target_full_path)
            backoff_rename(self.hold_path, self.target_full_path, force=True)

    def cleanup(self):
        rm_rf(self.hold_path)

    @property
    def target_full_path(self):
        return join(self.target_pkgs_dir, self.target_package_basename)

    def __str__(self):
        return 'CacheUrlAction<url=%r, target_full_path=%r>' % (self.url, self.target_full_path)


class ExtractPackageAction(PathAction):

    def __init__(self, source_full_path, target_pkgs_dir, target_extracted_dirname):
        self.source_full_path = source_full_path
        self.target_pkgs_dir = target_pkgs_dir
        self.target_extracted_dirname = target_extracted_dirname
        self.hold_path = self.target_full_path + '.c~'

    def verify(self):
        self._verified = True

    def execute(self):
        # I hate inline imports, but I guess it's ok since we're importing from the conda.core
        # The alternative is passing the the classes to ExtractPackageAction __init__
        from .package_cache import PackageCache, PackageCacheEntry
        log.trace("extracting %s => %s", self.source_full_path, self.target_full_path)

        if lexists(self.hold_path):
            rm_rf(self.hold_path)
        if lexists(self.target_full_path):
            try:
                backoff_rename(self.target_full_path, self.hold_path)
            except (IOError, OSError) as e:
                if e.errno == EXDEV:
                    # OSError(18, 'Invalid cross-device link')
                    # https://github.com/docker/docker/issues/25409
                    # ignore, but we won't be able to roll back
                    log.debug("Invalid cross-device link on rename %s => %s",
                              self.target_full_path, self.hold_path)
                    rm_rf(self.target_full_path)
                else:
                    raise
        extract_tarball(self.source_full_path, self.target_full_path)

        target_package_cache = PackageCache(self.target_pkgs_dir)

        recorded_url = target_package_cache.urls_data.get_url(self.source_full_path)
        dist = Dist(recorded_url) if recorded_url else Dist(path_to_url(self.source_full_path))
        package_cache_entry = PackageCacheEntry.make_legacy(self.target_pkgs_dir, dist)
        target_package_cache[package_cache_entry.dist] = package_cache_entry

    def reverse(self):
        rm_rf(self.target_full_path)
        if lexists(self.hold_path):
            log.trace("moving %s => %s", self.hold_path, self.target_full_path)
            rm_rf(self.target_full_path)
            backoff_rename(self.hold_path, self.target_full_path)

    def cleanup(self):
        rm_rf(self.hold_path)

    @property
    def target_full_path(self):
        return join(self.target_pkgs_dir, self.target_extracted_dirname)

    def __str__(self):
        return ('ExtractPackageAction<source_full_path=%r, target_full_path=%r>'
                % (self.source_full_path, self.target_full_path))<|MERGE_RESOLUTION|>--- conflicted
+++ resolved
@@ -172,10 +172,6 @@
 
 
 class LinkPathAction(CreateInPrefixPathAction):
-<<<<<<< HEAD
-    _verify_max_backoff_reached_count = 0
-=======
->>>>>>> cf048ddf
 
     @classmethod
     def create_file_link_actions(cls, transaction_context, package_info, target_prefix,
@@ -272,12 +268,8 @@
 
             # with max_retries = 2, max total time ~= 0.4 sec
             # with max_retries = 6, max total time ~= 6.5 sec
-<<<<<<< HEAD
-            max_retries = 2 if LinkPathAction._verify_max_backoff_reached_count > 2 else 6
-=======
             count = self.transaction_context.get('_verify_backoff_count', 0)
             max_retries = 2 if count < 2 else 6
->>>>>>> cf048ddf
             for n in range(max_retries):
                 sleep_time = ((2 ** n) + random()) * 0.1
                 log.trace("retrying lexists(%s) in %g sec", self.source_full_path, sleep_time)
@@ -286,11 +278,7 @@
                     break
             else:
                 # only run the 6.5 second backoff time once
-<<<<<<< HEAD
-                LinkPathAction._verify_max_backoff_reached_count += 1
-=======
                 self.transaction_context['_verify_backoff_count'] = count + 1
->>>>>>> cf048ddf
                 return CondaVerificationError(dals("""
                 The package for %s located at %s
                 appears to be corrupted. The path '%s'
