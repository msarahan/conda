--- conflicted
+++ resolved
@@ -5,12 +5,7 @@
 from errno import EXDEV
 import json
 from logging import getLogger
-<<<<<<< HEAD
-import os
-from os.path import dirname, join, splitext
-=======
 from os.path import dirname, join
->>>>>>> 6e4f8f69
 from random import random
 import re
 from time import sleep
@@ -22,17 +17,10 @@
 from ..base.constants import PREFIX_MAGIC_FILE
 from ..base.context import context
 from ..common.compat import iteritems, on_win, range
-<<<<<<< HEAD
-from ..common.path import (ensure_pad, get_bin_directory_short_path, get_leaf_directories,
-                           get_python_noarch_target_path, get_python_short_path,
-                           is_private_env_path, parse_entry_point_def,
-                           preferred_env_matches_prefix, pyc_path, url_to_path, win_path_ok)
-=======
 from ..common.path import (get_bin_directory_short_path, get_leaf_directories,
                            get_python_noarch_target_path, get_python_short_path,
                            parse_entry_point_def, preferred_env_to_prefix, pyc_path, url_to_path,
                            win_path_ok)
->>>>>>> 6e4f8f69
 from ..common.url import path_to_url, unquote
 from ..exceptions import CondaUpgradeError, CondaVerificationError, PaddingError
 from ..gateways.disk.create import (compile_pyc, copy, create_application_entry_point,
@@ -301,12 +289,7 @@
 
             # with max_retries = 2, max total time ~= 0.4 sec
             # with max_retries = 6, max total time ~= 6.5 sec
-<<<<<<< HEAD
-            count = self.transaction_context.get('_verify_backoff_count', 0)
-            max_retries = 2 if count < 2 else 6
-=======
             max_retries = 2 if LinkPathAction._verify_max_backoff_reached else 6
->>>>>>> 6e4f8f69
             for n in range(max_retries):
                 sleep_time = ((2 ** n) + random()) * 0.1
                 log.trace("retrying lexists(%s) in %g sec", self.source_full_path, sleep_time)
@@ -315,11 +298,7 @@
                     break
             else:
                 # only run the 6.5 second backoff time once
-<<<<<<< HEAD
-                self.transaction_context['_verify_backoff_count'] = count + 1
-=======
                 LinkPathAction._verify_max_backoff_reached = True
->>>>>>> 6e4f8f69
                 return CondaVerificationError(dals("""
                 The package for %s located at %s
                 appears to be corrupted. The path '%s'
