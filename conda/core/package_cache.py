# -*- coding: utf-8 -*-
from __future__ import absolute_import, division, print_function, unicode_literals

from functools import reduce
from logging import getLogger
from os import listdir
<<<<<<< HEAD
from os.path import basename, dirname, join
from tarfile import ReadError
=======
from os.path import basename, join
>>>>>>> b0d7a4a3

from conda.gateways.disk.delete import rm_rf
from .path_actions import CacheUrlAction, ExtractPackageAction
from .. import CondaError, CondaMultiError, conda_signal_handler
from .._vendor.auxlib.collection import first
from ..base.constants import CONDA_TARBALL_EXTENSION, PACKAGE_CACHE_MAGIC_FILE
from ..base.context import context
from ..common.compat import iteritems, itervalues, odict, text_type, with_metaclass
from ..common.constants import NULL
from ..common.io import ProgressBar
from ..common.path import expand, url_to_path
from ..common.signals import signal_handler
from ..common.url import path_to_url
from ..gateways.disk.create import (create_package_cache_directory, extract_tarball,
                                    write_as_json_to_file)
from ..gateways.disk.read import (compute_md5sum, isdir, isfile, islink, read_index_json,
                                  read_index_json_from_tarball, read_repodata_json)
from ..gateways.disk.test import file_path_is_writable
from ..models.dist import Dist
from ..models.index_record import PackageRecord, PackageRef
from ..models.match_spec import MatchSpec
from ..models.package_cache_record import PackageCacheRecord

try:
    from cytoolz.itertoolz import concat, concatv, groupby
except ImportError:  # pragma: no cover
    from .._vendor.toolz.itertoolz import concat, concatv, groupby  # NOQA


log = getLogger(__name__)


class PackageCacheType(type):
    """
    This metaclass does basic caching of PackageCache instance objects.
    """

    def __call__(cls, pkgs_dir):
        if isinstance(pkgs_dir, PackageCache):
            return pkgs_dir
        elif pkgs_dir in PackageCache._cache_:
            return PackageCache._cache_[pkgs_dir]
        else:
            package_cache_instance = super(PackageCacheType, cls).__call__(pkgs_dir)
            PackageCache._cache_[pkgs_dir] = package_cache_instance
            return package_cache_instance


@with_metaclass(PackageCacheType)
class PackageCache(object):
    _cache_ = {}

    def __init__(self, pkgs_dir):
        self.pkgs_dir = pkgs_dir
        self.__package_cache_records = None
        self.__is_writable = None

        self._urls_data = UrlsData(pkgs_dir)

    def insert(self, package_cache_record):

        meta = join(package_cache_record.extracted_package_dir, 'info', 'repodata_record.json')
        write_as_json_to_file(meta, PackageRecord.from_objects(package_cache_record))

        self._package_cache_records[package_cache_record] = package_cache_record

    def load(self):
        self.__package_cache_records = _package_cache_records = {}
        self._check_writable()  # called here to create the cache if it doesn't exist
        if not isdir(self.pkgs_dir):
            # no directory exists, and we didn't have permissions to create it
            return

        for base_name in self._dedupe_pkgs_dir_contents(listdir(self.pkgs_dir)):
            full_path = join(self.pkgs_dir, base_name)
            if islink(full_path):
                continue
            elif (isdir(full_path) and isfile(join(full_path, 'info', 'index.json'))
                  or isfile(full_path) and full_path.endswith(CONDA_TARBALL_EXTENSION)):
                package_cache_record = self._make_single_record(base_name)
                if package_cache_record:
                    _package_cache_records[package_cache_record] = package_cache_record

    def get(self, package_ref, default=NULL):
        assert isinstance(package_ref, PackageRef)
        try:
            return self._package_cache_records[package_ref]
        except KeyError:
            if default is not NULL:
                return default
            else:
                raise

    def remove(self, package_ref, default=NULL):
        if default is NULL:
            return self._package_cache_records.pop(package_ref)
        else:
            return self._package_cache_records.pop(package_ref, default)

    def query(self, package_ref_or_match_spec):
        # returns a generator
        param = package_ref_or_match_spec
        if isinstance(param, MatchSpec):
            return (pcrec for pcrec in itervalues(self._package_cache_records)
                    if param.match(pcrec))
        else:
            # assume isinstance(param, PackageRef)
            return (pcrec for pcrec in itervalues(self._package_cache_records) if pcrec == param)

    @classmethod
    def query_all(cls, package_ref_or_match_spec, pkgs_dirs=None):
        if pkgs_dirs is None:
            pkgs_dirs = context.pkgs_dirs

        return concat(pcache.query(package_ref_or_match_spec) for pcache in concatv(
            cls.writable_caches(pkgs_dirs),
            cls.read_only_caches(pkgs_dirs),
        ))

    # ##########################################################################################
    # these class methods reach across all package cache directories (usually context.pkgs_dirs)
    # ##########################################################################################

    @classmethod
    def first_writable(cls, pkgs_dirs=None):
        return cls.writable_caches(pkgs_dirs)[0]

    @classmethod
    def writable_caches(cls, pkgs_dirs=None):
        if pkgs_dirs is None:
            pkgs_dirs = context.pkgs_dirs
        writable_caches = tuple(filter(lambda c: c.is_writable,
                                       (cls(pd) for pd in pkgs_dirs)))
        if not writable_caches:
            # TODO: raise NoWritablePackageCacheError()
            raise CondaError("No writable package cache directories found in\n"
                             "%s" % text_type(pkgs_dirs))
        return writable_caches

    @classmethod
    def read_only_caches(cls, pkgs_dirs=None):
        if pkgs_dirs is None:
            pkgs_dirs = context.pkgs_dirs
        read_only_caches = tuple(filter(lambda c: not c.is_writable,
                                        (cls(pd) for pd in pkgs_dirs)))
        return read_only_caches

    @classmethod
    def get_all_extracted_entries(cls):
        package_caches = (cls(pd) for pd in context.pkgs_dirs)
        return tuple(pc_entry for pc_entry in concat(map(itervalues, package_caches))
                     if pc_entry.is_extracted)

    @classmethod
    def get_entry_to_link(cls, package_ref):
        pc_entry = next((pcrec for pcrec in cls.query_all(package_ref)
                         if pcrec.is_extracted),
                        None)
        if pc_entry is not None:
            return pc_entry

        # this can happen with `conda install path/to/package.tar.bz2`
        #   because dist has channel '<unknown>'
        # if ProgressiveFetchExtract did its job correctly, what we're looking for
        #   should be the matching dist_name in the first writable package cache
        # we'll search all caches for a match, but search writable caches first
        caches = concatv(cls.writable_caches(), cls.read_only_caches())
        dist_str = package_ref.dist_str().rsplit(':', 1)[-1]
        pc_entry = next((cache._scan_for_dist_no_channel(dist_str)
                         for cache in caches if cache), None)
        if pc_entry is not None:
            return pc_entry
        raise CondaError("No package '%s' found in cache directories." % Dist(package_ref))

    @classmethod
    def tarball_file_in_cache(cls, tarball_path, md5sum=None, exclude_caches=()):
        tarball_full_path, md5sum = cls._clean_tarball_path_and_get_md5sum(tarball_path, md5sum)
        pc_entry = first(cls(pkgs_dir).tarball_file_in_this_cache(tarball_full_path,
                                                                  md5sum)
                         for pkgs_dir in context.pkgs_dirs
                         if pkgs_dir not in exclude_caches)
        return pc_entry

    @classmethod
    def clear(cls):
        cls._cache_.clear()

    def tarball_file_in_this_cache(self, tarball_path, md5sum=None):
        tarball_full_path, md5sum = self._clean_tarball_path_and_get_md5sum(tarball_path,
                                                                            md5sum=md5sum)
        tarball_basename = basename(tarball_full_path)
        pc_entry = first((pc_entry for pc_entry in itervalues(self)),
                         key=lambda pce: pce.tarball_basename == tarball_basename
                                         and pce.md5 == md5sum)  # NOQA
        return pc_entry

    @property
    def _package_cache_records(self):
        # don't actually populate _package_cache_records until we need it
        return self.__package_cache_records or self.load() or self.__package_cache_records

    @property
    def is_writable(self):
        return self.__is_writable or self._check_writable()

    def _check_writable(self):
        # This method takes the action of creating an empty package cache if it does not exist.
        #   Logic elsewhere, both in conda and in code that depends on conda, seems to make that
        #   assumption.
        if isdir(self.pkgs_dir):
            i_wri = file_path_is_writable(join(self.pkgs_dir, PACKAGE_CACHE_MAGIC_FILE))
        else:
            log.debug("package cache directory '%s' does not exist", self.pkgs_dir)
            i_wri = create_package_cache_directory(self.pkgs_dir)
        self.__is_writable = i_wri
        return i_wri

    @staticmethod
    def _clean_tarball_path_and_get_md5sum(tarball_path, md5sum=None):
        if tarball_path.startswith('file:/'):
            tarball_path = url_to_path(tarball_path)
        tarball_full_path = expand(tarball_path)

        if isfile(tarball_full_path) and md5sum is None:
            md5sum = compute_md5sum(tarball_full_path)

        return tarball_full_path, md5sum

    def _scan_for_dist_no_channel(self, dist_str):
        return next((pcrec for pcrec in self._package_cache_records
                     if pcrec.dist_str().rsplit(':', 1)[-1] == dist_str),
                    None)

    def itervalues(self):
        return iter(self.values())

    def values(self):
        return self._package_cache_records.values()

    def __repr__(self):
        args = ('%s=%r' % (key, getattr(self, key)) for key in ('pkgs_dir',))
        return "%s(%s)" % (self.__class__.__name__, ', '.join(args))

    def _make_single_record(self, package_filename):
        if not package_filename.endswith(CONDA_TARBALL_EXTENSION):
            package_filename += CONDA_TARBALL_EXTENSION

        package_tarball_full_path = join(self.pkgs_dir, package_filename)
        log.trace("adding to package cache %s", package_tarball_full_path)
        extracted_package_dir = package_tarball_full_path[:-len(CONDA_TARBALL_EXTENSION)]

        # try reading info/repodata_record.json
        try:
            repodata_record = read_repodata_json(extracted_package_dir)
            package_cache_record = PackageCacheRecord.from_objects(
                repodata_record,
                package_tarball_full_path=package_tarball_full_path,
                extracted_package_dir=extracted_package_dir,
            )
        except (IOError, OSError):
            try:
                index_json_record = read_index_json(extracted_package_dir)
            except (IOError, OSError):
                try:
                    if self.is_writable:
                        extract_tarball(package_tarball_full_path, extracted_package_dir)
                        index_json_record = read_index_json(extracted_package_dir)
                    else:
                        index_json_record = read_index_json_from_tarball(package_tarball_full_path)
                except (EOFError, ReadError):
                    # EOFError: Compressed file ended before the end-of-stream marker was reached
                    # tarfile.ReadError: file could not be opened successfully
                    rm_rf(package_tarball_full_path)
                    return None

            if isfile(package_tarball_full_path):
                md5 = compute_md5sum(package_tarball_full_path)
            else:
                md5 = None

            url = first(self._urls_data, lambda x: basename(x) == package_filename)
            package_cache_record = PackageCacheRecord.from_objects(
                index_json_record,
                url=url,
                md5=md5,
                package_tarball_full_path=package_tarball_full_path,
                extracted_package_dir=extracted_package_dir,
            )
        return package_cache_record

    @staticmethod
    def _dedupe_pkgs_dir_contents(pkgs_dir_contents):
        # if both 'six-1.10.0-py35_0/' and 'six-1.10.0-py35_0.tar.bz2' are in pkgs_dir,
        #   only 'six-1.10.0-py35_0.tar.bz2' will be in the return contents
        if not pkgs_dir_contents:
            return []

        contents = []

        def _process(x, y):
            if x + CONDA_TARBALL_EXTENSION != y:
                contents.append(x)
            return y

        last = reduce(_process, sorted(pkgs_dir_contents))
        _process(last, contents and contents[-1] or '')
        return contents


class UrlsData(object):
    # this is a class to manage urls.txt
    # it should basically be thought of as a sequence
    # in this class I'm breaking the rule that all disk access goes through conda.gateways

    def __init__(self, pkgs_dir):
        self.pkgs_dir = pkgs_dir
        self.urls_txt_path = urls_txt_path = join(pkgs_dir, 'urls.txt')
        if isfile(urls_txt_path):
            with open(urls_txt_path, 'r') as fh:
                self._urls_data = [line.strip() for line in fh]
                self._urls_data.reverse()
        else:
            self._urls_data = []

    def __contains__(self, url):
        return url in self._urls_data

    def __iter__(self):
        return iter(self._urls_data)

    def add_url(self, url):
        with open(self.urls_txt_path, 'a') as fh:
            fh.write(url + '\n')
        self._urls_data.insert(0, url)

    def get_url(self, package_path):
        # package path can be a full path or just a basename
        #   can be either an extracted directory or tarball
        package_path = basename(package_path)
        if not package_path.endswith(CONDA_TARBALL_EXTENSION):
            package_path += CONDA_TARBALL_EXTENSION
        return first(self, lambda url: basename(url) == package_path)


# ##############################
# downloading
# ##############################

class ProgressiveFetchExtract(object):

    @staticmethod
    def make_actions_for_record(pref_or_spec):
        assert pref_or_spec is not None
        # returns a cache_action and extract_action

        # if the pref or spec has an md5 value
        # look in all caches for package cache record that is
        #   (1) already extracted, and
        #   (2) matches the md5
        # If one exists, no actions are needed.
        md5 = pref_or_spec.get('md5')
        if md5:
            extracted_pcrec = next((
                pcrec for pcrec in concat(PackageCache(pkgs_dir).query(pref_or_spec)
                                          for pkgs_dir in context.pkgs_dirs)
                if pcrec.is_extracted
            ), None)
            if extracted_pcrec:
                return None, None

        # there is no extracted dist that can work, so now we look for tarballs that
        #   aren't extracted
        # first we look in all writable caches, and if we find a match, we extract in place
        # otherwise, if we find a match in a non-writable cache, we link it to the first writable
        #   cache, and then extract
        first_writable_cache = PackageCache.first_writable()
        pcrec_from_writable_cache = next((
            pcrec for pcrec in concat(pcache.query(pref_or_spec)
                                      for pcache in PackageCache.writable_caches())
            if pcrec.is_fetched
        ), None)
        if pcrec_from_writable_cache:
            # extract in place
            extract_axn = ExtractPackageAction(
                source_full_path=pcrec_from_writable_cache.package_tarball_full_path,
                target_pkgs_dir=dirname(pcrec_from_writable_cache.package_tarball_full_path),
                target_extracted_dirname=basename(pcrec_from_writable_cache.extracted_package_dir),
                record_or_spec=pcrec_from_writable_cache,
                md5sum=pcrec_from_writable_cache.md5,
            )
            return None, extract_axn

        pcrec_from_read_only_cache = next((
            pcrec for pcrec in concat(pcache.query(pref_or_spec)
                                      for pcache in PackageCache.read_only_caches())
            if pcrec.is_fetched
        ), None)

        if pcrec_from_read_only_cache:
            # we found a tarball, but it's in a read-only package cache
            # we need to link the tarball into the first writable package cache,
            #   and then extract
            try:
                expected_size_in_bytes = pref_or_spec.size
            except AttributeError:
                expected_size_in_bytes = None
            cache_axn = CacheUrlAction(
                url=path_to_url(pcrec_from_read_only_cache.package_tarball_full_path),
                target_pkgs_dir=first_writable_cache.pkgs_dir,
                target_package_basename=pcrec_from_read_only_cache.fn,
                md5sum=md5,
                expected_size_in_bytes=expected_size_in_bytes,
            )
            trgt_extracted_dirname = pcrec_from_read_only_cache.fn[:-len(CONDA_TARBALL_EXTENSION)]
            extract_axn = ExtractPackageAction(
                source_full_path=cache_axn.target_full_path,
                target_pkgs_dir=first_writable_cache.pkgs_dir,
                target_extracted_dirname=trgt_extracted_dirname,
                record_or_spec=pcrec_from_read_only_cache,
                md5sum=pcrec_from_read_only_cache.md5,
            )
            return cache_axn, extract_axn

        # if we got here, we couldn't find a matching package in the caches
        #   we'll have to download one; fetch and extract
        url = pref_or_spec.get('url')
        assert url
        try:
            expected_size_in_bytes = pref_or_spec.size
        except AttributeError:
            expected_size_in_bytes = None
        cache_axn = CacheUrlAction(
            url=url,
            target_pkgs_dir=first_writable_cache.pkgs_dir,
            target_package_basename=pref_or_spec.fn,
            md5sum=md5,
            expected_size_in_bytes=expected_size_in_bytes,
        )
        extract_axn = ExtractPackageAction(
            source_full_path=cache_axn.target_full_path,
            target_pkgs_dir=first_writable_cache.pkgs_dir,
            target_extracted_dirname=pref_or_spec.fn[:-len(CONDA_TARBALL_EXTENSION)],
            record_or_spec=pref_or_spec,
            md5sum=md5,
        )
        return cache_axn, extract_axn

    def __init__(self, link_prefs):
        """
        Args:
            link_prefs (Tuple[PackageRef]):
                A sequence of :class:`PackageRef`s to ensure available in a known
                package cache, typically for a follow-on :class:`UnlinkLinkTransaction`.
                Here, "available" means the package tarball is both downloaded and extracted
                to a package directory.
        """
        self.link_precs = link_prefs

        log.debug("instantiating ProgressiveFetchExtract with\n"
                  "  %s\n", '\n  '.join(pkg_rec.dist_str() for pkg_rec in link_prefs))

        self.paired_actions = odict()  # Map[pref, Tuple(CacheUrlAction, ExtractPackageAction)]

        self._prepared = False

    def prepare(self):
        if self._prepared:
            return

        self.paired_actions.update((prec, self.make_actions_for_record(prec))
                                   for prec in self.link_precs)
        self._prepared = True

    @property
    def cache_actions(self):
        return tuple(axns[0] for axns in itervalues(self.paired_actions) if axns[0])

    @property
    def extract_actions(self):
        return tuple(axns[1] for axns in itervalues(self.paired_actions) if axns[1])

    def execute(self):
        if not self._prepared:
            self.prepare()

        assert not context.dry_run

        if not self.cache_actions or not self.extract_actions:
            return

        if not context.verbosity and not context.quiet and not context.json:
            # TODO: use logger
            print("\nDownloading and Extracting Packages")
        else:
            log.debug("prepared package cache actions:\n"
                      "  cache_actions:\n"
                      "    %s\n"
                      "  extract_actions:\n"
                      "    %s\n",
                      '\n    '.join(text_type(ca) for ca in self.cache_actions),
                      '\n    '.join(text_type(ea) for ea in self.extract_actions))

        exceptions = []
        with signal_handler(conda_signal_handler):
            for prec_or_spec, prec_actions in iteritems(self.paired_actions):
                exc = self._execute_actions(prec_or_spec, prec_actions)
                if exc:
                    exceptions.append(exc)

        if exceptions:
            raise CondaMultiError(exceptions)

    @staticmethod
    def _execute_actions(prec_or_spec, actions):
        cache_axn, extract_axn = actions
        if cache_axn is None and extract_axn is None:
            return

<<<<<<< HEAD
        desc = "%s %s" % (prec_or_spec.name, prec_or_spec.version)
        progress_bar = ProgressBar(desc, not context.verbosity and not context.quiet, context.json)

        download_total = 0.75  # fraction of progress for download; the rest goes to extract
        try:
            if cache_axn:
                cache_axn.verify()

                if not cache_axn.url.startswith('file:/'):
                    def progress_update_cache_axn(pct_completed):
                        progress_bar.update_to(pct_completed * download_total)
                else:
                    download_total = 0
                    progress_update_cache_axn = None
=======
        max_tries = 3
        exceptions = []
        for q in range(max_tries):
            try:
                action.execute()
            except Exception as e:
                log.debug("Error in action %s", action, exc_info=True)
                action.reverse()
                exceptions.append(CondaError(repr(e)))
            else:
                action.cleanup()
                return
>>>>>>> b0d7a4a3

                cache_axn.execute(progress_update_cache_axn)

            if extract_axn:
                extract_axn.verify()

                def progress_update_extract_axn(pct_completed):
                    progress_bar.update_to((1 - download_total) * pct_completed + download_total)

                extract_axn.execute(progress_update_extract_axn)

        except Exception as e:
            if extract_axn:
                extract_axn.reverse()
            if cache_axn:
                cache_axn.reverse()
            return e
        else:
            if cache_axn:
                cache_axn.cleanup()
            if extract_axn:
                extract_axn.cleanup()
            progress_bar.finish()
        finally:
            progress_bar.close()

    def __hash__(self):
        return hash(self.link_precs)

    def __eq__(self, other):
        return hash(self) == hash(other)


# ##############################
# backward compatibility
# ##############################

def rm_fetched(dist):
    """
    Checks to see if the requested package is in the cache; and if so, it removes both
    the package itself and its extracted contents.
    """
    # in conda/exports.py and conda_build/conda_interface.py, but not actually
    #   used in conda-build
    raise NotImplementedError()


def download(url, dst_path, session=None, md5=None, urlstxt=False, retries=3):
    from ..gateways.connection.download import download as gateway_download
    gateway_download(url, dst_path, md5)


class package_cache(object):

    def __contains__(self, dist):
        return bool(PackageCache.first_writable().get(Dist(dist).to_package_ref(), None))

    def keys(self):
        return (Dist(v) for v in itervalues(PackageCache.first_writable()))

    def __delitem__(self, dist):
        PackageCache.first_writable().remove(Dist(dist).to_package_ref())<|MERGE_RESOLUTION|>--- conflicted
+++ resolved
@@ -4,12 +4,7 @@
 from functools import reduce
 from logging import getLogger
 from os import listdir
-<<<<<<< HEAD
-from os.path import basename, dirname, join
-from tarfile import ReadError
-=======
 from os.path import basename, join
->>>>>>> b0d7a4a3
 
 from conda.gateways.disk.delete import rm_rf
 from .path_actions import CacheUrlAction, ExtractPackageAction
@@ -528,22 +523,6 @@
         if cache_axn is None and extract_axn is None:
             return
 
-<<<<<<< HEAD
-        desc = "%s %s" % (prec_or_spec.name, prec_or_spec.version)
-        progress_bar = ProgressBar(desc, not context.verbosity and not context.quiet, context.json)
-
-        download_total = 0.75  # fraction of progress for download; the rest goes to extract
-        try:
-            if cache_axn:
-                cache_axn.verify()
-
-                if not cache_axn.url.startswith('file:/'):
-                    def progress_update_cache_axn(pct_completed):
-                        progress_bar.update_to(pct_completed * download_total)
-                else:
-                    download_total = 0
-                    progress_update_cache_axn = None
-=======
         max_tries = 3
         exceptions = []
         for q in range(max_tries):
@@ -556,7 +535,6 @@
             else:
                 action.cleanup()
                 return
->>>>>>> b0d7a4a3
 
                 cache_axn.execute(progress_update_cache_axn)
 
