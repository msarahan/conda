# -*- coding: utf-8 -*-
from __future__ import absolute_import, division, print_function, unicode_literals

from functools import reduce
from logging import getLogger
from os import listdir
<<<<<<< HEAD
from os.path import basename, dirname, join
from tarfile import ReadError
=======
from os.path import basename, join
>>>>>>> dce9978e

from conda.gateways.disk.delete import rm_rf
from .path_actions import CacheUrlAction, ExtractPackageAction
from .. import CondaError, CondaMultiError, conda_signal_handler
from .._vendor.auxlib.collection import first
from ..base.constants import CONDA_TARBALL_EXTENSION, PACKAGE_CACHE_MAGIC_FILE
from ..base.context import context
from ..common.compat import iteritems, itervalues, odict, text_type, with_metaclass
from ..common.constants import NULL
from ..common.io import ProgressBar
from ..common.path import expand, url_to_path
from ..common.signals import signal_handler
from ..common.url import path_to_url
from ..gateways.disk.create import (create_package_cache_directory, extract_tarball,
                                    write_as_json_to_file)
from ..gateways.disk.read import (compute_md5sum, isdir, isfile, islink, read_index_json,
                                  read_index_json_from_tarball, read_repodata_json)
from ..gateways.disk.test import file_path_is_writable
from ..models.dist import Dist
from ..models.index_record import PackageRecord, PackageRef
from ..models.match_spec import MatchSpec
from ..models.package_cache_record import PackageCacheRecord

try:
    from cytoolz.itertoolz import concat, concatv, groupby
except ImportError:  # pragma: no cover
    from .._vendor.toolz.itertoolz import concat, concatv, groupby  # NOQA


log = getLogger(__name__)


class PackageCacheType(type):
    """
    This metaclass does basic caching of PackageCache instance objects.
    """

    def __call__(cls, pkgs_dir):
        if isinstance(pkgs_dir, PackageCache):
            return pkgs_dir
        elif pkgs_dir in PackageCache._cache_:
            return PackageCache._cache_[pkgs_dir]
        else:
            package_cache_instance = super(PackageCacheType, cls).__call__(pkgs_dir)
            PackageCache._cache_[pkgs_dir] = package_cache_instance
            return package_cache_instance


@with_metaclass(PackageCacheType)
class PackageCache(object):
    _cache_ = {}

    def __init__(self, pkgs_dir):
        self.pkgs_dir = pkgs_dir
        self.__package_cache_records = None
        self.__is_writable = None

        self._urls_data = UrlsData(pkgs_dir)

    def insert(self, package_cache_record):

        meta = join(package_cache_record.extracted_package_dir, 'info', 'repodata_record.json')
        write_as_json_to_file(meta, PackageRecord.from_objects(package_cache_record))

        self._package_cache_records[package_cache_record] = package_cache_record

    def load(self):
        self.__package_cache_records = _package_cache_records = {}
        self._check_writable()  # called here to create the cache if it doesn't exist
        if not isdir(self.pkgs_dir):
            # no directory exists, and we didn't have permissions to create it
            return

        for base_name in self._dedupe_pkgs_dir_contents(listdir(self.pkgs_dir)):
            full_path = join(self.pkgs_dir, base_name)
            if islink(full_path):
                continue
            elif (isdir(full_path) and isfile(join(full_path, 'info', 'index.json'))
                  or isfile(full_path) and full_path.endswith(CONDA_TARBALL_EXTENSION)):
                package_cache_record = self._make_single_record(base_name)
                if package_cache_record:
                    _package_cache_records[package_cache_record] = package_cache_record

    def get(self, package_ref, default=NULL):
        assert isinstance(package_ref, PackageRef)
        try:
            return self._package_cache_records[package_ref]
        except KeyError:
            if default is not NULL:
                return default
            else:
                raise

    def remove(self, package_ref, default=NULL):
        if default is NULL:
            return self._package_cache_records.pop(package_ref)
        else:
            return self._package_cache_records.pop(package_ref, default)

    def query(self, package_ref_or_match_spec):
        # returns a generator
        param = package_ref_or_match_spec
        if isinstance(param, MatchSpec):
            return (pcrec for pcrec in itervalues(self._package_cache_records)
                    if param.match(pcrec))
        else:
            # assume isinstance(param, PackageRef)
            return (pcrec for pcrec in itervalues(self._package_cache_records) if pcrec == param)

    @classmethod
    def query_all(cls, package_ref_or_match_spec, pkgs_dirs=None):
        if pkgs_dirs is None:
            pkgs_dirs = context.pkgs_dirs

        return concat(pcache.query(package_ref_or_match_spec) for pcache in concatv(
            cls.writable_caches(pkgs_dirs),
            cls.read_only_caches(pkgs_dirs),
        ))

    # ##########################################################################################
    # these class methods reach across all package cache directories (usually context.pkgs_dirs)
    # ##########################################################################################

    @classmethod
    def first_writable(cls, pkgs_dirs=None):
        return cls.writable_caches(pkgs_dirs)[0]

    @classmethod
    def writable_caches(cls, pkgs_dirs=None):
        if pkgs_dirs is None:
            pkgs_dirs = context.pkgs_dirs
        writable_caches = tuple(filter(lambda c: c.is_writable,
                                       (cls(pd) for pd in pkgs_dirs)))
        if not writable_caches:
            # TODO: raise NoWritablePackageCacheError()
            raise CondaError("No writable package cache directories found in\n"
                             "%s" % text_type(pkgs_dirs))
        return writable_caches

    @classmethod
    def read_only_caches(cls, pkgs_dirs=None):
        if pkgs_dirs is None:
            pkgs_dirs = context.pkgs_dirs
        read_only_caches = tuple(filter(lambda c: not c.is_writable,
                                        (cls(pd) for pd in pkgs_dirs)))
        return read_only_caches

    @classmethod
    def get_all_extracted_entries(cls):
        package_caches = (cls(pd) for pd in context.pkgs_dirs)
        return tuple(pc_entry for pc_entry in concat(map(itervalues, package_caches))
                     if pc_entry.is_extracted)

    @classmethod
    def get_entry_to_link(cls, package_ref):
        pc_entry = next((pcrec for pcrec in cls.query_all(package_ref)
                         if pcrec.is_extracted),
                        None)
        if pc_entry is not None:
            return pc_entry

        # this can happen with `conda install path/to/package.tar.bz2`
        #   because dist has channel '<unknown>'
        # if ProgressiveFetchExtract did its job correctly, what we're looking for
        #   should be the matching dist_name in the first writable package cache
        # we'll search all caches for a match, but search writable caches first
        caches = concatv(cls.writable_caches(), cls.read_only_caches())
        dist_str = package_ref.dist_str().rsplit(':', 1)[-1]
        pc_entry = next((cache._scan_for_dist_no_channel(dist_str)
                         for cache in caches if cache), None)
        if pc_entry is not None:
            return pc_entry
        raise CondaError("No package '%s' found in cache directories." % Dist(package_ref))

    @classmethod
    def tarball_file_in_cache(cls, tarball_path, md5sum=None, exclude_caches=()):
        tarball_full_path, md5sum = cls._clean_tarball_path_and_get_md5sum(tarball_path, md5sum)
        pc_entry = first(cls(pkgs_dir).tarball_file_in_this_cache(tarball_full_path,
                                                                  md5sum)
                         for pkgs_dir in context.pkgs_dirs
                         if pkgs_dir not in exclude_caches)
        return pc_entry

    @classmethod
    def clear(cls):
        cls._cache_.clear()

    def tarball_file_in_this_cache(self, tarball_path, md5sum=None):
        tarball_full_path, md5sum = self._clean_tarball_path_and_get_md5sum(tarball_path,
                                                                            md5sum=md5sum)
        tarball_basename = basename(tarball_full_path)
        pc_entry = first((pc_entry for pc_entry in itervalues(self)),
                         key=lambda pce: pce.tarball_basename == tarball_basename
                                         and pce.md5 == md5sum)  # NOQA
        return pc_entry

    @property
    def _package_cache_records(self):
        # don't actually populate _package_cache_records until we need it
        return self.__package_cache_records or self.load() or self.__package_cache_records

    @property
    def is_writable(self):
        return self.__is_writable or self._check_writable()

    def _check_writable(self):
        # This method takes the action of creating an empty package cache if it does not exist.
        #   Logic elsewhere, both in conda and in code that depends on conda, seems to make that
        #   assumption.
        if isdir(self.pkgs_dir):
            i_wri = file_path_is_writable(join(self.pkgs_dir, PACKAGE_CACHE_MAGIC_FILE))
        else:
            log.debug("package cache directory '%s' does not exist", self.pkgs_dir)
            i_wri = create_package_cache_directory(self.pkgs_dir)
        self.__is_writable = i_wri
        return i_wri

    @staticmethod
    def _clean_tarball_path_and_get_md5sum(tarball_path, md5sum=None):
        if tarball_path.startswith('file:/'):
            tarball_path = url_to_path(tarball_path)
        tarball_full_path = expand(tarball_path)

        if isfile(tarball_full_path) and md5sum is None:
            md5sum = compute_md5sum(tarball_full_path)

        return tarball_full_path, md5sum

    def _scan_for_dist_no_channel(self, dist_str):
        return next((pcrec for pcrec in self._package_cache_records
                     if pcrec.dist_str().rsplit(':', 1)[-1] == dist_str),
                    None)

    def itervalues(self):
        return iter(self.values())

    def values(self):
        return self._package_cache_records.values()

    def __repr__(self):
        args = ('%s=%r' % (key, getattr(self, key)) for key in ('pkgs_dir',))
        return "%s(%s)" % (self.__class__.__name__, ', '.join(args))

    def _make_single_record(self, package_filename):
        if not package_filename.endswith(CONDA_TARBALL_EXTENSION):
            package_filename += CONDA_TARBALL_EXTENSION

        package_tarball_full_path = join(self.pkgs_dir, package_filename)
        log.trace("adding to package cache %s", package_tarball_full_path)
        extracted_package_dir = package_tarball_full_path[:-len(CONDA_TARBALL_EXTENSION)]

        # try reading info/repodata_record.json
        try:
            repodata_record = read_repodata_json(extracted_package_dir)
            package_cache_record = PackageCacheRecord.from_objects(
                repodata_record,
                package_tarball_full_path=package_tarball_full_path,
                extracted_package_dir=extracted_package_dir,
            )
        except (IOError, OSError):
            try:
                index_json_record = read_index_json(extracted_package_dir)
            except (IOError, OSError):
                try:
                    if self.is_writable:
                        extract_tarball(package_tarball_full_path, extracted_package_dir)
                        index_json_record = read_index_json(extracted_package_dir)
                    else:
                        index_json_record = read_index_json_from_tarball(package_tarball_full_path)
                except (EOFError, ReadError):
                    # EOFError: Compressed file ended before the end-of-stream marker was reached
                    # tarfile.ReadError: file could not be opened successfully
                    rm_rf(package_tarball_full_path)
                    return None

            if isfile(package_tarball_full_path):
                md5 = compute_md5sum(package_tarball_full_path)
            else:
                md5 = None

            url = first(self._urls_data, lambda x: basename(x) == package_filename)
            package_cache_record = PackageCacheRecord.from_objects(
                index_json_record,
                url=url,
                md5=md5,
                package_tarball_full_path=package_tarball_full_path,
                extracted_package_dir=extracted_package_dir,
            )
        return package_cache_record

    @staticmethod
    def _dedupe_pkgs_dir_contents(pkgs_dir_contents):
        # if both 'six-1.10.0-py35_0/' and 'six-1.10.0-py35_0.tar.bz2' are in pkgs_dir,
        #   only 'six-1.10.0-py35_0.tar.bz2' will be in the return contents
        if not pkgs_dir_contents:
            return []

        contents = []

        def _process(x, y):
            if x + CONDA_TARBALL_EXTENSION != y:
                contents.append(x)
            return y

        last = reduce(_process, sorted(pkgs_dir_contents))
        _process(last, contents and contents[-1] or '')
        return contents


class UrlsData(object):
    # this is a class to manage urls.txt
    # it should basically be thought of as a sequence
    # in this class I'm breaking the rule that all disk access goes through conda.gateways

    def __init__(self, pkgs_dir):
        self.pkgs_dir = pkgs_dir
        self.urls_txt_path = urls_txt_path = join(pkgs_dir, 'urls.txt')
        if isfile(urls_txt_path):
            with open(urls_txt_path, 'r') as fh:
                self._urls_data = [line.strip() for line in fh]
                self._urls_data.reverse()
        else:
            self._urls_data = []

    def __contains__(self, url):
        return url in self._urls_data

    def __iter__(self):
        return iter(self._urls_data)

    def add_url(self, url):
        with open(self.urls_txt_path, 'a') as fh:
            fh.write(url + '\n')
        self._urls_data.insert(0, url)

    def get_url(self, package_path):
        # package path can be a full path or just a basename
        #   can be either an extracted directory or tarball
        package_path = basename(package_path)
        if not package_path.endswith(CONDA_TARBALL_EXTENSION):
            package_path += CONDA_TARBALL_EXTENSION
        return first(self, lambda url: basename(url) == package_path)


# ##############################
# downloading
# ##############################

class ProgressiveFetchExtract(object):

    @staticmethod
    def make_actions_for_record(pref_or_spec):
        assert pref_or_spec is not None
        # returns a cache_action and extract_action

        # if the pref or spec has an md5 value
        # look in all caches for package cache record that is
        #   (1) already extracted, and
        #   (2) matches the md5
        # If one exists, no actions are needed.
        md5 = pref_or_spec.get('md5')
        if md5:
            extracted_pcrec = next((
                pcrec for pcrec in concat(PackageCache(pkgs_dir).query(pref_or_spec)
                                          for pkgs_dir in context.pkgs_dirs)
                if pcrec.is_extracted
            ), None)
            if extracted_pcrec:
                return None, None

        # there is no extracted dist that can work, so now we look for tarballs that
        #   aren't extracted
        # first we look in all writable caches, and if we find a match, we extract in place
        # otherwise, if we find a match in a non-writable cache, we link it to the first writable
        #   cache, and then extract
        first_writable_cache = PackageCache.first_writable()
        pcrec_from_writable_cache = next((
            pcrec for pcrec in concat(pcache.query(pref_or_spec)
                                      for pcache in PackageCache.writable_caches())
            if pcrec.is_fetched
        ), None)
        if pcrec_from_writable_cache:
            # extract in place
            extract_axn = ExtractPackageAction(
                source_full_path=pcrec_from_writable_cache.package_tarball_full_path,
                target_pkgs_dir=dirname(pcrec_from_writable_cache.package_tarball_full_path),
                target_extracted_dirname=basename(pcrec_from_writable_cache.extracted_package_dir),
                record_or_spec=pcrec_from_writable_cache,
                md5sum=pcrec_from_writable_cache.md5,
            )
            return None, extract_axn

        pcrec_from_read_only_cache = next((
            pcrec for pcrec in concat(pcache.query(pref_or_spec)
                                      for pcache in PackageCache.read_only_caches())
            if pcrec.is_fetched
        ), None)

        if pcrec_from_read_only_cache:
            # we found a tarball, but it's in a read-only package cache
            # we need to link the tarball into the first writable package cache,
            #   and then extract
            try:
                expected_size_in_bytes = pref_or_spec.size
            except AttributeError:
                expected_size_in_bytes = None
            cache_axn = CacheUrlAction(
                url=path_to_url(pcrec_from_read_only_cache.package_tarball_full_path),
                target_pkgs_dir=first_writable_cache.pkgs_dir,
                target_package_basename=pcrec_from_read_only_cache.fn,
                md5sum=md5,
                expected_size_in_bytes=expected_size_in_bytes,
            )
            trgt_extracted_dirname = pcrec_from_read_only_cache.fn[:-len(CONDA_TARBALL_EXTENSION)]
            extract_axn = ExtractPackageAction(
                source_full_path=cache_axn.target_full_path,
                target_pkgs_dir=first_writable_cache.pkgs_dir,
                target_extracted_dirname=trgt_extracted_dirname,
                record_or_spec=pcrec_from_read_only_cache,
                md5sum=pcrec_from_read_only_cache.md5,
            )
            return cache_axn, extract_axn

        # if we got here, we couldn't find a matching package in the caches
        #   we'll have to download one; fetch and extract
        url = pref_or_spec.get('url')
        assert url
        try:
            expected_size_in_bytes = pref_or_spec.size
        except AttributeError:
            expected_size_in_bytes = None
        cache_axn = CacheUrlAction(
            url=url,
            target_pkgs_dir=first_writable_cache.pkgs_dir,
            target_package_basename=pref_or_spec.fn,
            md5sum=md5,
            expected_size_in_bytes=expected_size_in_bytes,
        )
        extract_axn = ExtractPackageAction(
            source_full_path=cache_axn.target_full_path,
            target_pkgs_dir=first_writable_cache.pkgs_dir,
            target_extracted_dirname=pref_or_spec.fn[:-len(CONDA_TARBALL_EXTENSION)],
            record_or_spec=pref_or_spec,
            md5sum=md5,
        )
        return cache_axn, extract_axn

    def __init__(self, link_prefs):
        """
        Args:
            link_prefs (Tuple[PackageRef]):
                A sequence of :class:`PackageRef`s to ensure available in a known
                package cache, typically for a follow-on :class:`UnlinkLinkTransaction`.
                Here, "available" means the package tarball is both downloaded and extracted
                to a package directory.
        """
        self.link_precs = link_prefs

        log.debug("instantiating ProgressiveFetchExtract with\n"
                  "  %s\n", '\n  '.join(pkg_rec.dist_str() for pkg_rec in link_prefs))

        self.paired_actions = odict()  # Map[pref, Tuple(CacheUrlAction, ExtractPackageAction)]

        self._prepared = False

    def prepare(self):
        if self._prepared:
            return

        self.paired_actions.update((prec, self.make_actions_for_record(prec))
                                   for prec in self.link_precs)
        self._prepared = True

    @property
    def cache_actions(self):
        return tuple(axns[0] for axns in itervalues(self.paired_actions) if axns[0])

    @property
    def extract_actions(self):
        return tuple(axns[1] for axns in itervalues(self.paired_actions) if axns[1])

    def execute(self):
        if not self._prepared:
            self.prepare()

        assert not context.dry_run

        if not self.cache_actions or not self.extract_actions:
            return

        if not context.verbosity and not context.quiet and not context.json:
            # TODO: use logger
            print("\nDownloading and Extracting Packages")
        else:
            log.debug("prepared package cache actions:\n"
                      "  cache_actions:\n"
                      "    %s\n"
                      "  extract_actions:\n"
                      "    %s\n",
                      '\n    '.join(text_type(ca) for ca in self.cache_actions),
                      '\n    '.join(text_type(ea) for ea in self.extract_actions))

        exceptions = []
        with signal_handler(conda_signal_handler):
            for prec_or_spec, prec_actions in iteritems(self.paired_actions):
                exc = self._execute_actions(prec_or_spec, prec_actions)
                if exc:
                    exceptions.append(exc)

        if exceptions:
            raise CondaMultiError(exceptions)

    @staticmethod
    def _execute_actions(prec_or_spec, actions):
        cache_axn, extract_axn = actions
        if cache_axn is None and extract_axn is None:
            return

<<<<<<< HEAD
        desc = "%s %s" % (prec_or_spec.name, prec_or_spec.version)
        progress_bar = ProgressBar(desc, not context.verbosity and not context.quiet, context.json)

        download_total = 0.75  # fraction of progress for download; the rest goes to extract
        try:
            if cache_axn:
                cache_axn.verify()

                if not cache_axn.url.startswith('file:/'):
                    def progress_update_cache_axn(pct_completed):
                        progress_bar.update_to(pct_completed * download_total)
                else:
                    download_total = 0
                    progress_update_cache_axn = None
=======
        max_tries = 3
        exceptions = []
        for q in range(max_tries):
            try:
                action.execute()
            except Exception as e:
                log.debug("Error in action %s", action, exc_info=True)
                action.reverse()
                exceptions.append(CondaError(repr(e)))
            else:
                action.cleanup()
                return
>>>>>>> dce9978e

                cache_axn.execute(progress_update_cache_axn)

            if extract_axn:
                extract_axn.verify()

                def progress_update_extract_axn(pct_completed):
                    progress_bar.update_to((1 - download_total) * pct_completed + download_total)

                extract_axn.execute(progress_update_extract_axn)

        except Exception as e:
            if extract_axn:
                extract_axn.reverse()
            if cache_axn:
                cache_axn.reverse()
            return e
        else:
            if cache_axn:
                cache_axn.cleanup()
            if extract_axn:
                extract_axn.cleanup()
            progress_bar.finish()
        finally:
            progress_bar.close()

    def __hash__(self):
        return hash(self.link_precs)

    def __eq__(self, other):
        return hash(self) == hash(other)


# ##############################
# backward compatibility
# ##############################

def rm_fetched(dist):
    """
    Checks to see if the requested package is in the cache; and if so, it removes both
    the package itself and its extracted contents.
    """
    # in conda/exports.py and conda_build/conda_interface.py, but not actually
    #   used in conda-build
    raise NotImplementedError()


def download(url, dst_path, session=None, md5=None, urlstxt=False, retries=3):
    from ..gateways.connection.download import download as gateway_download
    gateway_download(url, dst_path, md5)


class package_cache(object):

    def __contains__(self, dist):
        return bool(PackageCache.first_writable().get(Dist(dist).to_package_ref(), None))

    def keys(self):
        return (Dist(v) for v in itervalues(PackageCache.first_writable()))

    def __delitem__(self, dist):
        PackageCache.first_writable().remove(Dist(dist).to_package_ref())<|MERGE_RESOLUTION|>--- conflicted
+++ resolved
@@ -4,14 +4,9 @@
 from functools import reduce
 from logging import getLogger
 from os import listdir
-<<<<<<< HEAD
 from os.path import basename, dirname, join
 from tarfile import ReadError
-=======
-from os.path import basename, join
->>>>>>> dce9978e
-
-from conda.gateways.disk.delete import rm_rf
+
 from .path_actions import CacheUrlAction, ExtractPackageAction
 from .. import CondaError, CondaMultiError, conda_signal_handler
 from .._vendor.auxlib.collection import first
@@ -25,6 +20,7 @@
 from ..common.url import path_to_url
 from ..gateways.disk.create import (create_package_cache_directory, extract_tarball,
                                     write_as_json_to_file)
+from ..gateways.disk.delete import rm_rf
 from ..gateways.disk.read import (compute_md5sum, isdir, isfile, islink, read_index_json,
                                   read_index_json_from_tarball, read_repodata_json)
 from ..gateways.disk.test import file_path_is_writable
@@ -528,7 +524,6 @@
         if cache_axn is None and extract_axn is None:
             return
 
-<<<<<<< HEAD
         desc = "%s %s" % (prec_or_spec.name, prec_or_spec.version)
         progress_bar = ProgressBar(desc, not context.verbosity and not context.quiet, context.json)
 
@@ -543,20 +538,6 @@
                 else:
                     download_total = 0
                     progress_update_cache_axn = None
-=======
-        max_tries = 3
-        exceptions = []
-        for q in range(max_tries):
-            try:
-                action.execute()
-            except Exception as e:
-                log.debug("Error in action %s", action, exc_info=True)
-                action.reverse()
-                exceptions.append(CondaError(repr(e)))
-            else:
-                action.cleanup()
-                return
->>>>>>> dce9978e
 
                 cache_axn.execute(progress_update_cache_axn)
 
