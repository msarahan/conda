# -*- coding: utf-8 -*-
from __future__ import absolute_import, division, print_function, unicode_literals

from itertools import chain
from logging import getLogger

from .linked_data import linked_data
from .package_cache import PackageCache
from .repodata import collect_all_repodata_as_index, make_feature_record
from ..base.constants import MAX_CHANNEL_PRIORITY
from ..base.context import context
from ..common.compat import iteritems, itervalues
from ..gateways.disk.read import read_index_json
from ..models.channel import prioritize_channels
from ..models.dist import Dist
from ..models.index_record import EMPTY_LINK, IndexRecord, RepodataRecord
from .repodata import RepoData

try:
    from cytoolz.itertoolz import take
except ImportError:  # pragma: no cover
    from .._vendor.toolz.itertoolz import take  # NOQA

log = getLogger(__name__)
stdoutlog = getLogger('stdoutlog')


def get_index(channel_urls=(), prepend=True, platform=None,
              use_local=False, use_cache=False, unknown=None, prefix=None):
    """
    Return the index of packages available on the channels

    If prepend=False, only the channels passed in as arguments are used.
    If platform=None, then the current platform is used.
    If prefix is supplied, then the packages installed in that prefix are added.
    """
    if use_local:
        channel_urls = ['local'] + list(channel_urls)
    if prepend:
        channel_urls += context.channels
    if context.offline and unknown is None:
        unknown = True

    subdirs = (platform, 'noarch') if platform is not None else context.subdirs
    channel_priority_map = prioritize_channels(channel_urls, subdirs=subdirs)
    index = fetch_index(channel_priority_map, use_cache=use_cache)

    if prefix or unknown:
        known_channels = {chnl for chnl, _ in itervalues(channel_priority_map)}
    if prefix:
        _supplement_index_with_prefix(index, prefix, known_channels)
    if unknown:
        _supplement_index_with_cache(index, known_channels)
    if context.track_features:
        _supplement_index_with_features(index)
    return index


def fetch_index(channel_urls, use_cache=False, index=None):
    # type: (prioritize_channels(), bool, bool, Dict[Dist, IndexRecord]) -> Dict[Dist, IndexRecord]
    log.debug('channel_urls=' + repr(channel_urls))

    use_cache = use_cache or context.use_index_cache

    # channel_urls reversed to build up index in correct order
    CollectTask = namedtuple('CollectTask', ('url', 'schannel', 'priority'))
    tasks = (CollectTask(url, *channel_urls[url]) for url in reversed(channel_urls))
    index = collect_all_repodata_as_index(use_cache, tasks)

    return index


def _supplement_index_with_prefix(index, prefix, channels):
    # type: (Dict[Dist, IndexRecord], str, Set[canonical_channel]) -> None
    # supplement index with information from prefix/conda-meta
    assert prefix
    maxp = len(channels) + 1
    for dist, info in iteritems(linked_data(prefix)):
        if dist in index:
            # The downloaded repodata takes priority, so we do not overwrite.
            # We do, however, copy the link information so that the solver (i.e. resolve)
            # knows this package is installed.
            old_record = index[dist]
            link = info.get('link') or EMPTY_LINK
            index[dist] = IndexRecord.from_objects(old_record, link=link)
        else:
            # If the package is not in the repodata, use the local data. If
            # the 'depends' field is not present, we need to set it; older
            # installations are likely to have this.
            depends = info.get('depends') or ()
            # If the channel is known but the package is not in the index, it
            # is because 1) the channel is unavailable offline, or 2) it no
            # longer contains this package. Either way, we should prefer any
            # other version of the package to this one. On the other hand, if
            # it is in a channel we don't know about, assign it a value just
            # above the priority of all known channels.
            priority = MAX_CHANNEL_PRIORITY if dist.channel in channels else maxp
            index[dist] = IndexRecord.from_objects(info, depends=depends, priority=priority)


def _supplement_index_with_cache(index, channels):
    # type: (Dict[Dist, IndexRecord], Set[canonical_channel]) -> None
    # supplement index with packages from the cache
    maxp = len(channels) + 1
    for pc_entry in PackageCache.get_all_extracted_entries():
        dist = Dist(pc_entry)
        if dist in index:
            # The downloaded repodata takes priority
            continue
        pkg_dir = pc_entry.extracted_package_dir
        index_json_record = read_index_json(pkg_dir)
        # See the discussion above about priority assignments.
        priority = MAX_CHANNEL_PRIORITY if dist.channel in channels else maxp
<<<<<<< HEAD
        repodata_record = PackageRecord.from_objects(
            index_json_record,
            fn=dist.to_filename(),
            schannel=dist.channel,
            priority=priority,
            url=dist.to_url(),
        )
        index[dist] = repodata_record


def _supplement_index_with_features(index, features=()):
    for feat in chain(context.track_features, features):
        rec = make_feature_record(feat)
        index[Dist(rec)] = rec
=======
        index_json_record.fn = dist.to_filename()
        index_json_record.schannel = dist.channel
        index_json_record.priority = priority
        index_json_record.url = dist.to_url()
        index[dist] = index_json_record


def get_channel_priority_map(channel_urls=(), prepend=True, platform=None, use_local=False):
    if use_local:
        channel_urls = ['local'] + list(channel_urls)
    if prepend:
        channel_urls += context.channels

    subdirs = (platform, 'noarch') if platform is not None else context.subdirs
    channel_priority_map = prioritize_channels(channel_urls, subdirs=subdirs)
    return channel_priority_map


def get_index(channel_urls=(), prepend=True, platform=None,
              use_local=False, use_cache=False, unknown=None, prefix=None):
    """
    Return the index of packages available on the channels

    If prepend=False, only the channels passed in as arguments are used.
    If platform=None, then the current platform is used.
    If prefix is supplied, then the packages installed in that prefix are added.
    """

    if context.offline and unknown is None:
        unknown = True

    channel_priority_map = get_channel_priority_map(channel_urls, prepend, platform, use_local)

    index = fetch_index(channel_priority_map, use_cache=use_cache)

    if prefix or unknown:
        known_channels = {chnl for chnl, _ in itervalues(channel_priority_map)}
    if prefix:
        _supplement_index_with_prefix(index, prefix, known_channels)
    if unknown:
        _supplement_index_with_cache(index, known_channels)
    return index


def fetch_index(channel_urls, use_cache=False, index=None):
    # type: (prioritize_channels(), bool, bool, Dict[Dist, IndexRecord]) -> Dict[Dist, IndexRecord]
    log.debug('channel_urls=' + repr(channel_urls))
    if not context.json:
        stdoutlog.info("Fetching package metadata ...")

    CollectTask = namedtuple('CollectTask', ('url', 'schannel', 'priority'))
    tasks = [CollectTask(url, *cdata) for url, cdata in iteritems(channel_urls)]
    repodatas = collect_all_repodata(use_cache, tasks)
    # type: List[Sequence[str, Option[Dict[Dist, IndexRecord]]]]
    #   this is sorta a lie; actually more primitve types

    if index is None:
        index = {}
    for _, repodata in reversed(repodatas):
        if repodata:
            index.update(repodata.get('packages', {}))

    if not context.json:
        stdoutlog.info('\n')
    return index
>>>>>>> 9b02b871


def dist_str_in_index(index, dist_str):
    return Dist(dist_str) in index<|MERGE_RESOLUTION|>--- conflicted
+++ resolved
@@ -111,22 +111,6 @@
         index_json_record = read_index_json(pkg_dir)
         # See the discussion above about priority assignments.
         priority = MAX_CHANNEL_PRIORITY if dist.channel in channels else maxp
-<<<<<<< HEAD
-        repodata_record = PackageRecord.from_objects(
-            index_json_record,
-            fn=dist.to_filename(),
-            schannel=dist.channel,
-            priority=priority,
-            url=dist.to_url(),
-        )
-        index[dist] = repodata_record
-
-
-def _supplement_index_with_features(index, features=()):
-    for feat in chain(context.track_features, features):
-        rec = make_feature_record(feat)
-        index[Dist(rec)] = rec
-=======
         index_json_record.fn = dist.to_filename()
         index_json_record.schannel = dist.channel
         index_json_record.priority = priority
@@ -192,7 +176,6 @@
     if not context.json:
         stdoutlog.info('\n')
     return index
->>>>>>> 9b02b871
 
 
 def dist_str_in_index(index, dist_str):
