--- conflicted
+++ resolved
@@ -178,13 +178,6 @@
         supplement_index_with_prefix(index, prefix, known_channels)
     if unknown:
         supplement_index_with_cache(index, known_channels)
-<<<<<<< HEAD
-    if context.track_features:
-        supplement_index_with_features(index)
-    if context.add_pip_as_python_dependency:
-        add_pip_dependency(index)
-=======
->>>>>>> 49535957
     return index
 
 
@@ -590,20 +583,11 @@
     # type: List[Sequence[str, Option[Dict[Dist, IndexRecord]]]]
     #   this is sorta a lie; actually more primitve types
 
-<<<<<<< HEAD
-    index = dict()
-    for channel_url, repodata in repodatas:
-        if repodata and repodata.get('packages'):
-            _, priority = channel_urls[channel_url]
-            channel = Channel(channel_url)
-            supplement_index_with_repodata(index, repodata, channel, priority)
-=======
     if index is None:
         index = dict()
     for _, repodata in repodatas:
         if repodata:
             index.update(repodata.get('packages', {}))
->>>>>>> 49535957
 
     if not context.json:
         stdoutlog.info('\n')
