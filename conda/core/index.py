# -*- coding: utf-8 -*-
from __future__ import absolute_import, division, print_function, unicode_literals

import bz2
import hashlib
import json
import warnings
from conda.base.constants import DEFAULTS
from conda.models.dist import Dist
from functools import wraps
from logging import DEBUG, getLogger
from os import makedirs
from requests.exceptions import ConnectionError, HTTPError, SSLError
from requests.packages.urllib3.exceptions import InsecureRequestWarning
from os.path import join

from .linked_data import linked_data
from .package_cache import package_cache

from .._vendor.auxlib.entity import EntityEncoder
from .._vendor.auxlib.logz import stringify
from ..base.context import context
from ..common.compat import iteritems, itervalues
from ..common.url import join_url
from ..connection import CondaSession
from ..exceptions import CondaHTTPError, CondaRuntimeError
from ..models.channel import Channel, offline_keep, prioritize_channels
from ..models.record import EMPTY_LINK, Record

log = getLogger(__name__)
dotlog = getLogger('dotupdate')
stdoutlog = getLogger('stdoutlog')
stderrlog = getLogger('stderrlog')

fail_unknown_host = False


def supplement_index_with_prefix(index, prefix, channel_priority_map):
    # type: (Dict[Dist, Record], str, Dict[channel_url, Tuple[canonical_name, priority]) -> None
    # supplement index with information from prefix/conda-meta
    assert prefix

    priorities = {chnl: prrty for chnl, prrty in itervalues(channel_priority_map)}
    maxp = max(itervalues(priorities)) + 1 if priorities else 1
    for dist, info in iteritems(linked_data(prefix)):
        fn = info['fn']
        schannel = info['schannel']
        prefix = '' if schannel == DEFAULTS else schannel + '::'
        priority = priorities.get(schannel, maxp)
        key = Dist(prefix + fn)
        if key in index:
            # Copy the link information so the resolver knows this is installed
            old_record = index[key]
            link = info.get('link') or EMPTY_LINK
            index[key] = Record.from_objects(old_record, link=link)
        else:
            # # only if the package in not in the repodata, use local
            # # conda-meta (with 'depends' defaulting to [])
            # info.setdefault('depends', ())

            # If the schannel is known but the package is not in the index, it is
            # because 1) the channel is unavailable offline or 2) the package has
            # been removed from that channel. Either way, we should prefer any
            # other version of the package to this one.
            priority = MAX_CHANNEL_PRIORITY if schannel in priorities else priority
            index[key] = Record.from_objects(info, priority=priority)


def get_index(channel_priority_map=(), prepend=True, platform=None,
              use_local=False, use_cache=False, unknown=False, prefix=False):
    """
    Return the index of packages available on the channels

    If prepend=False, only the channels passed in as arguments are used.
    If platform=None, then the current platform is used.
    If prefix is supplied, then the packages installed in that prefix are added.
    """
    if use_local:
        channel_priority_map = ['local'] + list(channel_priority_map)
    if prepend:
        channel_priority_map += context.channels
    channel_priority_map = prioritize_channels(channel_priority_map, platform=platform)
    index = fetch_index(channel_priority_map, use_cache=use_cache, unknown=unknown)

    if prefix:
<<<<<<< HEAD
        supplement_index_with_prefix(index, prefix, channel_priority_map)
=======
        priorities = {c: p for c, p in itervalues(channel_urls)}
        maxp = max(itervalues(priorities)) + 1 if priorities else 1
        for dist, info in iteritems(linked_data(prefix)):
            fn = info['fn']
            schannel = info['schannel']
            prefix = '' if schannel == DEFAULTS else schannel + '::'
            priority = priorities.get(schannel, maxp)
            key = Dist(prefix + fn)
            if key in index:
                # Copy the link information so the resolver knows this is installed
                link = info.get('link') or EMPTY_LINK
                index[key] = Record.from_objects(index[key], link=link)
            else:
                # # only if the package in not in the repodata, use local
                # # conda-meta (with 'depends' defaulting to [])
                # info.setdefault('depends', [])  # disabled because already default for Record

                # If the schannel is known but the package is not in the index, it is
                # because 1) the channel is unavailable offline or 2) the package has
                # been removed from that channel. Either way, we should prefer any
                # other version of the package to this one.
                priority = MAX_CHANNEL_PRIORITY if schannel in priorities else priority
                index[key] = Record.from_objects(info, priority=priority)
>>>>>>> 329c7d57

    return index


# We need a decorator so that the dot gets printed *after* the repodata is fetched
class dotlog_on_return(object):
    def __init__(self, msg):
        self.msg = msg

    def __call__(self, f):
        @wraps(f)
        def func(*args, **kwargs):
            res = f(*args, **kwargs)
            dotlog.debug("%s args %s kwargs %s" % (self.msg, args, kwargs))
            return res
        return func


@dotlog_on_return("fetching repodata:")
def fetch_repodata(url, cache_dir=None, use_cache=False, session=None):
    if not offline_keep(url):
        return {'packages': {}}
    cache_path = join(cache_dir or create_cache_dir(), cache_fn_url(url))
    try:
        log.debug("Opening repodata cache for %s at %s", url, cache_path)
        with open(cache_path) as f:
            cache = json.load(f)
    except (IOError, ValueError):
        log.debug("No local cache found for %s at %s", url, cache_path)
        cache = {'packages': {}}

    if use_cache:
        return cache

    if not context.ssl_verify:
        warnings.simplefilter('ignore', InsecureRequestWarning)

    session = session or CondaSession()

    headers = {}
    if "_etag" in cache:
        headers["If-None-Match"] = cache["_etag"]
    if "_mod" in cache:
        headers["If-Modified-Since"] = cache["_mod"]

    if 'repo.continuum.io' in url or url.startswith("file://"):
        filename = 'repodata.json.bz2'
        headers['Accept-Encoding'] = 'identity'
    else:
        headers['Accept-Encoding'] = 'gzip, deflate, compress, identity'
        headers['Content-Type'] = 'application/json'
        filename = 'repodata.json'

    try:
        timeout = context.http_connect_timeout_secs, context.http_read_timeout_secs
        resp = session.get(join_url(url, filename), headers=headers, proxies=session.proxies,
                           timeout=timeout)
        if log.isEnabledFor(DEBUG):
            log.debug(stringify(resp))
        resp.raise_for_status()

        if resp.status_code != 304:
            def get_json_str(filename, resp_content):
                if filename.endswith('.bz2'):
                    return bz2.decompress(resp_content).decode('utf-8')
                else:
                    return resp_content.decode('utf-8')

            if url.startswith('file://'):
                json_str = get_json_str(filename, resp.content)
            else:
                json_str = get_json_str(filename, resp.content)

            cache = json.loads(json_str)
            add_http_value_to_dict(resp, 'Etag', cache, '_etag')
            add_http_value_to_dict(resp, 'Last-Modified', cache, '_mod')

    except ValueError as e:
        raise CondaRuntimeError("Invalid index file: {0}{1}: {2}"
                                .format(url, filename, e))

    except requests.exceptions.HTTPError as e:
        if e.response.status_code == 407:  # Proxy Authentication Required
            handle_proxy_407(url, session)
            # Try again
            return fetch_repodata(url, cache_dir=cache_dir, use_cache=use_cache, session=session)

        if e.response.status_code == 404:
            if url.endswith('/noarch/'):  # noarch directory might not exist
                return None
            msg = 'Could not find URL: %s' % url
        elif e.response.status_code == 403 and url.endswith('/noarch/'):
            return None

        elif e.response.status_code == 401 and context.channel_alias in url:
            # Note, this will not trigger if the binstar configured url does
            # not match the conda configured one.
            msg = ("Warning: you may need to login to anaconda.org again with "
                   "'anaconda login' to access private packages(%s, %s)" %
                   (url, e))
            stderrlog.info(msg)
            return fetch_repodata(url, cache_dir=cache_dir, use_cache=use_cache, session=session)

        else:
            help_message = "An HTTP error occurred when trying to retrieve this URL.\n%r" % e

        raise CondaHTTPError(help_message,
                             getattr(e.response, 'url', None),
                             status_code,
                             getattr(e.response, 'reason', None),
                             getattr(e.response, 'elapsed', None))

    cache['_url'] = url
    try:
        with open(cache_path, 'w') as fo:
            json.dump(cache, fo, indent=2, sort_keys=True, cls=EntityEncoder)
    except IOError:
        pass

    return cache or None


def _collect_repodatas_serial(use_cache, urls):
    # type: (bool, List[str]) -> List[Sequence[str, Option[Dict[Dist, Record]]]]
    session = CondaSession()
    repodatas = [(url, fetch_repodata(url, use_cache=use_cache, session=session))
                 for url in urls]
    return repodatas


def _collect_repodatas_concurrent(executor, use_cache, urls):
    futures = tuple(executor.submit(fetch_repodata, url, use_cache=use_cache,
                                    session=CondaSession()) for url in urls)
    repodatas = [(u, f.result()) for u, f in zip(urls, futures)]
    return repodatas


def _collect_repodatas(use_cache, urls):
    # type: (bool, List[str]) -> List[Sequence[str, Option[Dict[Dist, Record]]]]  # sorta a lie
    # TODO: there HAS to be a way to clean up this logic
    if context.concurrent:
        try:
            import concurrent.futures
            executor = concurrent.futures.ThreadPoolExecutor(10)
        except (ImportError, RuntimeError) as e:
            log.debug(repr(e))
            # concurrent.futures is only available in Python >= 3.2 or if futures is installed
            # RuntimeError is thrown if number of threads are limited by OS
            repodatas = _collect_repodatas_serial(use_cache, urls)
        else:
            try:
                repodatas = _collect_repodatas_concurrent(executor, use_cache, urls)
            except RuntimeError as e:
                # Cannot start new thread, then give up parallel execution
                log.debug(repr(e))
                repodatas = _collect_repodatas_serial(use_cache, urls)
            finally:
                executor.shutdown(wait=True)
    else:
        repodatas = _collect_repodatas_serial(use_cache, urls)

    return repodatas


def fetch_index(channel_urls, use_cache=False, unknown=False, index=None):
    # type: (prioritize_channels(), bool, bool, Dict[Dist, Record]) -> Dict[Dist, Record]
    log.debug('channel_urls=' + repr(channel_urls))
    # pool = ThreadPool(5)
    if index is None:
        index = {}
    stdoutlog.info("Fetching package metadata ...")
    # if not isinstance(channel_urls, dict):
    #     channel_urls = prioritize_channels(channel_urls)

    urls = tuple(filter(offline_keep, channel_urls))
    repodatas = _collect_repodatas(use_cache, urls)
    # type: List[Sequence[str, Option[Dict[Dist, Record]]]]
    #   this is sorta a lie; actually more primitve types

    def make_index(repodatas):
        result = dict()
        for channel, repodata in repodatas:
            if repodata is None:
                continue
            url_s, priority = channel_urls[channel]
            channel = channel.rstrip('/')
            for fn, info in iteritems(repodata['packages']):
                key = url_s + '::' + fn if url_s != DEFAULTS else fn
                key = Dist(key)
                url = channel + '/' + fn
                info.update(dict(fn=fn, schannel=url_s, channel=channel, priority=priority,
                                 url=url))
                result[key] = Record(**info)
        return result

    index = make_index(repodatas)

    stdoutlog.info('\n')
    if unknown:
        add_unknown(index, channel_urls)
    if context.add_pip_as_python_dependency:
        add_pip_dependency(index)
    return index


def cache_fn_url(url):
    md5 = hashlib.md5(url.encode('utf-8')).hexdigest()
    return '%s.json' % (md5[:8],)


def add_http_value_to_dict(resp, http_key, d, dict_key):
    value = resp.headers.get(http_key)
    if value:
        d[dict_key] = value


def add_unknown(index, priorities):
    # TODO: discuss with @mcg1969 and document
    priorities = {p[0]: p[1] for p in itervalues(priorities)}
    maxp = max(itervalues(priorities)) + 1 if priorities else 1
    for dist, info in iteritems(package_cache()):
        # schannel, dname = dist2pair(dist)
        fname = dist.to_filename()
        # fkey = dist + '.tar.bz2'
        if dist in index or not info['dirs']:
            continue
        try:
            with open(join(info['dirs'][0], 'info', 'index.json')) as fi:
                meta = json.load(fi)
        except IOError:
            continue
        if info['urls']:
            url = info['urls'][0]
        elif meta.get('url'):
            url = meta['url']
        elif meta.get('channel'):
            url = meta['channel'].rstrip('/') + '/' + fname
        else:
            url = '<unknown>/' + fname
        if url.rsplit('/', 1)[-1] != fname:
            continue
        channel, schannel2 = Channel(url).url_channel_wtf
        if schannel2 != dist.channel:
            continue
        priority = priorities.get(dist.channel, maxp)
        if 'link' in meta:
            del meta['link']
        meta.update({'fn': fname,
                     'url': url,
                     'channel': channel,
                     'schannel': dist.channel,
                     'priority': priority,
                     })
        meta.setdefault('depends', [])
        log.debug("adding cached pkg to index: %s" % dist)
        index[dist] = Record(**meta)


def add_pip_dependency(index):
    # TODO: discuss with @mcg1969 and document
    for dist, info in iteritems(index):
        if info['name'] == 'python' and info['version'].startswith(('2.', '3.')):
            index[dist] = Record.from_objects(info, depends=info['depends'] + ('pip',))


def create_cache_dir():
    cache_dir = join(context.pkgs_dirs[0], 'cache')
    try:
        makedirs(cache_dir)
    except OSError:
        pass
    return cache_dir<|MERGE_RESOLUTION|>--- conflicted
+++ resolved
@@ -83,9 +83,6 @@
     index = fetch_index(channel_priority_map, use_cache=use_cache, unknown=unknown)
 
     if prefix:
-<<<<<<< HEAD
-        supplement_index_with_prefix(index, prefix, channel_priority_map)
-=======
         priorities = {c: p for c, p in itervalues(channel_urls)}
         maxp = max(itervalues(priorities)) + 1 if priorities else 1
         for dist, info in iteritems(linked_data(prefix)):
@@ -109,7 +106,6 @@
                 # other version of the package to this one.
                 priority = MAX_CHANNEL_PRIORITY if schannel in priorities else priority
                 index[key] = Record.from_objects(info, priority=priority)
->>>>>>> 329c7d57
 
     return index
 
