# this module contains miscellaneous stuff which enventually could be moved
# into other places

from __future__ import absolute_import, division, print_function, unicode_literals

import os
import re
import shutil
import sys
from collections import defaultdict
from os.path import (abspath, dirname, exists, expanduser, isdir, isfile, islink, join,
                     relpath)

from ._vendor.auxlib.path import expand
from .base.context import context
from .common.compat import iteritems, iterkeys, itervalues, odict, on_win
from .common.path import url_to_path
from .common.url import is_url, join_url, path_to_url
from .core.index import get_index
from .core.linked_data import is_linked, linked as install_linked, linked_data
from .exceptions import (CondaRuntimeError, ParseError)
from .gateways.disk.delete import rm_rf
from .gateways.disk.read import compute_md5sum
from .instructions import EXTRACT, FETCH, LINK, RM_EXTRACTED, RM_FETCHED, SYMLINK_CONDA, UNLINK
from .models.dist import Dist
from .models.record import Record
from .plan import execute_actions
from .resolve import MatchSpec, Resolve


def conda_installed_files(prefix, exclude_self_build=False):
    """
    Return the set of files which have been installed (using conda) into
    a given prefix.
    """
    res = set()
    for dist in install_linked(prefix):
        meta = is_linked(prefix, dist)
        if exclude_self_build and 'file_hash' in meta:
            continue
        res.update(set(meta.get('files', ())))
    return res


url_pat = re.compile(r'(?:(?P<url_p>.+)(?:[/\\]))?'
                     r'(?P<fn>[^/\\#]+\.tar\.bz2)'
                     r'(:?#(?P<md5>[0-9a-f]{32}))?$')
def explicit(specs, prefix, verbose=False, force_extract=True, index_args=None, index=None):
    actions = defaultdict(list)
    actions['PREFIX'] = prefix
    actions['op_order'] = RM_FETCHED, FETCH, RM_EXTRACTED, EXTRACT, UNLINK, LINK, SYMLINK_CONDA
    linked = {dist.name: dist for dist in install_linked(prefix)}
    index_args = index_args or {}
    index = index or {}

    # get our index
    index_args = index_args or {}
    index.update(get_index(
        channel_urls=context.channels,
        prepend=False,
        platform=context.subdir,
        use_local=index_args.get('use_local', False),
        use_cache=index_args.get('use_cache', context.offline),
        unknown=index_args.get('unknown', False),
        prefix=index_args.get('prefix', False),
    ))

    def spec_to_parsed_url(spec):
        if spec == '@EXPLICIT':
            return None, None

        if not is_url(spec):
            spec = path_to_url(expand(spec))

        # parse URL
        m = url_pat.match(spec)
        if m is None:
            raise ParseError('Could not parse explicit URL: %s' % spec)
<<<<<<< HEAD
        url_p, fn, md5sum = m.group('url_p'), m.group('fn'), m.group('md5')
        # url_p is everything but the tarball_basename and the md5sum

        url = join_url(url_p, fn)
        return url, md5sum

    def url_details_to_dist_record(url, md5sum):
        dist = Dist(url)
        if dist in index:
            record = index[dist]
            # TODO: we should be able to query across channels for no-channel dist + md5sum matches
        elif url.startswith('file:/'):
            md5sum = md5sum or compute_md5sum(url_to_path(url))
            record = Record(**{
                'fn': dist.to_filename(),
                'url': url,
                'md5': md5sum,
                'build': dist.build_string,
                'build_number': dist.build_number,
                'name': dist.name,
                'version': dist.version,
            })
        else:
            # non-local url that's not in index
            record = Record(**{
                'fn': dist.to_filename(),
                'url': url,
                'md5': md5sum,
                'build': dist.build_string,
                'build_number': dist.build_number,
                'name': dist.name,
                'version': dist.version,
            })
        return dist, record

    parsed_urls = (spec_to_parsed_url(spec) for spec in specs)
    link_index = odict(url_details_to_dist_record(url, md5sum)
                       for url, md5sum in parsed_urls if url)
    link_dists = tuple(iterkeys(link_index))

    # merge new link_index into index
    for dist, record in iteritems(link_index):
        _fetched_record = index.get(dist)
        index[dist] = Record.from_objects(record, _fetched_record) if _fetched_record else record

    # unlink any installed packages with same package name
    unlink_dists = tuple(linked[dist.name] for dist in link_dists if dist.name in linked)

    for unlink_dist in unlink_dists:
        actions[UNLINK].append(unlink_dist)

    for link_dist in link_dists:
        actions[LINK].append(link_dist)
=======
        url_p, fn, md5 = m.group('url_p'), m.group('fn'), m.group('md5')
        if not is_url(url_p):
            if url_p is None:
                url_p = curdir
            elif not isdir(url_p):
                raise CondaFileNotFoundError(join(url_p, fn))
            url_p = path_to_url(url_p).rstrip('/')
        url = "{0}/{1}".format(url_p, fn)

        # is_local: if the tarball is stored locally (file://)
        # is_cache: if the tarball is sitting in our cache
        is_local = not is_url(url) or url.startswith('file://')
        url_prefix = cached_url(url) if is_local else None
        is_cache = url_prefix is not None
        if is_cache:
            # Channel information from the cache
            schannel = 'defaults' if url_prefix == '' else url_prefix[:-2]
        else:
            # Channel information from the URL
            channel, schannel = Channel(url).url_channel_wtf
            url_prefix = '' if schannel == 'defaults' else schannel + '::'

        fn = url_prefix + fn
        dist = fn[:-8]
        # Add explicit file to index so we'll be sure to see it later
        if is_local:
            index[fn] = {'fn': dist2filename(fn), 'url': url, 'md5': md5}
            verifies.append((fn, md5))

        pkg_path = is_fetched(dist)
        dir_path = is_extracted(dist)

        # Don't re-fetch unless there is an MD5 mismatch
        # Also remove explicit tarballs from cache, unless the path *is* to the cache
        # If no md5 is included in the --explicit url, we need to re-fetch
        if (pkg_path
                and not is_cache
                and (is_local or not md5 or (md5 and md5_file(pkg_path) != md5))
                and not context.offline):
            # This removes any extracted copies as well
            actions[RM_FETCHED].append(dist)
            pkg_path = dir_path = None

        # Don't re-extract unless forced, or if we can't check the md5
        if dir_path and (force_extract or md5 and not pkg_path):
            actions[RM_EXTRACTED].append(dist)
            dir_path = None

        if not dir_path:
            if not pkg_path:
                pkg_path, conflict = find_new_location(dist)
                pkg_path = join(pkg_path, dist2filename(dist))
                if conflict:
                    actions[RM_FETCHED].append(conflict)
                if not is_local:
                    if fn not in index or index[fn].get('not_fetched'):
                        channels.add(schannel)
                    verifies.append((dist + '.tar.bz2', md5))
                actions[FETCH].append(dist)
            actions[EXTRACT].append(dist)

        # unlink any installed package with that name
        name = name_dist(dist)
        if name in linked:
            actions[UNLINK].append(linked[name])

        ######################################
        # copied from conda/plan.py   TODO: refactor
        ######################################

        # check for link action
        fetched_dist = dir_path or pkg_path[:-8]
        fetched_dir = dirname(fetched_dist)
        try:
            # Determine what kind of linking is necessary
            if not dir_path:
                # If not already extracted, create some dummy
                # data to test with
                rm_rf(fetched_dist)
                ppath = join(fetched_dist, 'info')
                os.makedirs(ppath)
                index_json = join(ppath, 'index.json')
                with open(index_json, 'w'):
                    pass
            if context.always_copy:
                lt = LINK_COPY
            elif try_hard_link(fetched_dir, prefix, dist):
                lt = LINK_HARD
            elif context.allow_softlinks and not on_win:
                lt = LINK_SOFT
            else:
                lt = LINK_COPY
            actions[LINK].append('%s %d' % (dist, lt))
        except (OSError, IOError):
            actions[LINK].append('%s %d' % (dist, LINK_COPY))
        finally:
            if not dir_path:
                # Remove the dummy data
                try:
                    rm_rf(fetched_dist)
                except (OSError, IOError):
                    pass

    ######################################
    # ^^^^^^^^^^ copied from conda/plan.py
    ######################################

    # Pull the repodata for channels we are using
    if channels:
        index_args = index_args or {}
        index_args = index_args.copy()
        index_args['prepend'] = False
        index_args['channel_urls'] = list(channels)
        index.update(get_index(**index_args))

    # Finish the MD5 verification
    for fn, md5 in verifies:
        info = index.get(fn)
        if info is None:
            raise PackageNotFoundError(fn, "no package '%s' in index" % fn)
        if md5 and 'md5' not in info:
            sys.stderr.write('Warning: cannot lookup MD5 of: %s' % fn)
        if md5 and info['md5'] != md5:
            raise MD5MismatchError('MD5 mismatch for: %s\n   spec: %s\n   repo: %s'
                                   % (fn, md5, info['md5']))
>>>>>>> e6e75a83

    execute_actions(actions, index=index, verbose=verbose)
    return actions


def rel_path(prefix, path, windows_forward_slashes=True):
    res = path[len(prefix) + 1:]
    if on_win and windows_forward_slashes:
        res = res.replace('\\', '/')
    return res


def walk_prefix(prefix, ignore_predefined_files=True, windows_forward_slashes=True):
    """
    Return the set of all files in a given prefix directory.
    """
    res = set()
    prefix = abspath(prefix)
    ignore = {'pkgs', 'envs', 'conda-bld', 'conda-meta', '.conda_lock',
              'users', 'LICENSE.txt', 'info', 'conda-recipes', '.index',
              '.unionfs', '.nonadmin'}
    binignore = {'conda', 'activate', 'deactivate'}
    if sys.platform == 'darwin':
        ignore.update({'python.app', 'Launcher.app'})
    for fn in os.listdir(prefix):
        if ignore_predefined_files and fn in ignore:
            continue
        if isfile(join(prefix, fn)):
            res.add(fn)
            continue
        for root, dirs, files in os.walk(join(prefix, fn)):
            should_ignore = ignore_predefined_files and root == join(prefix, 'bin')
            for fn2 in files:
                if should_ignore and fn2 in binignore:
                    continue
                res.add(relpath(join(root, fn2), prefix))
            for dn in dirs:
                path = join(root, dn)
                if islink(path):
                    res.add(relpath(path, prefix))

    if on_win and windows_forward_slashes:
        return {path.replace('\\', '/') for path in res}
    else:
        return res


def untracked(prefix, exclude_self_build=False):
    """
    Return (the set) of all untracked files for a given prefix.
    """
    conda_files = conda_installed_files(prefix, exclude_self_build)
    return {path for path in walk_prefix(prefix) - conda_files
            if not (path.endswith('~') or
                    (sys.platform == 'darwin' and path.endswith('.DS_Store')) or
                    (path.endswith('.pyc') and path[:-1] in conda_files))}


def which_prefix(path):
    """
    given the path (to a (presumably) conda installed file) return the
    environment prefix in which the file in located
    """
    prefix = abspath(path)
    while True:
        if isdir(join(prefix, 'conda-meta')):
            # we found the it, so let's return it
            return prefix
        if prefix == dirname(prefix):
            # we cannot chop off any more directories, so we didn't find it
            return None
        prefix = dirname(prefix)


def touch_nonadmin(prefix):
    """
    Creates $PREFIX/.nonadmin if sys.prefix/.nonadmin exists (on Windows)
    """
    if on_win and exists(join(context.root_dir, '.nonadmin')):
        if not isdir(prefix):
            os.makedirs(prefix)
        with open(join(prefix, '.nonadmin'), 'w') as fo:
            fo.write('')


def append_env(prefix):
    dir_path = abspath(expanduser('~/.conda'))
    try:
        if not isdir(dir_path):
            os.mkdir(dir_path)
        with open(join(dir_path, 'environments.txt'), 'a') as f:
            f.write('%s\n' % prefix)
    except IOError:
        pass


def clone_env(prefix1, prefix2, verbose=True, quiet=False, index_args=None):
    """
    clone existing prefix1 into new prefix2
    """
    untracked_files = untracked(prefix1)

    # Discard conda, conda-env and any package that depends on them
    drecs = linked_data(prefix1)
    filter = {}
    found = True
    while found:
        found = False
        for dist, info in iteritems(drecs):
            name = info['name']
            if name in filter:
                continue
            if name == 'conda':
                filter['conda'] = dist
                found = True
                break
            if name == "conda-env":
                filter["conda-env"] = dist
                found = True
                break
            for dep in info.get('depends', []):
                if MatchSpec(dep).name in filter:
                    filter[name] = dist
                    found = True

    if filter:
        if not quiet:
            print('The following packages cannot be cloned out of the root environment:')
            for pkg in itervalues(filter):
                print(' - ' + pkg.dist_name)
            drecs = {dist: info for dist, info in iteritems(drecs) if info['name'] not in filter}

    # Resolve URLs for packages that do not have URLs
    r = None
    index = {}
    unknowns = [dist for dist, info in iteritems(drecs) if not info.get('url')]
    notfound = []
    if unknowns:
        index_args = index_args or {}
        index = get_index(**index_args)
        r = Resolve(index, sort=True)
        for dist in unknowns:
            name = dist.dist_name
            fn = dist.to_filename()
            fkeys = [d for d in r.index.keys() if r.index[d]['fn'] == fn]
            if fkeys:
                del drecs[dist]
                dist_str = sorted(fkeys, key=r.version_key, reverse=True)[0]
                drecs[Dist(dist_str)] = r.index[dist_str]
            else:
                notfound.append(fn)
    if notfound:
        what = "Package%s " % ('' if len(notfound) == 1 else 's')
        notfound = '\n'.join(' - ' + fn for fn in notfound)
        msg = '%s missing in current %s channels:%s' % (what, context.subdir, notfound)
        raise CondaRuntimeError(msg)

    # Assemble the URL and channel list
    urls = {}
    for dist, info in iteritems(drecs):
        fkey = dist
        if fkey not in index:
            index[fkey] = Record.from_objects(info, not_fetched=True)
            r = None
        urls[dist] = info['url']

    if r is None:
        r = Resolve(index)
    dists = r.dependency_sort({d.quad[0]: d for d in urls.keys()})
    urls = [urls[d] for d in dists]

    if verbose:
        print('Packages: %d' % len(dists))
        print('Files: %d' % len(untracked_files))

    for f in untracked_files:
        src = join(prefix1, f)
        dst = join(prefix2, f)
        dst_dir = dirname(dst)
        if islink(dst_dir) or isfile(dst_dir):
            rm_rf(dst_dir)
        if not isdir(dst_dir):
            os.makedirs(dst_dir)
        if islink(src):
            os.symlink(os.readlink(src), dst)
            continue

        try:
            with open(src, 'rb') as fi:
                data = fi.read()
        except IOError:
            continue

        try:
            s = data.decode('utf-8')
            s = s.replace(prefix1, prefix2)
            data = s.encode('utf-8')
        except UnicodeDecodeError:  # data is binary
            pass

        with open(dst, 'wb') as fo:
            fo.write(data)
        shutil.copystat(src, dst)

    actions = explicit(urls, prefix2, verbose=not quiet, index=index,
                       force_extract=False, index_args=index_args)
    return actions, untracked_files


def make_icon_url(info):
    if info.get('channel') and info.get('icon'):
        base_url = dirname(info['channel'])
        icon_fn = info['icon']
        # icon_cache_path = join(pkgs_dir, 'cache', icon_fn)
        # if isfile(icon_cache_path):
        #    return url_path(icon_cache_path)
        return '%s/icons/%s' % (base_url, icon_fn)
    return ''


def list_prefixes():
    # Lists all the prefixes that conda knows about.
    for envs_dir in context.envs_dirs:
        if not isdir(envs_dir):
            continue
        for dn in sorted(os.listdir(envs_dir)):
            if dn.startswith('.'):
                continue
            prefix = join(envs_dir, dn)
            if isdir(prefix):
                prefix = join(envs_dir, dn)
                yield prefix

    yield context.root_dir<|MERGE_RESOLUTION|>--- conflicted
+++ resolved
@@ -76,61 +76,6 @@
         m = url_pat.match(spec)
         if m is None:
             raise ParseError('Could not parse explicit URL: %s' % spec)
-<<<<<<< HEAD
-        url_p, fn, md5sum = m.group('url_p'), m.group('fn'), m.group('md5')
-        # url_p is everything but the tarball_basename and the md5sum
-
-        url = join_url(url_p, fn)
-        return url, md5sum
-
-    def url_details_to_dist_record(url, md5sum):
-        dist = Dist(url)
-        if dist in index:
-            record = index[dist]
-            # TODO: we should be able to query across channels for no-channel dist + md5sum matches
-        elif url.startswith('file:/'):
-            md5sum = md5sum or compute_md5sum(url_to_path(url))
-            record = Record(**{
-                'fn': dist.to_filename(),
-                'url': url,
-                'md5': md5sum,
-                'build': dist.build_string,
-                'build_number': dist.build_number,
-                'name': dist.name,
-                'version': dist.version,
-            })
-        else:
-            # non-local url that's not in index
-            record = Record(**{
-                'fn': dist.to_filename(),
-                'url': url,
-                'md5': md5sum,
-                'build': dist.build_string,
-                'build_number': dist.build_number,
-                'name': dist.name,
-                'version': dist.version,
-            })
-        return dist, record
-
-    parsed_urls = (spec_to_parsed_url(spec) for spec in specs)
-    link_index = odict(url_details_to_dist_record(url, md5sum)
-                       for url, md5sum in parsed_urls if url)
-    link_dists = tuple(iterkeys(link_index))
-
-    # merge new link_index into index
-    for dist, record in iteritems(link_index):
-        _fetched_record = index.get(dist)
-        index[dist] = Record.from_objects(record, _fetched_record) if _fetched_record else record
-
-    # unlink any installed packages with same package name
-    unlink_dists = tuple(linked[dist.name] for dist in link_dists if dist.name in linked)
-
-    for unlink_dist in unlink_dists:
-        actions[UNLINK].append(unlink_dist)
-
-    for link_dist in link_dists:
-        actions[LINK].append(link_dist)
-=======
         url_p, fn, md5 = m.group('url_p'), m.group('fn'), m.group('md5')
         if not is_url(url_p):
             if url_p is None:
@@ -256,7 +201,6 @@
         if md5 and info['md5'] != md5:
             raise MD5MismatchError('MD5 mismatch for: %s\n   spec: %s\n   repo: %s'
                                    % (fn, md5, info['md5']))
->>>>>>> e6e75a83
 
     execute_actions(actions, index=index, verbose=verbose)
     return actions
