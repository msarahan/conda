# -*- coding: utf-8 -*-
from __future__ import absolute_import, division, print_function, unicode_literals

from datetime import timedelta
from errno import ENOSPC
import json
from logging import getLogger
import os
import sys
from traceback import format_exception, format_exception_only

from . import CondaError, CondaExitZero, CondaMultiError, text_type
from ._vendor.auxlib.entity import EntityEncoder
from ._vendor.auxlib.ish import dals
from ._vendor.auxlib.type_coercion import boolify
from .base.constants import PathConflict, SafetyChecks
from .common.compat import ensure_text_type, input, iteritems, iterkeys, on_win, string_types, PY2
from .common.io import timeout
from .common.signals import get_signal_name
from .common.url import maybe_unquote

try:
    from cytoolz.itertoolz import groupby
except ImportError:  # pragma: no cover
    from ._vendor.toolz.itertoolz import groupby  # NOQA

log = getLogger(__name__)


# TODO: for conda-build compatibility only
# remove in conda 4.4
class ResolvePackageNotFound(CondaError):
    def __init__(self, bad_deps):
        # bad_deps is a list of lists
        self.bad_deps = tuple(dep for deps in bad_deps for dep in deps if dep)
        message = '\n' + '\n'.join(('  - %s' % dep) for dep in self.bad_deps)
        super(ResolvePackageNotFound, self).__init__(message)
NoPackagesFound = NoPackagesFoundError = ResolvePackageNotFound  # NOQA


class LockError(CondaError):
    def __init__(self, message):
        msg = "%s" % message
        super(LockError, self).__init__(msg)


class ArgumentError(CondaError):
    def __init__(self, message, **kwargs):
        super(ArgumentError, self).__init__(message, **kwargs)


class CommandArgumentError(ArgumentError):
    def __init__(self, message, **kwargs):
        command = ' '.join(ensure_text_type(s) for s in sys.argv)
        super(CommandArgumentError, self).__init__(message, command=command, **kwargs)


class CondaSignalInterrupt(CondaError):
    def __init__(self, signum):
        signal_name = get_signal_name(signum)
        super(CondaSignalInterrupt, self).__init__("Signal interrupt %(signal_name)s",
                                                   signal_name=signal_name,
                                                   signum=signum)


class TooManyArgumentsError(ArgumentError):
    def __init__(self, expected, received, offending_arguments, optional_message='',
                 *args):
        self.expected = expected
        self.received = received
        self.offending_arguments = offending_arguments
        self.optional_message = optional_message

        suffix = 's' if received - expected > 1 else ''
        msg = ('%s Got %s argument%s (%s) but expected %s.' %
               (optional_message, received, suffix, ', '.join(offending_arguments), expected))
        super(TooManyArgumentsError, self).__init__(msg, *args)


class TooFewArgumentsError(ArgumentError):
    def __init__(self, expected, received, optional_message='', *args):
        self.expected = expected
        self.received = received
        self.optional_message = optional_message

        msg = ('%s Got %s arguments but expected %s.' %
               (optional_message, received, expected))
        super(TooFewArgumentsError, self).__init__(msg, *args)


class ClobberError(CondaError):
    def __init__(self, message, path_conflict, **kwargs):
        self.path_conflict = path_conflict
        super(ClobberError, self).__init__(message, **kwargs)

    def __repr__(self):
        clz_name = "ClobberWarning" if self.path_conflict == PathConflict.warn else "ClobberError"
        return '%s: %s\n' % (clz_name, text_type(self))


class BasicClobberError(ClobberError):
    def __init__(self, source_path, target_path, context):
        message = dals("""
        Conda was asked to clobber an existing path.
          source path: %(source_path)s
          target path: %(target_path)s
        """)
        if context.path_conflict == PathConflict.prevent:
            message += ("Conda no longer clobbers existing paths without the use of the "
                        "--clobber option\n.")
        super(BasicClobberError, self).__init__(message, context.path_conflict,
                                                target_path=target_path,
                                                source_path=source_path)


class KnownPackageClobberError(ClobberError):
    def __init__(self, target_path, colliding_dist_being_linked, colliding_linked_dist, context):
        message = dals("""
        The package '%(colliding_dist_being_linked)s' cannot be installed due to a
        path collision for '%(target_path)s'.
        This path already exists in the target prefix, and it won't be removed by
        an uninstall action in this transaction. The path appears to be coming from
        the package '%(colliding_linked_dist)s', which is already installed in the prefix.
        """)
        if context.path_conflict == PathConflict.prevent:
            message += ("If you'd like to proceed anyway, re-run the command with "
                        "the `--clobber` flag.\n.")
        super(KnownPackageClobberError, self).__init__(
            message, context.path_conflict,
            target_path=target_path,
            colliding_dist_being_linked=colliding_dist_being_linked,
            colliding_linked_dist=colliding_linked_dist,
        )


class UnknownPackageClobberError(ClobberError):
    def __init__(self, target_path, colliding_dist_being_linked, context):
        message = dals("""
        The package '%(colliding_dist_being_linked)s' cannot be installed due to a
        path collision for '%(target_path)s'.
        This path already exists in the target prefix, and it won't be removed
        by an uninstall action in this transaction. The path is one that conda
        doesn't recognize. It may have been created by another package manager.
        """)
        if context.path_conflict == PathConflict.prevent:
            message += ("If you'd like to proceed anyway, re-run the command with "
                        "the `--clobber` flag.\n.")
        super(UnknownPackageClobberError, self).__init__(
            message, context.path_conflict,
            target_path=target_path,
            colliding_dist_being_linked=colliding_dist_being_linked,
        )


class SharedLinkPathClobberError(ClobberError):
    def __init__(self, target_path, incompatible_package_dists, context):
        message = dals("""
        This transaction has incompatible packages due to a shared path.
          packages: %(incompatible_packages)s
          path: '%(target_path)s'
        """)
        if context.path_conflict == PathConflict.prevent:
            message += ("If you'd like to proceed anyway, re-run the command with "
                        "the `--clobber` flag.\n.")
        super(SharedLinkPathClobberError, self).__init__(
            message, context.path_conflict,
            target_path=target_path,
            incompatible_packages=', '.join(text_type(d) for d in incompatible_package_dists),
        )


class CommandNotFoundError(CondaError):
    def __init__(self, command):
        activate_commands = {
            'activate',
            'deactivate',
        }
        conda_commands = {
            'clean',
            'config',
            'create',
            'help',
            'info',
            'install',
            'list',
            'package',
            'remove',
            'search',
            'uninstall',
            'update',
            'upgrade',
        }
        build_commands = {
            'build',
            'convert',
            'develop',
            'index',
            'inspect',
            'metapackage',
            'render',
            'skeleton',
        }
        # TODO: Point users to a page at conda-docs, which explains this context in more detail
        if command in activate_commands:
            from .base.context import context
            builder = ["Your shell has not been properly configured to use 'conda %(command)s'."]
            builder.append(dals("""
            If your shell is Bash or a Bourne variant, enable conda for the current user with

                $ echo ". %(root_prefix)s/etc/profile.d/conda.sh" >> ~/%(config_file)s

            or, for all users, enable conda with

                $ sudo ln -s %(root_prefix)s/etc/profile.d/conda.sh /etc/profile.d/conda.sh

            The options above will permanently enable the 'conda' command, but they do NOT
            put conda's base (root) environment on PATH.  To do so, run

                $ conda activate

            in your terminal, or to put the base environment on PATH permanently, run

                $ echo "conda activate" >> ~/%(config_file)s

            Previous to conda 4.4, the recommended way to activate conda was to modify PATH in
            your ~/%(config_file)s file.  You should manually remove the line that looks like

                export PATH="%(root_prefix)s/bin:$PATH"

            ^^^ The above line should NO LONGER be in your ~/%(config_file)s file! ^^^
            """) % {
                'root_prefix': context.root_prefix,
                'macos_fix': " ''" if sys.platform == 'darwin' else "",
                'config_file': '.bash_profile' if sys.platform == 'darwin' else '.bashrc',
            })
            message = '\n'.join(builder)
        elif command in build_commands:
            message = "To use 'conda %(command)s', install conda-build."
        else:
            from difflib import get_close_matches
            from .cli.find_commands import find_commands
            message = "No command 'conda %(command)s'."
            choices = activate_commands | conda_commands | build_commands | set(find_commands())
            close = get_close_matches(command, choices)
            if close:
                message += "\nDid you mean 'conda %s'?" % close[0]
        from .base.context import context
        from .cli.main import init_loggers
        init_loggers(context)
        super(CommandNotFoundError, self).__init__(message, command=command)


class PathNotFoundError(CondaError, OSError):
    def __init__(self, path):
        message = "%(path)s"
        super(PathNotFoundError, self).__init__(message, path=path)


class DirectoryNotFoundError(CondaError):
    def __init__(self, path):
        message = "%(path)s"
        super(DirectoryNotFoundError, self).__init__(message, path=path)


class EnvironmentLocationNotFound(CondaError):
    def __init__(self, location):
        message = "Not a conda environment: %(location)s"
        super(EnvironmentLocationNotFound, self).__init__(message, location=location)

    args:
        environment_name_or_prefix (str): either the name or location of an environment
    """

    def __init__(self, environment_name_or_prefix, *args, **kwargs):
        msg = ("Could not find environment: %s .\n"
               "You can list all discoverable environments with `conda info --envs`."
               % environment_name_or_prefix)
        self.environment_name_or_prefix = environment_name_or_prefix
        super(CondaEnvironmentNotFoundError, self).__init__(msg, *args, **kwargs)


class CondaEnvironmentError(CondaError, EnvironmentError):
    def __init__(self, message, *args):
        msg = '%s' % message
        super(CondaEnvironmentError, self).__init__(msg, *args)


class DryRunExit(CondaExitZero):
    def __init__(self):
        msg = 'Dry run exiting'
        super(DryRunExit, self).__init__(msg)


class CondaSystemExit(CondaExitZero, SystemExit):
    def __init__(self, *args):
        msg = ' '.join(text_type(arg) for arg in self.args)
        super(CondaSystemExit, self).__init__(msg)


class SubprocessExit(CondaExitZero):
    def __init__(self, *args, **kwargs):
        super(SubprocessExit, self).__init__(*args, **kwargs)


class PaddingError(CondaError):
    def __init__(self, dist, placeholder, placeholder_length):
        msg = ("Placeholder of length '%d' too short in package %s.\n"
               "The package must be rebuilt with conda-build > 2.0." % (placeholder_length, dist))
        super(PaddingError, self).__init__(msg)


class LinkError(CondaError):
    def __init__(self, message):
        super(LinkError, self).__init__(message)


class CondaOSError(CondaError, OSError):
    def __init__(self, message):
        msg = '%s' % message
        super(CondaOSError, self).__init__(msg)


class ProxyError(CondaError):
    def __init__(self, message):
        msg = '%s' % message
        super(ProxyError, self).__init__(msg)


class CondaIOError(CondaError, IOError):
    def __init__(self, message, *args):
        msg = '%s' % message
        super(CondaIOError, self).__init__(msg)


class CondaFileIOError(CondaIOError):
    def __init__(self, filepath, message, *args):
        self.filepath = filepath

        msg = "'%s'. %s" % (filepath, message)
        super(CondaFileIOError, self).__init__(msg, *args)


class CondaKeyError(CondaError, KeyError):
    def __init__(self, key, message, *args):
        self.key = key
        self.msg = "'%s': %s" % (key, message)
        super(CondaKeyError, self).__init__(self.msg, *args)


class ChannelError(CondaError):
    def __init__(self, message, *args):
        msg = '%s' % message
        super(ChannelError, self).__init__(msg)


class ChannelNotAllowed(ChannelError):
    def __init__(self, message, *args):
        msg = '%s' % message
        super(ChannelNotAllowed, self).__init__(msg, *args)


class OperationNotAllowed(CondaError):

    def __init__(self, message):
        super(OperationNotAllowed, self).__init__(message)


class CondaImportError(CondaError, ImportError):
    def __init__(self, message):
        msg = '%s' % message
        super(CondaImportError, self).__init__(msg)


class ParseError(CondaError):
    def __init__(self, message):
        msg = '%s' % message
        super(ParseError, self).__init__(msg)


class CouldntParseError(ParseError):
    def __init__(self, reason):
        self.reason = reason
        super(CouldntParseError, self).__init__(self.args[0])


class MD5MismatchError(CondaError):
    def __init__(self, url, target_full_path, expected_md5sum, actual_md5sum):
        message = dals("""
        Conda detected a mismatch between the expected content and downloaded content
        for url '%(url)s'.
          download saved to: %(target_full_path)s
          expected md5 sum: %(expected_md5sum)s
          actual md5 sum: %(actual_md5sum)s
        """)
        url = maybe_unquote(url)
        super(MD5MismatchError, self).__init__(message, url=url, target_full_path=target_full_path,
                                               expected_md5sum=expected_md5sum,
                                               actual_md5sum=actual_md5sum)


class PackageNotInstalledError(CondaError):

    def __init__(self, prefix, package_name):
        message = dals("""
        Package is not installed in prefix.
          prefix: %(prefix)s
          package name: %(package_name)s
        """)
        super(PackageNotInstalledError, self).__init__(message, prefix=prefix,
                                                       package_name=package_name)


class CondaHTTPError(CondaError):
    def __init__(self, message, url, status_code, reason, elapsed_time, response=None,
                 caused_by=None):
        _message = dals("""
        HTTP %(status_code)s %(reason)s for url <%(url)s>
        Elapsed: %(elapsed_time)s
        """)
        cf_ray = getattr(response, 'headers', {}).get('CF-RAY')
        _message += "CF-RAY: %s\n\n" % cf_ray if cf_ray else "\n"
        message = _message + message

        status_code = status_code or '000'
        reason = reason or 'CONNECTION FAILED'
        elapsed_time = elapsed_time or '-'

        from ._vendor.auxlib.logz import stringify
        response_details = (stringify(response) or '') if response else ''

        url = maybe_unquote(url)
        if isinstance(elapsed_time, timedelta):
            elapsed_time = text_type(elapsed_time).split(':', 1)[-1]
        if isinstance(reason, string_types):
            reason = reason.upper()
        super(CondaHTTPError, self).__init__(message, url=url, status_code=status_code,
                                             reason=reason, elapsed_time=elapsed_time,
                                             response_details=response_details,
                                             caused_by=caused_by)


class CondaRevisionError(CondaError):
    def __init__(self, message):
        msg = "%s." % message
        super(CondaRevisionError, self).__init__(msg)


class AuthenticationError(CondaError):
    pass


class PackagesNotFoundError(CondaError):

    def __init__(self, packages, channel_urls=()):

        format_list = lambda iterable: '  - ' + '\n  - '.join(text_type(x) for x in iterable)

        if channel_urls:
            message = dals("""
            The following packages are not available from current channels:

            %(packages_formatted)s

            Current channels:

            %(channels_formatted)s
            """)
            packages_formatted = format_list(packages)
            channels_formatted = format_list(channel_urls)
        else:
            message = dals("""
            The following packages are missing from the target environment:
            %(packages_formatted)s
            """)
            packages_formatted = format_list(packages)
            channels_formatted = ()

        super(PackagesNotFoundError, self).__init__(
            message, packages=packages, packages_formatted=packages_formatted,
            channel_urls=channel_urls, channels_formatted=channels_formatted
        )


class UnsatisfiableError(CondaError):
    """An exception to report unsatisfiable dependencies.

    Args:
        bad_deps: a list of tuples of objects (likely MatchSpecs).
        chains: (optional) if True, the tuples are interpreted as chains
            of dependencies, from top level to bottom. If False, the tuples
            are interpreted as simple lists of conflicting specs.

    Returns:
        Raises an exception with a formatted message detailing the
        unsatisfiable specifications.
    """

    def __init__(self, bad_deps, chains=True):
        from .models.match_spec import MatchSpec
        from .resolve import dashlist

        # Remove any target values from the MatchSpecs, convert to strings
        bad_deps = [list(map(lambda x: str(MatchSpec(x, target=None)), dep)) for dep in bad_deps]
        if chains:
            chains = {}
            for dep in sorted(bad_deps, key=len, reverse=True):
                dep1 = [s.partition(' ') for s in dep[1:]]
                key = (dep[0],) + tuple(v[0] for v in dep1)
                vals = ('',) + tuple(v[2] for v in dep1)
                found = False
                for key2, csets in iteritems(chains):
                    if key2[:len(key)] == key:
                        for cset, val in zip(csets, vals):
                            cset.add(val)
                        found = True
                if not found:
                    chains[key] = [{val} for val in vals]
            for key, csets in iteritems(chains):
                deps = []
                for name, cset in zip(key, csets):
                    if '' not in cset:
                        pass
                    elif len(cset) == 1:
                        cset.clear()
                    else:
                        cset.remove('')
                        cset.add('*')
                    if name[0] == '@':
                        name = 'feature:' + name[1:]
                    deps.append('%s %s' % (name, '|'.join(sorted(cset))) if cset else name)
                chains[key] = ' -> '.join(deps)
            bad_deps = [chains[key] for key in sorted(iterkeys(chains))]
            msg = '''The following specifications were found to be in conflict:%s
Use "conda info <package>" to see the dependencies for each package.'''
        else:
            bad_deps = [sorted(dep) for dep in bad_deps]
            bad_deps = [', '.join(dep) for dep in sorted(bad_deps)]
            msg = '''The following specifications were found to be incompatible with the
others, or with the existing package set:%s
Use "conda info <package>" to see the dependencies for each package.'''
        msg = msg % dashlist(bad_deps)
        super(UnsatisfiableError, self).__init__(msg)


class InstallError(CondaError):
    def __init__(self, message):
        msg = '%s' % message
        super(InstallError, self).__init__(msg)


class RemoveError(CondaError):
    def __init__(self, message):
        msg = '%s' % message
        super(RemoveError, self).__init__(msg)


class CondaIndexError(CondaError, IndexError):
    def __init__(self, message):
        msg = '%s' % message
        super(CondaIndexError, self).__init__(msg)


class CondaValueError(CondaError, ValueError):
    def __init__(self, message, *args):
        msg = '%s' % message
        super(CondaValueError, self).__init__(msg)


class CondaTypeError(CondaError, TypeError):
    def __init__(self, expected_type, received_type, optional_message):
        msg = "Expected type '%s' and got type '%s'. %s"
        super(CondaTypeError, self).__init__(msg)


class CondaHistoryError(CondaError):
    def __init__(self, message):
        msg = '%s' % message
        super(CondaHistoryError, self).__init__(msg)


class CondaUpgradeError(CondaError):
    def __init__(self, message):
        msg = "%s" % message
        super(CondaUpgradeError, self).__init__(msg)


class CondaVerificationError(CondaError):
    def __init__(self, message):
        super(CondaVerificationError, self).__init__(message)


class SafetyError(CondaError):
    def __init__(self, message):
        super(SafetyError, self).__init__(message)


class NotWritableError(CondaError, OSError):

    def __init__(self, path, errno, **kwargs):
        kwargs.update({
            'path': path,
            'errno': errno,
        })
        if on_win:
            message = dals("""
            The current user does not have write permissions to a required path.
              path: %(path)s
            """)
        else:
            message = dals("""
            The current user does not have write permissions to a required path.
              path: %(path)s
              uid: %(uid)s
              gid: %(gid)s

            If you feel that permissions on this path are set incorrectly, you can manually
            change them by executing

              $ sudo chown %(uid)s:%(gid)s %(path)s

            In general, it's not advisable to use 'sudo conda'.
            """)
            import os
            kwargs.update({
                'uid': os.geteuid(),
                'gid': os.getegid(),
            })
        super(NotWritableError, self).__init__(message, **kwargs)


class CondaDependencyError(CondaError):
    def __init__(self, message):
        super(CondaDependencyError, self).__init__(message)


class BinaryPrefixReplacementError(CondaError):
    def __init__(self, path, placeholder, new_prefix, original_data_length, new_data_length):
        message = dals("""
        Refusing to replace mismatched data length in binary file.
          path: %(path)s
          placeholder: %(placeholder)s
          new prefix: %(new_prefix)s
          original data Length: %(original_data_length)d
          new data length: %(new_data_length)d
        """)
        kwargs = {
            'path': path,
            'placeholder': placeholder,
            'new_prefix': new_prefix,
            'original_data_length': original_data_length,
            'new_data_length': new_data_length,
        }
        super(BinaryPrefixReplacementError, self).__init__(message, **kwargs)


class InvalidSpecError(CondaError):
    def __init__(self, invalid_spec):
        message = "Invalid spec: %(invalid_spec)s"
        super(InvalidSpecError, self).__init__(message, invalid_spec=invalid_spec)


class EncodingError(CondaError):

    def __init__(self, caused_by, **kwargs):
        message = dals("""
        A unicode encoding or decoding error has occurred.
        Python 2 is the interpreter under which conda is running in your base environment.
        Replacing your base environment with one having Python 3 may help resolve this issue.
        If you still have a need for Python 2 environments, consider using 'conda create'
        and 'conda activate'.  For example:

            $ conda create -n py2 python=2
            $ conda activate py2

        Error details: %r

        """) % caused_by
        super(EncodingError, self).__init__(message, caused_by=caused_by, **kwargs)


<<<<<<< HEAD
=======
class NoSpaceLeftError(CondaError):

    def __init__(self, caused_by, **kwargs):
        message = "No space left on devices."
        super(NoSpaceLeftError, self).__init__(message, caused_by=caused_by, **kwargs)


>>>>>>> 5e52c455
def maybe_raise(error, context):
    if isinstance(error, CondaMultiError):
        groups = groupby(lambda e: isinstance(e, ClobberError), error.errors)
        clobber_errors = groups.get(True, ())
        groups = groupby(lambda e: isinstance(e, SafetyError), groups.get(False, ()))
        safety_errors = groups.get(True, ())
        other_errors = groups.get(False, ())

        if ((safety_errors and context.safety_checks == SafetyChecks.enabled)
                or (clobber_errors and context.path_conflict == PathConflict.prevent
                    and not context.clobber)
                or other_errors):
            raise error
        elif ((safety_errors and context.safety_checks == SafetyChecks.warn)
              or (clobber_errors and context.path_conflict == PathConflict.warn
                  and not context.clobber)):
            print_conda_exception(error)

    elif isinstance(error, ClobberError):
        if context.path_conflict == PathConflict.prevent and not context.clobber:
            raise error
        elif context.path_conflict == PathConflict.warn and not context.clobber:
            print_conda_exception(error)

    elif isinstance(error, SafetyError):
        if context.safety_checks == SafetyChecks.enabled:
            raise error
        elif context.safety_checks == SafetyChecks.warn:
            print_conda_exception(error)

    else:
        raise error


    stdoutlog = getLogger('conda.stdout')
    stderrlog = getLogger('conda.stderr')
    if context.json:
        import json
        stdoutlog = getLogger('conda.stdout')
        exc_json = json.dumps(exc_val.dump_map(), indent=2, sort_keys=True, cls=EntityEncoder)
        stdoutlog.info("%s\n" % exc_json)
    else:
        stderrlog = getLogger('conda.stderr')
        stderrlog.info("\n%r\n", exc_val)


def _format_exc(exc_val=None, exc_tb=None):
    if exc_val is None:
        exc_type, exc_val, exc_tb = sys.exc_info()
    else:
        exc_type = type(exc_val)
    if exc_tb:
        formatted_exception = format_exception(exc_type, exc_val, exc_tb)
    else:
        formatted_exception = format_exception_only(exc_type, exc_val)
    return ''.join(formatted_exception)


class ExceptionHandler(object):

    def __call__(self, func, *args, **kwargs):
        try:
            return func(*args, **kwargs)
        except:
            _, exc_val, exc_tb = sys.exc_info()
            return self.handle_exception(exc_val, exc_tb)

    @property
    def out_stream(self):
        from .base.context import context
        return sys.stdout if context.json else sys.stderr

    @property
    def http_timeout(self):
        from .base.context import context
        return context.remote_connect_timeout_secs, context.remote_read_timeout_secs

    @property
    def user_agent(self):
        from .base.context import context
        return context.user_agent

    @property
    def error_upload_url(self):
        from .base.context import context
        return context.error_upload_url

    def handle_exception(self, exc_val, exc_tb):
        return_code = getattr(exc_val, 'return_code', None)
        if return_code == 0:
            return 0
        if isinstance(exc_val, CondaError):
            return self.handle_application_exception(exc_val, exc_tb)
<<<<<<< HEAD
        elif isinstance(exc_val, UnicodeError) and PY2:
            return self.handle_application_exception(EncodingError(exc_val), exc_tb)
        elif isinstance(exc_val, KeyboardInterrupt):
=======
        if isinstance(exc_val, UnicodeError) and PY2:
            return self.handle_application_exception(EncodingError(exc_val), exc_tb)
        if isinstance(exc_val, EnvironmentError):
            if getattr(exc_val, 'errno', None) == ENOSPC:
                return self.handle_application_exception(NoSpaceLeftError(exc_val), exc_tb)
        if isinstance(exc_val, KeyboardInterrupt):
>>>>>>> 5e52c455
            self._print_conda_exception(CondaError("KeyboardInterrupt"), _format_exc())
            return 1
        if isinstance(exc_val, SystemExit):
            return exc_val.code
        return self.handle_unexpected_exception(exc_val, exc_tb)

    def handle_application_exception(self, exc_val, exc_tb):
        self._print_conda_exception(exc_val, exc_tb)
        rc = getattr(exc_val, 'return_code', None)
        return rc if rc is not None else 1

    def _print_conda_exception(self, exc_val, exc_tb):
        print_conda_exception(exc_val, exc_tb)

    def handle_unexpected_exception(self, exc_val, exc_tb):
        error_report = self.get_error_report(exc_val, exc_tb)
        self.print_error_report(error_report)
        ask_for_upload, do_upload = self._calculate_ask_do_upload()
        do_upload, ask_response = self.ask_for_upload() if ask_for_upload else (do_upload, None)
        if do_upload:
            self._execute_upload(error_report)
        self.print_upload_confirm(do_upload, ask_for_upload, ask_response)
        rc = getattr(exc_val, 'return_code', None)
        return rc if rc is not None else 1

    def get_error_report(self, exc_val, exc_tb):
        command = ' '.join(ensure_text_type(s) for s in sys.argv)
        info_dict = {}
        if ' info' not in command:
            # get info_dict, but if we get an exception here too, record it without trampling
            # the original exception
            try:
                from .cli.main_info import get_info_dict
                info_dict = get_info_dict()
            except Exception as info_e:
                info_traceback = _format_exc()
                info_dict = {
                    'error': repr(info_e),
                    'exception_name': info_e.__class__.__name__,
                    'exception_type': text_type(exc_val.__class__),
                    'traceback': info_traceback,
                }

        error_report = {
            'error': repr(exc_val),
            'exception_name': exc_val.__class__.__name__,
            'exception_type': text_type(exc_val.__class__),
            'command': command,
            'traceback': _format_exc(exc_val, exc_tb),
            'conda_info': info_dict,
        }
        return error_report

    def print_error_report(self, error_report):
        from .base.context import context
        if context.json:
            from .cli.common import stdout_json
            stdout_json(error_report)
        else:
            message_builder = []
            message_builder.append('')
            message_builder.append('# >>>>>>>>>>>>>>>>>>>>>> ERROR REPORT <<<<<<<<<<<<<<<<<<<<<<')
            message_builder.append('')
            message_builder.extend('    ' + line
                                   for line in error_report['traceback'].splitlines())
            message_builder.append('')
            message_builder.append('`$ %s`' % error_report['command'])
            message_builder.append('')
            if error_report['conda_info']:
                from .cli.main_info import get_env_vars_str, get_main_info_str
                try:
                    # TODO: Sanitize env vars to remove secrets (e.g credentials for PROXY)
                    message_builder.append(get_env_vars_str(error_report['conda_info']))
                    message_builder.append(get_main_info_str(error_report['conda_info']))
                except Exception as e:
                    log.warn("%r", e, exc_info=True)
                    message_builder.append('conda info could not be constructed.')
                    message_builder.append('%r' % e)
            message_builder.append('')
            message_builder.append(
                "An unexpected error has occurred. Conda has prepared the above report."
            )
            message_builder.append('')
            self.out_stream.write('\n'.join(message_builder))

    def _calculate_ask_do_upload(self):
        from .base.context import context

def print_unexpected_error_message(e):
    traceback = _format_exc()

        return ask_for_upload, do_upload

    def ask_for_upload(self):
        message_builder = [
            "If submitted, this report will be used by core maintainers to improve",
            "future releases of conda.",
            "Would you like conda to send this report to the core maintainers?",
        ]
        message_builder.append(
            "[y/N]: "
        )
        self.out_stream.write('\n'.join(message_builder))
        ask_response = None
        try:
            ask_response = timeout(40, input)
            do_upload = ask_response and boolify(ask_response)
        except Exception as e:  # pragma: no cover
            log.debug('%r', e)
            do_upload = False
        return do_upload, ask_response

    def _execute_upload(self, error_report):
        headers = {
            'User-Agent': self.user_agent,
        }
        _timeout = self.http_timeout
        data = json.dumps(error_report, sort_keys=True, cls=EntityEncoder) + '\n'
        response = None
        try:
            # requests does not follow HTTP standards for redirects of non-GET methods
            # That is, when following a 301 or 302, it turns a POST into a GET.
            # And no way to disable.  WTF
            import requests
            redirect_counter = 0
            url = self.error_upload_url
            response = requests.post(url, headers=headers, timeout=_timeout, data=data,
                                     allow_redirects=False)
            response.raise_for_status()
            while response.status_code in (301, 302) and response.headers.get('Location'):
                url = response.headers['Location']
                response = requests.post(url, headers=headers, timeout=_timeout, data=data,
                                         allow_redirects=False)
                response.raise_for_status()
                redirect_counter += 1
                if redirect_counter > 15:
                    raise CondaError("Redirect limit exceeded")
            log.debug("upload response status: %s", response and response.status_code)
        except Exception as e:  # pragma: no cover
            log.info('%r', e)
        try:
            if response and response.ok:
                self.out_stream.write("Upload successful.\n")
            else:
                self.out_stream.write("Upload did not complete.")
                if response and response.status_code:
                    self.out_stream.write(" HTTP %s" % response.status_code)
                    self.out_stream.write("\n")
        except Exception as e:
            log.debug("%r" % e)

    def print_upload_confirm(self, do_upload, ask_for_upload, ask_response):
        if ask_response and do_upload:
            self.out_stream.write(
                "\n"
                "Thank you for helping to improve conda.\n"
                "Opt-in to always sending reports (and not see this message again)\n"
                "by running\n"
                "\n"
                "    $ conda config --set report_errors true\n"
                "\n"
            )
    elif ask_for_upload and stdin is None:
        # means timeout was reached for `input`
        sys.stderr.write('\nTimeout reached. No report sent.\n')
    elif ask_for_upload:
        sys.stderr.write(
            "\n"
            "No report sent. To permanently opt-out, use\n"
            "\n"
            "    $ conda config --set report_errors false\n"
            "\n"
        )


def maybe_raise(error, context):
    if isinstance(error, CondaMultiError):
        groups = groupby(lambda e: isinstance(e, ClobberError), error.errors)
        clobber_errors = groups.get(True, ())
        non_clobber_errors = groups.get(False, ())
        if clobber_errors:
            if context.path_conflict == PathConflict.prevent and not context.clobber:
                raise error
            elif context.path_conflict == PathConflict.warn and not context.clobber:
                print_conda_exception(CondaMultiError(clobber_errors))
        if non_clobber_errors:
            raise CondaMultiError(non_clobber_errors)
    elif isinstance(error, ClobberError):
        if context.path_conflict == PathConflict.prevent and not context.clobber:
            raise error
        elif context.path_conflict == PathConflict.warn and not context.clobber:
            print_conda_exception(error)
    else:
        raise error


def handle_exception(e):
    return_code = getattr(e, 'return_code', None)
    if return_code == 0:
        return 0
    elif isinstance(e, CondaRuntimeError):
        print_unexpected_error_message(e)
        return 1
    elif isinstance(e, CondaError):
        from .base.context import context
        if context.debug or context.verbosity > 0:
            sys.stderr.write('%r\n' % e)
            sys.stderr.write(_format_exc())
            sys.stderr.write('\n')
        else:
            print_conda_exception(e)
        return return_code if return_code else 1
    elif isinstance(e, KeyboardInterrupt):
        print_conda_exception(CondaError("KeyboardInterrupt"))
        return 1
    else:
        print_unexpected_error_message(e)
        return return_code if return_code else 1


def conda_exception_handler(func, *args, **kwargs):
    exception_handler = ExceptionHandler()
    return_value = exception_handler(func, *args, **kwargs)
    if isinstance(return_value, int):
        return return_value<|MERGE_RESOLUTION|>--- conflicted
+++ resolved
@@ -678,8 +678,6 @@
         super(EncodingError, self).__init__(message, caused_by=caused_by, **kwargs)
 
 
-<<<<<<< HEAD
-=======
 class NoSpaceLeftError(CondaError):
 
     def __init__(self, caused_by, **kwargs):
@@ -687,7 +685,6 @@
         super(NoSpaceLeftError, self).__init__(message, caused_by=caused_by, **kwargs)
 
 
->>>>>>> 5e52c455
 def maybe_raise(error, context):
     if isinstance(error, CondaMultiError):
         groups = groupby(lambda e: isinstance(e, ClobberError), error.errors)
@@ -781,18 +778,12 @@
             return 0
         if isinstance(exc_val, CondaError):
             return self.handle_application_exception(exc_val, exc_tb)
-<<<<<<< HEAD
-        elif isinstance(exc_val, UnicodeError) and PY2:
-            return self.handle_application_exception(EncodingError(exc_val), exc_tb)
-        elif isinstance(exc_val, KeyboardInterrupt):
-=======
         if isinstance(exc_val, UnicodeError) and PY2:
             return self.handle_application_exception(EncodingError(exc_val), exc_tb)
         if isinstance(exc_val, EnvironmentError):
             if getattr(exc_val, 'errno', None) == ENOSPC:
                 return self.handle_application_exception(NoSpaceLeftError(exc_val), exc_tb)
         if isinstance(exc_val, KeyboardInterrupt):
->>>>>>> 5e52c455
             self._print_conda_exception(CondaError("KeyboardInterrupt"), _format_exc())
             return 1
         if isinstance(exc_val, SystemExit):
