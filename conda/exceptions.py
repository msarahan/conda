# -*- coding: utf-8 -*-
from __future__ import absolute_import, division, print_function, unicode_literals

from datetime import timedelta
import json
from logging import getLogger
import os
import sys
from traceback import format_exc

from . import CondaError, CondaExitZero, CondaMultiError, text_type
from ._vendor.auxlib.entity import EntityEncoder
from ._vendor.auxlib.ish import dals
from ._vendor.auxlib.type_coercion import boolify
from .base.constants import PathConflict
from .common.compat import ensure_text_type, input, iteritems, iterkeys, on_win, string_types
from .common.io import timeout
from .common.signals import get_signal_name
from .common.url import maybe_unquote

try:
    from cytoolz.itertoolz import groupby
except ImportError:  # pragma: no cover
    from ._vendor.toolz.itertoolz import groupby  # NOQA

log = getLogger(__name__)


# TODO: for conda-build compatibility only
# remove in conda 4.4
class ResolvePackageNotFound(CondaError):  # change back to Exception in conda 4.4
    def __init__(self, bad_deps):
        # bad_deps is a list of lists
        self.bad_deps = bad_deps
        message = '\n' + '\n'.join(('  - %s' % dep) for deps in bad_deps for dep in deps if dep)
        super(ResolvePackageNotFound, self).__init__(message)
NoPackagesFound = NoPackagesFoundError = ResolvePackageNotFound  # NOQA


class LockError(CondaError):
    def __init__(self, message):
        msg = "%s" % message
        super(LockError, self).__init__(msg)


class ArgumentError(CondaError):
    def __init__(self, message, **kwargs):
        super(ArgumentError, self).__init__(message, **kwargs)


class CommandArgumentError(ArgumentError):
    def __init__(self, message, **kwargs):
        command = ' '.join(ensure_text_type(s) for s in sys.argv)
        super(CommandArgumentError, self).__init__(message, command=command, **kwargs)


class CondaSignalInterrupt(CondaError):
    def __init__(self, signum):
        signal_name = get_signal_name(signum)
        super(CondaSignalInterrupt, self).__init__("Signal interrupt %(signal_name)s",
                                                   signal_name=signal_name,
                                                   signum=signum)


class TooManyArgumentsError(ArgumentError):
    def __init__(self, expected, received, offending_arguments, optional_message='',
                 *args):
        self.expected = expected
        self.received = received
        self.offending_arguments = offending_arguments
        self.optional_message = optional_message

        suffix = 's' if received - expected > 1 else ''
        msg = ('%s Got %s argument%s (%s) but expected %s.' %
               (optional_message, received, suffix, ', '.join(offending_arguments), expected))
        super(TooManyArgumentsError, self).__init__(msg, *args)


class TooFewArgumentsError(ArgumentError):
    def __init__(self, expected, received, optional_message='', *args):
        self.expected = expected
        self.received = received
        self.optional_message = optional_message

        msg = ('%s Got %s arguments but expected %s.' %
               (optional_message, received, expected))
        super(TooFewArgumentsError, self).__init__(msg, *args)


class ClobberError(CondaError):
    def __init__(self, message, path_conflict, **kwargs):
        self.path_conflict = path_conflict
        super(ClobberError, self).__init__(message, **kwargs)

    def __repr__(self):
        clz_name = "ClobberWarning" if self.path_conflict == PathConflict.warn else "ClobberError"
        return '%s: %s\n' % (clz_name, text_type(self))


class BasicClobberError(ClobberError):
    def __init__(self, source_path, target_path, context):
        message = dals("""
        Conda was asked to clobber an existing path.
          source path: %(source_path)s
          target path: %(target_path)s
        """)
        if context.path_conflict == PathConflict.prevent:
            message += ("Conda no longer clobbers existing paths without the use of the "
                        "--clobber option\n.")
        super(BasicClobberError, self).__init__(message, context.path_conflict,
                                                target_path=target_path,
                                                source_path=source_path)


class KnownPackageClobberError(ClobberError):
    def __init__(self, target_path, colliding_dist_being_linked, colliding_linked_dist, context):
        message = dals("""
        The package '%(colliding_dist_being_linked)s' cannot be installed due to a
        path collision for '%(target_path)s'.
        This path already exists in the target prefix, and it won't be removed by
        an uninstall action in this transaction. The path appears to be coming from
        the package '%(colliding_linked_dist)s', which is already installed in the prefix.
        """)
        if context.path_conflict == PathConflict.prevent:
            message += ("If you'd like to proceed anyway, re-run the command with "
                        "the `--clobber` flag.\n.")
        super(KnownPackageClobberError, self).__init__(
            message, context.path_conflict,
            target_path=target_path,
            colliding_dist_being_linked=colliding_dist_being_linked,
            colliding_linked_dist=colliding_linked_dist,
        )


class UnknownPackageClobberError(ClobberError):
    def __init__(self, target_path, colliding_dist_being_linked, context):
        message = dals("""
        The package '%(colliding_dist_being_linked)s' cannot be installed due to a
        path collision for '%(target_path)s'.
        This path already exists in the target prefix, and it won't be removed
        by an uninstall action in this transaction. The path is one that conda
        doesn't recognize. It may have been created by another package manager.
        """)
        if context.path_conflict == PathConflict.prevent:
            message += ("If you'd like to proceed anyway, re-run the command with "
                        "the `--clobber` flag.\n.")
        super(UnknownPackageClobberError, self).__init__(
            message, context.path_conflict,
            target_path=target_path,
            colliding_dist_being_linked=colliding_dist_being_linked,
        )


class SharedLinkPathClobberError(ClobberError):
    def __init__(self, target_path, incompatible_package_dists, context):
        message = dals("""
        This transaction has incompatible packages due to a shared path.
          packages: %(incompatible_packages)s
          path: '%(target_path)s'
        """)
        if context.path_conflict == PathConflict.prevent:
            message += ("If you'd like to proceed anyway, re-run the command with "
                        "the `--clobber` flag.\n.")
        super(SharedLinkPathClobberError, self).__init__(
            message, context.path_conflict,
            target_path=target_path,
            incompatible_packages=', '.join(text_type(d) for d in incompatible_package_dists),
        )


class CommandNotFoundError(CondaError):
    def __init__(self, command):
        build_commands = {
            'build',
            'convert',
            'develop',
            'index',
            'inspect',
            'metapackage',
            'render',
            'skeleton',
        }
        needs_source = {
            'activate',
            'deactivate'
        }
        if command in build_commands:
            message = dals("""
            You need to install conda-build in order to
            use the 'conda %(command)s' command.
            """)
        elif command in needs_source and not on_win:
            message = dals("""
            '%(command)s is not a conda command.
            Did you mean 'source %(command)s'?
            """)
        else:
            message = "'%(command)s'"
        super(CommandNotFoundError, self).__init__(message, command=command)


class PathNotFoundError(CondaError, OSError):
    def __init__(self, path):
        message = "%(path)s"
        super(PathNotFoundError, self).__init__(message, path=path)


class DirectoryNotFoundError(CondaError):
    def __init__(self, path):
        message = "%(path)s"
        super(DirectoryNotFoundError, self).__init__(message, path=path)


class EnvironmentLocationNotFound(CondaError):
    def __init__(self, location):
        message = "Not a conda environment: %(location)s"
        super(EnvironmentLocationNotFound, self).__init__(message, location=location)

    args:
        environment_name_or_prefix (str): either the name or location of an environment
    """

    def __init__(self, environment_name_or_prefix, *args, **kwargs):
        msg = ("Could not find environment: %s .\n"
               "You can list all discoverable environments with `conda info --envs`."
               % environment_name_or_prefix)
        self.environment_name_or_prefix = environment_name_or_prefix
        super(CondaEnvironmentNotFoundError, self).__init__(msg, *args, **kwargs)


class CondaEnvironmentError(CondaError, EnvironmentError):
    def __init__(self, message, *args):
        msg = '%s' % message
        super(CondaEnvironmentError, self).__init__(msg, *args)


class DryRunExit(CondaExitZero):
    def __init__(self):
        msg = 'Dry run exiting'
        super(DryRunExit, self).__init__(msg)


class CondaSystemExit(CondaExitZero, SystemExit):
    def __init__(self, *args):
        msg = ' '.join(text_type(arg) for arg in self.args)
        super(CondaSystemExit, self).__init__(msg)


class SubprocessExit(CondaExitZero):
    def __init__(self, *args, **kwargs):
        super(SubprocessExit, self).__init__(*args, **kwargs)


class PaddingError(CondaError):
    def __init__(self, dist, placeholder, placeholder_length):
        msg = ("Placeholder of length '%d' too short in package %s.\n"
               "The package must be rebuilt with conda-build > 2.0." % (placeholder_length, dist))
        super(PaddingError, self).__init__(msg)


class LinkError(CondaError):
    def __init__(self, message):
        super(LinkError, self).__init__(message)


class CondaOSError(CondaError, OSError):
    def __init__(self, message):
        msg = '%s' % message
        super(CondaOSError, self).__init__(msg)


class ProxyError(CondaError):
    def __init__(self, message):
        msg = '%s' % message
        super(ProxyError, self).__init__(msg)


class CondaIOError(CondaError, IOError):
    def __init__(self, message, *args):
        msg = '%s' % message
        super(CondaIOError, self).__init__(msg)


class CondaFileIOError(CondaIOError):
    def __init__(self, filepath, message, *args):
        self.filepath = filepath

        msg = "'%s'. %s" % (filepath, message)
        super(CondaFileIOError, self).__init__(msg, *args)


class CondaKeyError(CondaError, KeyError):
    def __init__(self, key, message, *args):
        self.key = key
        self.msg = "'%s': %s" % (key, message)
        super(CondaKeyError, self).__init__(self.msg, *args)


class ChannelError(CondaError):
    def __init__(self, message, *args):
        msg = '%s' % message
        super(ChannelError, self).__init__(msg)


class ChannelNotAllowed(ChannelError):
    def __init__(self, message, *args):
        msg = '%s' % message
        super(ChannelNotAllowed, self).__init__(msg, *args)


class CondaImportError(CondaError, ImportError):
    def __init__(self, message):
        msg = '%s' % message
        super(CondaImportError, self).__init__(msg)


class ParseError(CondaError):
    def __init__(self, message):
        msg = '%s' % message
        super(ParseError, self).__init__(msg)


class CouldntParseError(ParseError):
    def __init__(self, reason):
        self.reason = reason
        super(CouldntParseError, self).__init__(self.args[0])


class MD5MismatchError(CondaError):
    def __init__(self, url, target_full_path, expected_md5sum, actual_md5sum):
        message = dals("""
        Conda detected a mismatch between the expected content and downloaded content
        for url '%(url)s'.
          download saved to: %(target_full_path)s
          expected md5 sum: %(expected_md5sum)s
          actual md5 sum: %(actual_md5sum)s
        """)
        url = maybe_unquote(url)
        super(MD5MismatchError, self).__init__(message, url=url, target_full_path=target_full_path,
                                               expected_md5sum=expected_md5sum,
                                               actual_md5sum=actual_md5sum)


class PackageNotInstalledError(CondaError):

    def __init__(self, prefix, package_name):
        message = dals("""
        Package is not installed in prefix.
          prefix: %(prefix)s
          package name: %(package_name)s
        """)
        super(PackageNotInstalledError, self).__init__(message, prefix=prefix,
                                                       package_name=package_name)


class CondaHTTPError(CondaError):
    def __init__(self, message, url, status_code, reason, elapsed_time, response=None,
                 caused_by=None):
        _message = dals("""
        HTTP %(status_code)s %(reason)s for url <%(url)s>
        Elapsed: %(elapsed_time)s
        """)
        cf_ray = getattr(response, 'headers', {}).get('CF-RAY')
        _message += "CF-RAY: %s\n\n" % cf_ray if cf_ray else "\n"
        message = _message + message

        status_code = status_code or '000'
        reason = reason or 'CONNECTION FAILED'
        elapsed_time = elapsed_time or '-'

        from ._vendor.auxlib.logz import stringify
        response_details = (stringify(response) or '') if response else ''

        url = maybe_unquote(url)
        if isinstance(elapsed_time, timedelta):
            elapsed_time = text_type(elapsed_time).split(':', 1)[-1]
        if isinstance(reason, string_types):
            reason = reason.upper()
        super(CondaHTTPError, self).__init__(message, url=url, status_code=status_code,
                                             reason=reason, elapsed_time=elapsed_time,
                                             response_details=response_details,
                                             caused_by=caused_by)


class CondaRevisionError(CondaError):
    def __init__(self, message):
        msg = "%s." % message
        super(CondaRevisionError, self).__init__(msg)


class AuthenticationError(CondaError):
    pass


class PackageNotFoundError(CondaError):

    def __init__(self, bad_pkg, channel_urls=()):
        from .resolve import dashlist
        channels = dashlist(channel_urls)

        if not channel_urls:
            msg = """Package(s) is missing from the environment:
            %(pkg)s
            """

<<<<<<< HEAD
        deps = set(q[-1] for q in bad_deps)
        if all(len(q) > 1 for q in bad_deps):
            what = "Dependencies" if len(bad_deps) > 1 else "Dependency"
        elif all(len(q) == 1 for q in bad_deps):
            what = "Packages" if len(bad_deps) > 1 else "Package"
=======
>>>>>>> 9b02b871
        else:
            msg = """Packages missing in current channels:
            %(pkg)s

We have searched for the packages in the following channels:
            %(channels)s
            """

        super(PackageNotFoundError, self).__init__(msg, pkg=bad_pkg, channels=channels)


class UnsatisfiableError(CondaError):
    """An exception to report unsatisfiable dependencies.

    Args:
        bad_deps: a list of tuples of objects (likely MatchSpecs).
        chains: (optional) if True, the tuples are interpreted as chains
            of dependencies, from top level to bottom. If False, the tuples
            are interpreted as simple lists of conflicting specs.

    Returns:
        Raises an exception with a formatted message detailing the
        unsatisfiable specifications.
    """

    def __init__(self, bad_deps, chains=True):
        from .models.match_spec import MatchSpec
        from .resolve import dashlist

        # Remove any target values from the MatchSpecs, convert to strings
        bad_deps = [list(map(lambda x: str(MatchSpec(x, target=None)), dep)) for dep in bad_deps]
        if chains:
            chains = {}
            for dep in sorted(bad_deps, key=len, reverse=True):
                dep1 = [s.partition(' ') for s in dep[1:]]
                key = (dep[0],) + tuple(v[0] for v in dep1)
                vals = ('',) + tuple(v[2] for v in dep1)
                found = False
                for key2, csets in iteritems(chains):
                    if key2[:len(key)] == key:
                        for cset, val in zip(csets, vals):
                            cset.add(val)
                        found = True
                if not found:
                    chains[key] = [{val} for val in vals]
            for key, csets in iteritems(chains):
                deps = []
                for name, cset in zip(key, csets):
                    if '' not in cset:
                        pass
                    elif len(cset) == 1:
                        cset.clear()
                    else:
                        cset.remove('')
                        cset.add('*')
                    if name[0] == '@':
                        name = 'feature:' + name[1:]
                    deps.append('%s %s' % (name, '|'.join(sorted(cset))) if cset else name)
                chains[key] = ' -> '.join(deps)
            bad_deps = [chains[key] for key in sorted(iterkeys(chains))]
            msg = '''The following specifications were found to be in conflict:%s
Use "conda info <package>" to see the dependencies for each package.'''
        else:
            bad_deps = [sorted(dep) for dep in bad_deps]
            bad_deps = [', '.join(dep) for dep in sorted(bad_deps)]
            msg = '''The following specifications were found to be incompatible with the
others, or with the existing package set:%s
Use "conda info <package>" to see the dependencies for each package.'''
        msg = msg % dashlist(bad_deps)
        super(UnsatisfiableError, self).__init__(msg)


class InstallError(CondaError):
    def __init__(self, message):
        msg = '%s' % message
        super(InstallError, self).__init__(msg)


class RemoveError(CondaError):
    def __init__(self, message):
        msg = '%s' % message
        super(RemoveError, self).__init__(msg)


class CondaIndexError(CondaError, IndexError):
    def __init__(self, message):
        msg = '%s' % message
        super(CondaIndexError, self).__init__(msg)


class CondaValueError(CondaError, ValueError):
    def __init__(self, message, *args):
        msg = '%s' % message
        super(CondaValueError, self).__init__(msg)


class CondaTypeError(CondaError, TypeError):
    def __init__(self, expected_type, received_type, optional_message):
        msg = "Expected type '%s' and got type '%s'. %s"
        super(CondaTypeError, self).__init__(msg)


class CondaHistoryError(CondaError):
    def __init__(self, message):
        msg = '%s' % message
        super(CondaHistoryError, self).__init__(msg)


class CondaUpgradeError(CondaError):
    def __init__(self, message):
        msg = "%s" % message
        super(CondaUpgradeError, self).__init__(msg)


class CondaVerificationError(CondaError):
    def __init__(self, message):
        super(CondaVerificationError, self).__init__(message)


class CondaDependencyError(CondaError):
    def __init__(self, message):
        super(CondaDependencyError, self).__init__(message)


class BinaryPrefixReplacementError(CondaError):
    def __init__(self, path, placeholder, new_prefix, original_data_length, new_data_length):
        message = dals("""
        Refusing to replace mismatched data length in binary file.
          path: %(path)s
          placeholder: %(placeholder)s
          new prefix: %(new_prefix)s
          original data Length: %(original_data_length)d
          new data length: %(new_data_length)d
        """)
        kwargs = {
            'path': path,
            'placeholder': placeholder,
            'new_prefix': new_prefix,
            'original_data_length': original_data_length,
            'new_data_length': new_data_length,
        }
        super(BinaryPrefixReplacementError, self).__init__(message, **kwargs)


class InvalidSpecError(CondaError):
    def __init__(self, invalid_spec):
        message = "Invalid spec: %(invalid_spec)s"
        super(InvalidSpecError, self).__init__(message, invalid_spec=invalid_spec)


def print_conda_exception(exception):
    from .base.context import context

    stdoutlogger = getLogger('conda.stdout')
    stderrlogger = getLogger('conda.stderr')
    if context.json:
        import json
        stdoutlogger.info(json.dumps(exception.dump_map(), indent=2, sort_keys=True,
                                     cls=EntityEncoder))
    else:
        stderrlogger.info("\n%r", exception)


def _calculate_ask_do_upload(context):
    try:
        isatty = os.isatty(0) or on_win
    except Exception as e:
        log.debug('%r', e)
        # given how the rest of this function is constructed, better to assume True here
        isatty = True

    if context.report_errors is False:
        ask_for_upload = False
        do_upload = False
    elif context.report_errors is True or context.always_yes:
        ask_for_upload = False
        do_upload = True
    elif context.json or context.quiet:
        ask_for_upload = False
        do_upload = not context.offline and context.always_yes
    elif not isatty:
        ask_for_upload = False
        do_upload = not context.offline and context.always_yes
    else:
        ask_for_upload = True
        do_upload = False

    return ask_for_upload, do_upload


def _print_exception_message_and_prompt(context, error_report):
    ask_for_upload, do_upload = _calculate_ask_do_upload(context)

    stdin = None
    if context.json:
        from .cli.common import stdout_json
        stdout_json(error_report)
    else:
        message_builder = []
        if not ask_for_upload:
            message_builder.append(
                "An unexpected error has occurred. Conda has prepared the following report."
            )
        message_builder.append('')
        message_builder.append('`$ %s`' % error_report['command'])
        message_builder.append('')
        message_builder.extend('    ' + line for line in error_report['traceback'].splitlines())
        message_builder.append('')
        if error_report['conda_info']:
            from .cli.main_info import get_main_info_str
            try:
                message_builder.append(get_main_info_str(error_report['conda_info']))
            except Exception as e:
                message_builder.append('conda info could not be constructed.')
                message_builder.append('%r' % e)
        message_builder.append('')

        if ask_for_upload:
            message_builder.append(
                "An unexpected error has occurred. Conda has prepared the above report."
            )
            message_builder.append(
                "Would you like conda to send this report to the core maintainers?"
            )
            message_builder.append(
                "[y/N]: "
            )
        sys.stderr.write('\n'.join(message_builder))
        if ask_for_upload:
            try:
                stdin = timeout(40, input)
                do_upload = stdin and boolify(stdin)

            except Exception as e:  # pragma: no cover
                log.debug('%r', e)
                do_upload = False

    return do_upload, ask_for_upload, stdin


def _execute_upload(context, error_report):
    headers = {
        'User-Agent': context.user_agent,
    }
    _timeout = context.remote_connect_timeout_secs, context.remote_read_timeout_secs
    data = json.dumps(error_report, sort_keys=True, cls=EntityEncoder) + '\n'
    response = None
    try:
        # requests does not follow HTTP standards for redirects of non-GET methods
        # That is, when following a 301 or 302, it turns a POST into a GET.
        # And no way to disable.  WTF
        import requests
        redirect_counter = 0
        url = context.error_upload_url
        response = requests.post(url, headers=headers, timeout=_timeout, data=data,
                                 allow_redirects=False)
        response.raise_for_status()
        while response.status_code in (301, 302) and response.headers.get('Location'):
            url = response.headers['Location']
            response = requests.post(url, headers=headers, timeout=_timeout, data=data,
                                     allow_redirects=False)
            response.raise_for_status()
            redirect_counter += 1
            if redirect_counter > 15:
                raise CondaError("Redirect limit exceeded")
        log.debug("upload response status: %s", response and response.status_code)
    except Exception as e:  # pragma: no cover
        log.info('%r', e)
    try:
        if response and response.ok:
            sys.stderr.write("Upload successful.\n")
        else:
            sys.stderr.write("Upload did not complete.")
            if response and response.status_code:
                sys.stderr.write(" HTTP %s" % response.status_code)
            sys.stderr.write("\n")
    except Exception as e:
        log.debug("%r" % e)


def print_unexpected_error_message(e):
    try:
        traceback = format_exc()
    except AttributeError:  # pragma: no cover
        if sys.version_info[:2] == (3, 4):
            # AttributeError: 'NoneType' object has no attribute '__context__'
            traceback = ''
        else:
            raise

    from .base.context import context

    command = ' '.join(ensure_text_type(s) for s in sys.argv)
    info_dict = {}
    if ' info' not in command:
        try:
            from .cli.main_info import get_info_dict
            info_dict = get_info_dict()
        except Exception as info_e:
            info_traceback = format_exc()
            info_dict = {
                'error': repr(info_e),
                'error_type': info_e.__class__.__name__,
                'traceback': info_traceback,
            }

    error_report = {
        'error': repr(e),
        'error_type': e.__class__.__name__,
        'command': command,
        'traceback': traceback,
        'conda_info': info_dict,
    }

    do_upload, ask_for_upload, stdin = _print_exception_message_and_prompt(context, error_report)

    if do_upload:
        _execute_upload(context, error_report)

        if stdin:
            sys.stderr.write(
                "\n"
                "Thank you for helping to improve conda.\n"
                "Opt-in to always sending reports (and not see this message again)\n"
                "by running\n"
                "\n"
                "    $ conda config --set report_errors true\n"
                "\n"
            )
    elif ask_for_upload and stdin is None:
        # means timeout was reached for `input`
        sys.stderr.write('\nTimeout reached. No report sent.\n')
    elif ask_for_upload:
        sys.stderr.write(
            "\n"
            "No report sent. To permanently opt-out, use\n"
            "\n"
            "    $ conda config --set report_errors false\n"
            "\n"
        )


def maybe_raise(error, context):
    if isinstance(error, CondaMultiError):
        groups = groupby(lambda e: isinstance(e, ClobberError), error.errors)
        clobber_errors = groups.get(True, ())
        non_clobber_errors = groups.get(False, ())
        if clobber_errors:
            if context.path_conflict == PathConflict.prevent and not context.clobber:
                raise error
            elif context.path_conflict == PathConflict.warn and not context.clobber:
                print_conda_exception(CondaMultiError(clobber_errors))
        if non_clobber_errors:
            raise CondaMultiError(non_clobber_errors)
    elif isinstance(error, ClobberError):
        if context.path_conflict == PathConflict.prevent and not context.clobber:
            raise error
        elif context.path_conflict == PathConflict.warn and not context.clobber:
            print_conda_exception(error)
    else:
        raise error


def handle_exception(e):
    return_code = getattr(e, 'return_code', None)
    if return_code == 0:
        return 0
    elif isinstance(e, CondaRuntimeError):
        print_unexpected_error_message(e)
        return 1
    elif isinstance(e, CondaError):
        from .base.context import context
        if context.debug or context.verbosity > 0:
            sys.stderr.write('%r\n' % e)
            sys.stderr.write(format_exc())
            sys.stderr.write('\n')
        else:
            print_conda_exception(e)
        return return_code if return_code else 1
    elif isinstance(e, KeyboardInterrupt):
        print_conda_exception(CondaError("KeyboardInterrupt"))
        return 1
    else:
        print_unexpected_error_message(e)
        return return_code if return_code else 1


def conda_exception_handler(func, *args, **kwargs):
    try:
        return_value = func(*args, **kwargs)
        if isinstance(return_value, int):
            return return_value
    except (Exception, KeyboardInterrupt) as e:
        return handle_exception(e)<|MERGE_RESOLUTION|>--- conflicted
+++ resolved
@@ -403,14 +403,6 @@
             %(pkg)s
             """
 
-<<<<<<< HEAD
-        deps = set(q[-1] for q in bad_deps)
-        if all(len(q) > 1 for q in bad_deps):
-            what = "Dependencies" if len(bad_deps) > 1 else "Dependency"
-        elif all(len(q) == 1 for q in bad_deps):
-            what = "Packages" if len(bad_deps) > 1 else "Package"
-=======
->>>>>>> 9b02b871
         else:
             msg = """Packages missing in current channels:
             %(pkg)s
