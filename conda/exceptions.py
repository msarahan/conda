--- conflicted
+++ resolved
@@ -6,11 +6,7 @@
 from logging import getLogger
 import os
 import sys
-<<<<<<< HEAD
-from traceback import format_exception_only, format_exception
-=======
 from traceback import format_exc, format_exception, format_exception_only
->>>>>>> 808d84ac
 
 from . import CondaError, CondaExitZero, CondaMultiError, text_type
 from ._vendor.auxlib.entity import EntityEncoder
@@ -578,30 +574,6 @@
         raise error
 
 
-<<<<<<< HEAD
-def print_conda_exception(exc_val, exc_tb=None):
-    from .base.context import context
-    if context.debug or context.verbosity > 0:
-        sys.stderr.write(_format_exc(exc_val, exc_tb))
-        sys.stderr.write('\n')
-    elif context.json:
-        import json
-        stdoutlogger = getLogger('conda.stdout')
-        stdoutlogger.info(json.dumps(exc_val.dump_map(), indent=2, sort_keys=True,
-                                     cls=EntityEncoder))
-    else:
-        stderrlogger = getLogger('conda.stderr')
-        stderrlogger.info("\n%r", exc_val)
-
-
-def _format_exc(exc_val=None, exc_tb=None):
-    if exc_val is None:
-        exc_type, exc_val, exc_tb = sys.exc_info()
-    else:
-        exc_type = type(exc_val)
-    if exc_tb:
-        formatted_exception = format_exception(exc_type, exc_val, exc_tb)
-=======
     stdoutlog = getLogger('conda.stdout')
     stderrlog = getLogger('conda.stderr')
     if context.json:
@@ -633,7 +605,6 @@
     elif not isatty:
         ask_for_upload = False
         do_upload = not context.offline and context.always_yes
->>>>>>> 808d84ac
     else:
         formatted_exception = format_exception_only(exc_type, exc_val)
     return ''.join(formatted_exception)
@@ -748,36 +719,6 @@
             message_builder.append(
                 "An unexpected error has occurred. Conda has prepared the above report."
             )
-<<<<<<< HEAD
-
-            self.out_stream.write('\n'.join(message_builder))
-
-    def _calculate_ask_do_upload(self):
-        from .base.context import context
-
-        try:
-            isatty = os.isatty(0) or on_win
-        except Exception as e:
-            log.debug('%r', e)
-            # given how the rest of this function is constructed, better to assume True here
-            isatty = True
-
-        if context.report_errors is False:
-            ask_for_upload = False
-            do_upload = False
-        elif context.report_errors is True or context.always_yes:
-            ask_for_upload = False
-            do_upload = True
-        elif context.json or context.quiet:
-            ask_for_upload = False
-            do_upload = not context.offline and context.always_yes
-        elif not isatty:
-            ask_for_upload = False
-            do_upload = not context.offline and context.always_yes
-        else:
-            ask_for_upload = True
-            do_upload = False
-=======
             message_builder.append(
                 "Would you like conda to send this report to the core maintainers?"
             )
@@ -852,7 +793,6 @@
 
 def print_unexpected_error_message(e):
     traceback = _format_exc()
->>>>>>> 808d84ac
 
         return ask_for_upload, do_upload
 
@@ -924,19 +864,6 @@
                 "    $ conda config --set report_errors true\n"
                 "\n"
             )
-<<<<<<< HEAD
-        elif ask_for_upload:
-            self.out_stream.write(
-                "\n"
-                "No report sent. To permanently opt-out, use\n"
-                "\n"
-                "    $ conda config --set report_errors false\n"
-                "\n"
-            )
-        elif ask_response is None and ask_for_upload:
-            # means timeout was reached for `input`
-            self.out_stream.write('\nTimeout reached. No report sent.\n')
-=======
     elif ask_for_upload and stdin is None:
         # means timeout was reached for `input`
         sys.stderr.write('\nTimeout reached. No report sent.\n')
@@ -993,7 +920,6 @@
     else:
         print_unexpected_error_message(e)
         return return_code if return_code else 1
->>>>>>> 808d84ac
 
 
 def conda_exception_handler(func, *args, **kwargs):
