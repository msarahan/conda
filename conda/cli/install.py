--- conflicted
+++ resolved
@@ -7,12 +7,7 @@
 from __future__ import absolute_import, division, print_function, unicode_literals
 
 from difflib import get_close_matches
-<<<<<<< HEAD
-import logging
-=======
-import errno
 from logging import getLogger
->>>>>>> 029cb8cc
 import os
 from os.path import abspath, basename, exists, isdir, join
 
