# (c) Continuum Analytics, Inc. / http://continuum.io
# All Rights Reserved
#
# conda is distributed under the terms of the BSD 3-clause license.
# Consult LICENSE.txt or http://opensource.org/licenses/BSD-3-Clause.

from __future__ import absolute_import, division, print_function, unicode_literals

import errno
import logging
import os
from os.path import abspath, basename, exists, isdir, join

from . import common
from .._vendor.auxlib.ish import dals
from ..base.constants import ROOT_ENV_NAME
from ..base.context import context
from ..common.compat import on_win, text_type
from ..core.envs_manager import EnvsDirectory
from ..core.index import get_index
from ..core.linked_data import linked as install_linked
from ..core.solve import get_pinned_specs, get_install_transaction
from ..exceptions import (CondaEnvironmentNotFoundError, CondaImportError, CondaOSError,
                          CondaRuntimeError, CondaSystemExit, CondaValueError,
                          DirectoryNotFoundError, DryRunExit, LockError, NoPackagesFoundError,
                          PackageNotFoundError, PackageNotInstalledError, TooManyArgumentsError,
                          UnsatisfiableError)
from ..misc import append_env, clone_env, explicit, touch_nonadmin
from ..models.channel import prioritize_channels
from ..plan import revert_actions

log = logging.getLogger(__name__)


def check_prefix(prefix, json=False):
    name = basename(prefix)
    error = None
    if name.startswith('.'):
        error = "environment name cannot start with '.': %s" % name
    if name == ROOT_ENV_NAME:
        error = "'%s' is a reserved environment name" % name
    if exists(prefix):
        if isdir(prefix) and 'conda-meta' not in os.listdir(prefix):
            return None
        error = "prefix already exists: %s" % prefix

    if error:
        raise CondaValueError(error, json)


def clone(src_arg, dst_prefix, json=False, quiet=False, index_args=None):
    if os.sep in src_arg:
        src_prefix = abspath(src_arg)
        if not isdir(src_prefix):
            raise DirectoryNotFoundError(src_arg)
    else:
        src_prefix = context.clone_src

    if not json:
        print("Source:      %s" % src_prefix)
        print("Destination: %s" % dst_prefix)

    with common.json_progress_bars(json=json and not quiet):
        actions, untracked_files = clone_env(src_prefix, dst_prefix,
                                             verbose=not json,
                                             quiet=quiet,
                                             index_args=index_args)

    if json:
        common.stdout_json_success(
            actions=actions,
            untracked_files=list(untracked_files),
            src_prefix=src_prefix,
            dst_prefix=dst_prefix
        )


def print_activate(arg):
    if on_win:
        message = dals("""
        #
        # To activate this environment, use:
        # > activate %s
        #
        # To deactivate this environment, use:
        # > deactivate %s
        #
        # * for power-users using bash, you must source
        #
        """)
    else:
        shell = os.path.split(os.environ.get('SHELL', ''))[-1]
        if 'fish' == shell:
            message = dals("""
            #
            # To activate this environment, use:
            # > conda activate %s
            #
            # To deactivate this environment, use:
            # > conda deactivate %s
            #
            """)
        else:
            message = dals("""
            #
            # To activate this environment, use:
            # > source activate %s
            #
            # To deactivate this environment, use:
            # > source deactivate %s
            #
            """)

    return message % (arg, arg)


def get_revision(arg, json=False):
    try:
        return int(arg)
    except ValueError:
        CondaValueError("expected revision number, not: '%s'" % arg, json)


def install(args, parser, command='install'):
    """
    conda install, conda update, and conda create
    """
    context.validate_configuration()
    newenv = bool(command == 'create')
    isupdate = bool(command == 'update')
    isinstall = bool(command == 'install')
    if newenv:
        common.ensure_name_or_prefix(args, command)
    prefix = context.prefix if newenv or args.mkdir else context.prefix_w_legacy_search
    if newenv:
        check_prefix(prefix, json=context.json)
    if context.force_32bit and prefix == context.root_prefix:
        raise CondaValueError("cannot use CONDA_FORCE_32BIT=1 in root env")
    if isupdate and not (args.file or args.all or args.packages):
        raise CondaValueError("""no package names supplied
# If you want to update to a newer version of Anaconda, type:
#
# $ conda update --prefix %s anaconda
""" % prefix)

    args_packages = [s.strip('"\'') for s in args.packages]

    linked_dists = install_linked(prefix)
    linked_names = tuple(ld.quad[0] for ld in linked_dists)
    if isupdate and not args.all:
        for name in args_packages:
            common.arg2spec(name, json=context.json, update=True)
            if name not in linked_names:
                envs_dir = join(context.root_prefix, 'envs')
                private_env_prefix = EnvsDirectory(envs_dir).get_private_env_prefix(name)
                if private_env_prefix is None:
                    raise PackageNotInstalledError(prefix, name)

    if newenv and not args.no_default_packages:
        default_packages = list(context.create_default_packages)
        # Override defaults if they are specified at the command line
        for default_pkg in context.create_default_packages:
            if any(pkg.split('=')[0] == default_pkg for pkg in args_packages):
                default_packages.remove(default_pkg)
                args_packages.extend(default_packages)
    else:
        default_packages = []

    common.ensure_use_local(args)
    common.ensure_override_channels_requires_channel(args)
    index_args = {
        'use_cache': args.use_index_cache,
        'channel_urls': context.channels,
        'unknown': args.unknown,
        'prepend': not args.override_channels,
        'use_local': args.use_local
    }

    specs = []
    if args.file:
        for fpath in args.file:
            specs.extend(common.specs_from_url(fpath, json=context.json))
        if '@EXPLICIT' in specs:
            explicit(specs, prefix, verbose=not context.quiet, index_args=index_args)
            return
    elif getattr(args, 'all', False):
        if not linked_dists:
            log.info("There are no packages installed in prefix %s", prefix)
            return
        specs.extend(d.quad[0] for d in linked_dists)
    specs.extend(common.specs_from_args(args_packages, json=context.json))

    if isinstall and args.revision:
        get_revision(args.revision, json=context.json)
    elif isinstall and not (args.file or args_packages):
        raise CondaValueError("too few arguments, "
                              "must supply command line package specs or --file")

    num_cp = sum(s.endswith('.tar.bz2') for s in args_packages)
    if num_cp:
        if num_cp == len(args_packages):
            explicit(args_packages, prefix, verbose=not context.quiet)
            return
        else:
            raise CondaValueError("cannot mix specifications with conda package"
                                  " filenames")

    if newenv and args.clone:
        package_diff = set(args_packages) - set(default_packages)
        if package_diff:
            raise TooManyArgumentsError(0, len(package_diff), list(package_diff),
                                        'did not expect any arguments for --clone')

        clone(args.clone, prefix, json=context.json, quiet=context.quiet, index_args=index_args)
        append_env(prefix)
        touch_nonadmin(prefix)
        if not context.json and not context.quiet:
            print(print_activate(args.name if args.name else prefix))
        return

    index = get_index(channel_urls=index_args['channel_urls'],
                      prepend=index_args['prepend'], platform=None,
                      use_local=index_args['use_local'], use_cache=index_args['use_cache'],
                      unknown=index_args['unknown'], prefix=prefix)
    ospecs = list(specs)

    if args.force:
        args.no_deps = True

    if args.no_deps:
        only_names = set(s.split()[0] for s in ospecs)
    else:
        only_names = None

    if not isdir(prefix) and not newenv:
        if args.mkdir:
            try:
                os.makedirs(prefix)
            except OSError:
                raise CondaOSError("Error: could not create directory: %s" % prefix)
        else:
            raise EnvironmentLocationNotFound(prefix)

    try:
        if isinstall and args.revision:
            unlink_link_transaction = revert_actions(prefix, get_revision(args.revision), index)
            progressive_fetch_extract = unlink_link_transaction.get_pfe()
        else:
            with common.json_progress_bars(json=context.json and not context.quiet):
                _channel_priority_map = prioritize_channels(index_args['channel_urls'])
                unlink_link_transaction = get_install_transaction(
                    prefix, index, specs, force=args.force, only_names=only_names,
                    pinned=context.respect_pinned, always_copy=context.always_copy,
                    minimal_hint=args.alt_hint, update_deps=context.update_dependencies,
                    channel_priority_map=_channel_priority_map, is_update=isupdate)
                progressive_fetch_extract = unlink_link_transaction.get_pfe()
    except NoPackagesFoundError as e:
        error_message = [e.args[0]]

        if isupdate and args.all:
            # Packages not found here just means they were installed but
            # cannot be found any more. Just skip them.
            if not context.json:
                print("Warning: %s, skipping" % error_message)
            else:
                # Not sure what to do here
                pass
            args._skip = getattr(args, '_skip', ['anaconda'])
            for pkg in e.pkgs:
                p = pkg.split()[0]
                if p in args._skip:
                    # Avoid infinite recursion. This can happen if a spec
                    # comes from elsewhere, like --file
                    raise
                args._skip.append(p)

            return install(args, parser, command=command)
        else:
            packages = {index[fn]['name'] for fn in index}

            nfound = 0
            for pkg in sorted(e.pkgs):
                pkg = pkg.split()[0]
                if pkg in packages:
                    continue
                close = get_close_matches(pkg, packages, cutoff=0.7)
                if not close:
                    continue
                if nfound == 0:
                    error_message.append("\n\nClose matches found; did you mean one of these?\n")
                error_message.append("\n    %s: %s" % (pkg, ', '.join(close)))
                nfound += 1
            # error_message.append('\n\nYou can search for packages on anaconda.org with')
            # error_message.append('\n\n    anaconda search -t conda %s' % pkg)
            if len(e.pkgs) > 1:
                # Note this currently only happens with dependencies not found
                error_message.append('\n\n(and similarly for the other packages)')

            # if not find_executable('anaconda', include_others=False):
            #     error_message.append('\n\nYou may need to install the anaconda-client')
            #     error_message.append(' command line client with')
            #     error_message.append('\n\n    conda install anaconda-client')

            pinned_specs = get_pinned_specs(prefix)
            if pinned_specs:
                path = join(prefix, 'conda-meta', 'pinned')
                error_message.append("\n\nNote that you have pinned specs in %s:" % path)
                error_message.append("\n\n    %r" % (pinned_specs,))

            error_message = ''.join(error_message)
            raise PackageNotFoundError(error_message)

    except (UnsatisfiableError, SystemExit) as e:
        # Unsatisfiable package specifications/no such revision/import error
        if e.args and 'could not import' in e.args[0]:
            raise CondaImportError(text_type(e))
        raise

<<<<<<< HEAD
    if unlink_link_transaction.nothing_to_do and not newenv:
        if context.json:
            common.stdout_json_success(message='All requested packages already installed.')
        else:
            print('\n# All requested packages already installed.\n')
        return

    if not context.json:
        unlink_link_transaction.display_actions(progressive_fetch_extract)
=======
    if any(nothing_to_do(actions) for actions in action_set) and not newenv:
        if not context.json:
            from .main_list import print_packages

            spec_regex = r'^(%s)$' % '|'.join(re.escape(s.split()[0]) for s in ospecs)
            print('\n# All requested packages already installed.')
            for action in action_set:
                print_packages(action["PREFIX"], spec_regex)
        else:
            common.stdout_json_success(
                message='All requested packages already installed.')
        return

    if not context.json:
        for actions in action_set:
            print()
            print("Package plan for installation in environment %s:" % actions["PREFIX"])
            display_actions(actions, index, show_channel_urls=context.show_channel_urls)
            # TODO: this is where the transactions should be instantiated
>>>>>>> 143fd106
        common.confirm_yn(args)

    elif args.dry_run:
        common.stdout_json_success(unlink_link_transaction=unlink_link_transaction, prefix=prefix,
                                   dry_run=True)
        raise DryRunExit()

    with common.json_progress_bars(json=context.json and not context.quiet):
        try:
            progressive_fetch_extract.execute()
            unlink_link_transaction.execute()
            # execute_actions(actions, index, verbose=not context.quiet)

        except RuntimeError as e:
            if len(e.args) > 0 and "LOCKERROR" in e.args[0]:
                raise LockError('Already locked: %s' % text_type(e))
            else:
                raise CondaRuntimeError('RuntimeError: %s' % e)
        except SystemExit as e:
            raise CondaSystemExit('Exiting', e)

        with common.json_progress_bars(json=context.json and not context.quiet):
            try:
                execute_actions(actions, index, verbose=not context.quiet)
                if not (command == 'update' and args.all):
                    try:
                        with open(join(prefix, 'conda-meta', 'history'), 'a') as f:
                            f.write('# %s specs: %s\n' % (command, ','.join(specs)))
                    except IOError as e:
                        if e.errno == errno.EACCES:
                            log.debug("Can't write the history file")
                        else:
                            raise CondaIOError("Can't write the history file", e)
            except SystemExit as e:
                raise CondaSystemExit('Exiting', e)

        if newenv:
            append_env(prefix)
            touch_nonadmin(prefix)
            if not context.json:
                print(print_activate(args.name if args.name else prefix))

    if context.json:
        actions = unlink_link_transaction.make_legacy_action_groups(progressive_fetch_extract)[0]
        common.stdout_json_success(actions=actions)<|MERGE_RESOLUTION|>--- conflicted
+++ resolved
@@ -316,17 +316,6 @@
             raise CondaImportError(text_type(e))
         raise
 
-<<<<<<< HEAD
-    if unlink_link_transaction.nothing_to_do and not newenv:
-        if context.json:
-            common.stdout_json_success(message='All requested packages already installed.')
-        else:
-            print('\n# All requested packages already installed.\n')
-        return
-
-    if not context.json:
-        unlink_link_transaction.display_actions(progressive_fetch_extract)
-=======
     if any(nothing_to_do(actions) for actions in action_set) and not newenv:
         if not context.json:
             from .main_list import print_packages
@@ -346,7 +335,6 @@
             print("Package plan for installation in environment %s:" % actions["PREFIX"])
             display_actions(actions, index, show_channel_urls=context.show_channel_urls)
             # TODO: this is where the transactions should be instantiated
->>>>>>> 143fd106
         common.confirm_yn(args)
 
     elif args.dry_run:
