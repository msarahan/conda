# (c) Continuum Analytics, Inc. / http://continuum.io
# All Rights Reserved
#
# conda is distributed under the terms of the BSD 3-clause license.
# Consult LICENSE.txt or http://opensource.org/licenses/BSD-3-Clause.

from __future__ import absolute_import, division, print_function, unicode_literals

<<<<<<< HEAD
from difflib import get_close_matches
=======
import errno
>>>>>>> ebecaf32
import logging
import os
import re
from difflib import get_close_matches
from os.path import abspath, basename, exists, isdir, join

from . import common
from .._vendor.auxlib.ish import dals
from ..base.constants import ROOT_ENV_NAME
from ..base.context import context
from ..common.compat import on_win, text_type
from ..core.envs_manager import EnvsDirectory
from ..core.index import get_index
from ..core.linked_data import linked as install_linked
from ..core.solve import get_pinned_specs, get_install_transaction
from ..exceptions import (CondaEnvironmentNotFoundError, CondaImportError, CondaOSError,
                          CondaRuntimeError, CondaSystemExit, CondaValueError,
                          DirectoryNotFoundError, DryRunExit, LockError, NoPackagesFoundError,
                          PackageNotFoundError, PackageNotInstalledError, TooManyArgumentsError,
                          UnsatisfiableError)
from ..misc import append_env, clone_env, explicit, touch_nonadmin
from ..models.channel import prioritize_channels
from ..plan import revert_actions

log = logging.getLogger(__name__)


def check_prefix(prefix, json=False):
    name = basename(prefix)
    error = None
    if name.startswith('.'):
        error = "environment name cannot start with '.': %s" % name
    if name == ROOT_ENV_NAME:
        error = "'%s' is a reserved environment name" % name
    if exists(prefix):
        if isdir(prefix) and 'conda-meta' not in os.listdir(prefix):
            return None
        error = "prefix already exists: %s" % prefix

    if error:
        raise CondaValueError(error, json)


def clone(src_arg, dst_prefix, json=False, quiet=False, index_args=None):
    if os.sep in src_arg:
        src_prefix = abspath(src_arg)
        if not isdir(src_prefix):
            raise DirectoryNotFoundError(src_arg)
    else:
        src_prefix = context.clone_src

    if not json:
        print("Source:      %s" % src_prefix)
        print("Destination: %s" % dst_prefix)

    with common.json_progress_bars(json=json and not quiet):
        actions, untracked_files = clone_env(src_prefix, dst_prefix,
                                             verbose=not json,
                                             quiet=quiet,
                                             index_args=index_args)

    if json:
        common.stdout_json_success(
            actions=actions,
            untracked_files=list(untracked_files),
            src_prefix=src_prefix,
            dst_prefix=dst_prefix
        )


def print_activate(arg):
    if on_win:
        message = dals("""
        #
        # To activate this environment, use:
        # > activate %s
        #
        # To deactivate this environment, use:
        # > deactivate %s
        #
        # * for power-users using bash, you must source
        #
        """)
    else:
        shell = os.path.split(os.environ.get('SHELL', ''))[-1]
        if 'fish' == shell:
            message = dals("""
            #
            # To activate this environment, use:
            # > conda activate %s
            #
            # To deactivate this environment, use:
            # > conda deactivate %s
            #
            """)
        else:
            message = dals("""
            #
            # To activate this environment, use:
            # > source activate %s
            #
            # To deactivate this environment, use:
            # > source deactivate %s
            #
            """)

    return message % (arg, arg)


def get_revision(arg, json=False):
    try:
        return int(arg)
    except ValueError:
        CondaValueError("expected revision number, not: '%s'" % arg, json)


def install(args, parser, command='install'):
    """
    conda install, conda update, and conda create
    """
    context.validate_configuration()
    newenv = bool(command == 'create')
    isupdate = bool(command == 'update')
    isinstall = bool(command == 'install')
    if newenv:
        common.ensure_name_or_prefix(args, command)
    prefix = context.prefix if newenv or args.mkdir else context.prefix_w_legacy_search
    if newenv:
        check_prefix(prefix, json=context.json)
    if context.force_32bit and prefix == context.root_prefix:
        raise CondaValueError("cannot use CONDA_FORCE_32BIT=1 in root env")
    if isupdate and not (args.file or args.all or args.packages):
        raise CondaValueError("""no package names supplied
# If you want to update to a newer version of Anaconda, type:
#
# $ conda update --prefix %s anaconda
""" % prefix)

    linked_dists = install_linked(prefix)
    linked_names = tuple(ld.quad[0] for ld in linked_dists)
    if isupdate and not args.all:
        for name in args.packages:
            common.arg2spec(name, json=context.json, update=True)
            if name not in linked_names:
                envs_dir = join(context.root_prefix, 'envs')
                private_env_prefix = EnvsDirectory(envs_dir).get_private_env_prefix(name)
                if private_env_prefix is None:
                    raise PackageNotInstalledError(prefix, name)

    if newenv and not args.no_default_packages:
        default_packages = list(context.create_default_packages)
        # Override defaults if they are specified at the command line
        for default_pkg in context.create_default_packages:
            if any(pkg.split('=')[0] == default_pkg for pkg in args.packages):
                default_packages.remove(default_pkg)
        args.packages.extend(default_packages)
    else:
        default_packages = []

    common.ensure_use_local(args)
    common.ensure_override_channels_requires_channel(args)
    index_args = {
        'use_cache': args.use_index_cache,
        'channel_urls': context.channels,
        'unknown': args.unknown,
        'prepend': not args.override_channels,
        'use_local': args.use_local
    }

    specs = []
    if args.file:
        for fpath in args.file:
            specs.extend(common.specs_from_url(fpath, json=context.json))
        if '@EXPLICIT' in specs:
            explicit(specs, prefix, verbose=not context.quiet, index_args=index_args)
            return
    elif getattr(args, 'all', False):
        if not linked_dists:
            log.info("There are no packages installed in prefix %s", prefix)
            return
        specs.extend(d.quad[0] for d in linked_dists)
    specs.extend(common.specs_from_args(args.packages, json=context.json))

    if isinstall and args.revision:
        get_revision(args.revision, json=context.json)
    elif isinstall and not (args.file or args.packages):
        raise CondaValueError("too few arguments, "
                              "must supply command line package specs or --file")

    num_cp = sum(s.endswith('.tar.bz2') for s in args.packages)
    if num_cp:
        if num_cp == len(args.packages):
            explicit(args.packages, prefix, verbose=not context.quiet)
            return
        else:
            raise CondaValueError("cannot mix specifications with conda package"
                                  " filenames")

    if newenv and args.clone:
        package_diff = set(args.packages) - set(default_packages)
        if package_diff:
            raise TooManyArgumentsError(0, len(package_diff), list(package_diff),
                                        'did not expect any arguments for --clone')

        clone(args.clone, prefix, json=context.json, quiet=context.quiet, index_args=index_args)
        append_env(prefix)
        touch_nonadmin(prefix)
        if not context.json and not context.quiet:
            print(print_activate(args.name if args.name else prefix))
        return

    index = get_index(channel_urls=index_args['channel_urls'],
                      prepend=index_args['prepend'], platform=None,
                      use_local=index_args['use_local'], use_cache=index_args['use_cache'],
                      unknown=index_args['unknown'], prefix=prefix)
    ospecs = list(specs)

    if args.force:
        args.no_deps = True

    if args.no_deps:
        only_names = set(s.split()[0] for s in ospecs)
    else:
        only_names = None

    if not isdir(prefix) and not newenv:
        if args.mkdir:
            try:
                os.makedirs(prefix)
            except OSError:
                raise CondaOSError("Error: could not create directory: %s" % prefix)
        else:
            raise EnvironmentLocationNotFound(prefix)

    try:
        if isinstall and args.revision:
            unlink_link_transaction = revert_actions(prefix, get_revision(args.revision), index)
            progressive_fetch_extract = unlink_link_transaction.get_pfe()
        else:
            with common.json_progress_bars(json=context.json and not context.quiet):
                _channel_priority_map = prioritize_channels(index_args['channel_urls'])
                unlink_link_transaction = get_install_transaction(
                    prefix, index, specs, force=args.force, only_names=only_names,
                    pinned=context.respect_pinned, always_copy=context.always_copy,
                    minimal_hint=args.alt_hint, update_deps=context.update_dependencies,
                    channel_priority_map=_channel_priority_map, is_update=isupdate)
                progressive_fetch_extract = unlink_link_transaction.get_pfe()
    except NoPackagesFoundError as e:
        error_message = [e.args[0]]

        if isupdate and args.all:
            # Packages not found here just means they were installed but
            # cannot be found any more. Just skip them.
            if not context.json:
                print("Warning: %s, skipping" % error_message)
            else:
                # Not sure what to do here
                pass
            args._skip = getattr(args, '_skip', ['anaconda'])
            for pkg in e.pkgs:
                p = pkg.split()[0]
                if p in args._skip:
                    # Avoid infinite recursion. This can happen if a spec
                    # comes from elsewhere, like --file
                    raise
                args._skip.append(p)

            return install(args, parser, command=command)
        else:
            packages = {index[fn]['name'] for fn in index}

            nfound = 0
            for pkg in sorted(e.pkgs):
                pkg = pkg.split()[0]
                if pkg in packages:
                    continue
                close = get_close_matches(pkg, packages, cutoff=0.7)
                if not close:
                    continue
                if nfound == 0:
                    error_message.append("\n\nClose matches found; did you mean one of these?\n")
                error_message.append("\n    %s: %s" % (pkg, ', '.join(close)))
                nfound += 1
            # error_message.append('\n\nYou can search for packages on anaconda.org with')
            # error_message.append('\n\n    anaconda search -t conda %s' % pkg)
            if len(e.pkgs) > 1:
                # Note this currently only happens with dependencies not found
                error_message.append('\n\n(and similarly for the other packages)')

            # if not find_executable('anaconda', include_others=False):
            #     error_message.append('\n\nYou may need to install the anaconda-client')
            #     error_message.append(' command line client with')
            #     error_message.append('\n\n    conda install anaconda-client')

            pinned_specs = get_pinned_specs(prefix)
            if pinned_specs:
                path = join(prefix, 'conda-meta', 'pinned')
                error_message.append("\n\nNote that you have pinned specs in %s:" % path)
                error_message.append("\n\n    %r" % (pinned_specs,))

            error_message = ''.join(error_message)
            raise PackageNotFoundError(error_message)

    except (UnsatisfiableError, SystemExit) as e:
        # Unsatisfiable package specifications/no such revision/import error
        if e.args and 'could not import' in e.args[0]:
            raise CondaImportError(text_type(e))
        raise
    if not context.json:
        if unlink_link_transaction.nothing_to_do and not newenv:
            from .main_list import print_packages

            if not context.json:
                spec_regex = r'^(%s)$' % re.escape('|'.join(s.split()[0] for s in ospecs))
                print('\n# All requested packages already installed.')
                print_packages(prefix, spec_regex)
            else:
                common.stdout_json_success(
                    message='All requested packages already installed.')
            return

        unlink_link_transaction.display_actions(progressive_fetch_extract)
        common.confirm_yn(args)

    elif args.dry_run:
        common.stdout_json_success(unlink_link_transaction=unlink_link_transaction, prefix=prefix,
                                   dry_run=True)
        raise DryRunExit()

    with common.json_progress_bars(json=context.json and not context.quiet):
        try:
            progressive_fetch_extract.execute()
            unlink_link_transaction.execute()
            # execute_actions(actions, index, verbose=not context.quiet)

        except RuntimeError as e:
            if len(e.args) > 0 and "LOCKERROR" in e.args[0]:
                raise LockError('Already locked: %s' % text_type(e))
            else:
                raise CondaRuntimeError('RuntimeError: %s' % e)
        except SystemExit as e:
            raise CondaSystemExit('Exiting', e)

<<<<<<< HEAD
    if newenv:
        append_env(prefix)
        touch_nonadmin(prefix)
        if not context.json:
            print(print_activate(args.name if args.name else prefix))
=======
        with common.json_progress_bars(json=context.json and not context.quiet):
            try:
                execute_actions(actions, index, verbose=not context.quiet)
                if not (command == 'update' and args.all):
                    try:
                        with open(join(prefix, 'conda-meta', 'history'), 'a') as f:
                            f.write('# %s specs: %s\n' % (command, ','.join(specs)))
                    except IOError as e:
                        if e.errno == errno.EACCES:
                            log.debug("Can't write the history file")
                        else:
                            raise CondaIOError("Can't write the history file", e)
            except SystemExit as e:
                raise CondaSystemExit('Exiting', e)

        if newenv:
            append_env(prefix)
            touch_nonadmin(prefix)
            if not context.json:
                print(print_activate(args.name if args.name else prefix))
>>>>>>> ebecaf32

    if context.json:
        actions = unlink_link_transaction.make_legacy_action_groups(progressive_fetch_extract)[0]
        common.stdout_json_success(actions=actions)


def check_write(command, prefix, json=False):
    if inroot_notwritable(prefix):
        from .help import root_read_only
        root_read_only(command, prefix, json=json)


def inroot_notwritable(prefix):
    """
    return True if the prefix is under root and root is not writeable
    """
    return (abspath(prefix).startswith(context.root_prefix) and
            not context.root_writable)<|MERGE_RESOLUTION|>--- conflicted
+++ resolved
@@ -6,11 +6,7 @@
 
 from __future__ import absolute_import, division, print_function, unicode_literals
 
-<<<<<<< HEAD
-from difflib import get_close_matches
-=======
 import errno
->>>>>>> ebecaf32
 import logging
 import os
 import re
@@ -354,13 +350,6 @@
         except SystemExit as e:
             raise CondaSystemExit('Exiting', e)
 
-<<<<<<< HEAD
-    if newenv:
-        append_env(prefix)
-        touch_nonadmin(prefix)
-        if not context.json:
-            print(print_activate(args.name if args.name else prefix))
-=======
         with common.json_progress_bars(json=context.json and not context.quiet):
             try:
                 execute_actions(actions, index, verbose=not context.quiet)
@@ -381,7 +370,6 @@
             touch_nonadmin(prefix)
             if not context.json:
                 print(print_activate(args.name if args.name else prefix))
->>>>>>> ebecaf32
 
     if context.json:
         actions = unlink_link_transaction.make_legacy_action_groups(progressive_fetch_extract)[0]
