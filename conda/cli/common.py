--- conflicted
+++ resolved
@@ -6,11 +6,7 @@
 import re
 import sys
 
-<<<<<<< HEAD
-from ..base.constants import ROOT_ENV_NAME
-=======
 from ..base.constants import CONDA_TARBALL_EXTENSION, ROOT_ENV_NAME
->>>>>>> c578eba3
 from ..base.context import context, get_prefix as context_get_prefix
 from ..common.compat import iteritems
 from ..common.constants import NULL
@@ -456,11 +452,7 @@
     try:
         choice = confirm(args, message=message, choices=('yes', 'no'),
                          default=default)
-<<<<<<< HEAD
-    except KeyboardInterrupt as e:  # pragma: no cover
-=======
     except KeyboardInterrupt as e:
->>>>>>> c578eba3
         from ..exceptions import CondaSystemExit
         raise CondaSystemExit("\nOperation aborted.  Exiting.", e)
     if choice == 'no':
@@ -478,9 +470,6 @@
 
 def arg2spec(arg, json=False, update=False):
     try:
-<<<<<<< HEAD
-        spec = MatchSpec(arg)
-=======
         # spec_from_line can return None, especially for the case of a .tar.bz2 extension and
         #   a space in the path
         _arg = spec_from_line(arg)
@@ -488,21 +477,16 @@
             _arg = arg
         from ..resolve import MatchSpec
         spec = MatchSpec(_arg, normalize=True)
->>>>>>> c578eba3
     except:
         from ..exceptions import CondaValueError
         raise CondaValueError('invalid package specification: %s' % arg)
 
     name = spec.name
-<<<<<<< HEAD
-    if not spec._is_simple() and update:
-=======
     if name in context.disallow:
         from ..exceptions import CondaValueError
         raise CondaValueError("specification '%s' is disallowed" % name)
 
     if not spec.is_simple() and update:
->>>>>>> c578eba3
         from ..exceptions import CondaValueError
         raise CondaValueError("""version specifications not allowed with 'update'; use
     conda update  %s%s  or
@@ -593,13 +577,8 @@
 @contextmanager
 def json_progress_bars(json=False):
     if json:
-<<<<<<< HEAD
-        from ..console import json_progress_bars
-        with json_progress_bars():
-=======
         from .. import console
         with console.json_progress_bars():
->>>>>>> c578eba3
             yield
     else:
         yield
@@ -648,9 +627,6 @@
             acc.append(prefix)
 
     if output:
-<<<<<<< HEAD
-        print()
-=======
         print()
 
 
@@ -700,5 +676,4 @@
             for linked_spec in linked:
                 if not linked_spec.name.startswith(spec) and r.depends_on(spec, linked_spec):
                     prefix_spec_map[spec_prefix].add(linked_spec.name)
-    return prefix_spec_map
->>>>>>> c578eba3
+    return prefix_spec_map