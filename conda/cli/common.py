--- conflicted
+++ resolved
@@ -577,12 +577,9 @@
     result.update(kwargs)
     stdout_json(result)
 
-<<<<<<< HEAD
-=======
 
 root_no_rm = 'python', 'pycosat', 'pyyaml', 'conda', 'openssl', 'requests'
 
->>>>>>> 2ea54abd
 
 def handle_envs_list(acc, output=True):
     from conda import misc
