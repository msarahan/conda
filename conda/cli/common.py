--- conflicted
+++ resolved
@@ -22,8 +22,6 @@
 get_prefix = partial(context_get_prefix, context)
 
 
-<<<<<<< HEAD
-=======
 class NullCountAction(argparse._CountAction):
 
     @staticmethod
@@ -409,7 +407,6 @@
     )
 
 
->>>>>>> 143fd106
 def ensure_use_local(args):
     if not args.use_local:
         return
