--- conflicted
+++ resolved
@@ -8,12 +8,7 @@
 from .main import generate_parser
 from ..base.constants import APP_NAME, SEARCH_PATH
 from ..base.context import context
-<<<<<<< HEAD
-from ..cli.main import generate_parser
-from ..common.io import CaptureTarget, argv, captured, replace_log_streams
-=======
 from ..common.io import CaptureTarget, argv, captured
->>>>>>> 4c75b798
 from ..common.path import win_path_double_escape
 from ..exceptions import conda_exception_handler
 from ..gateways.logging import initialize_std_loggers
@@ -73,17 +68,10 @@
 
     """
     initialize_std_loggers()
-<<<<<<< HEAD
-    use_exception_handler = kwargs.get('use_exception_handler', False)
-    configuration_search_path = kwargs.get('search_path', SEARCH_PATH)
-    stdout = kwargs.get('stdout', STRING)
-    stderr = kwargs.get('stderr', STRING)
-=======
     use_exception_handler = kwargs.pop('use_exception_handler', False)
     configuration_search_path = kwargs.pop('search_path', SEARCH_PATH)
     stdout = kwargs.pop('stdout', STRING)
     stderr = kwargs.pop('stderr', STRING)
->>>>>>> 4c75b798
     p = generate_parser()
 
     arguments = map(win_path_double_escape, arguments)
