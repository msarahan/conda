# (c) 2012-2013 Continuum Analytics, Inc. / http://continuum.io
# All Rights Reserved
#
# conda is distributed under the terms of the BSD 3-clause license.
# Consult LICENSE.txt or http://opensource.org/licenses/BSD-3-Clause.

from __future__ import absolute_import, division, print_function, unicode_literals

<<<<<<< HEAD
from .conda_argparse import add_parser_create_install_update, add_parser_json

help = "Updates conda packages to the latest compatible version."
descr = help + """

This command accepts a list of package names and updates them to the latest
versions that are compatible with all other packages in the environment.

Conda attempts to install the newest versions of the requested packages. To
accomplish this, it may update some packages that are already installed, or
install additional packages. To prevent existing packages from updating,
use the --no-update-deps option. This may force conda to install older
versions of the requested packages, and it does not prevent additional
dependency packages from being installed.

If you wish to skip dependency checking altogether, use the '--force'
option. This may result in an environment with incompatible packages, so
this option must be used with great caution.
"""
example = """
Examples:

    conda %s -n myenv scipy

"""

alias_help = "Alias for conda update.  See conda update --help."


def configure_parser(sub_parsers, name='update'):
    if name == 'update':
        p = sub_parsers.add_parser(
            'update',
            description=descr,
            help=descr,
            epilog=example % name,
        )
    else:
        p = sub_parsers.add_parser(
            name,
            description=alias_help,
            help=alias_help,
            epilog=example % name,
        )
    add_parser_create_install_update(p)
    add_parser_json(p)
    p.add_argument(
        "--all",
        action="store_true",
        help="Update all installed packages in the environment.",
    )
    p.set_defaults(func=execute)

=======
from .install import install
from ..gateways.disk.delete import delete_trash

>>>>>>> 4c75b798

def execute(args, parser):
    from .install import install
    from ..gateways.disk.delete import delete_trash
    install(args, parser, 'update')
    delete_trash()<|MERGE_RESOLUTION|>--- conflicted
+++ resolved
@@ -6,68 +6,10 @@
 
 from __future__ import absolute_import, division, print_function, unicode_literals
 
-<<<<<<< HEAD
-from .conda_argparse import add_parser_create_install_update, add_parser_json
-
-help = "Updates conda packages to the latest compatible version."
-descr = help + """
-
-This command accepts a list of package names and updates them to the latest
-versions that are compatible with all other packages in the environment.
-
-Conda attempts to install the newest versions of the requested packages. To
-accomplish this, it may update some packages that are already installed, or
-install additional packages. To prevent existing packages from updating,
-use the --no-update-deps option. This may force conda to install older
-versions of the requested packages, and it does not prevent additional
-dependency packages from being installed.
-
-If you wish to skip dependency checking altogether, use the '--force'
-option. This may result in an environment with incompatible packages, so
-this option must be used with great caution.
-"""
-example = """
-Examples:
-
-    conda %s -n myenv scipy
-
-"""
-
-alias_help = "Alias for conda update.  See conda update --help."
-
-
-def configure_parser(sub_parsers, name='update'):
-    if name == 'update':
-        p = sub_parsers.add_parser(
-            'update',
-            description=descr,
-            help=descr,
-            epilog=example % name,
-        )
-    else:
-        p = sub_parsers.add_parser(
-            name,
-            description=alias_help,
-            help=alias_help,
-            epilog=example % name,
-        )
-    add_parser_create_install_update(p)
-    add_parser_json(p)
-    p.add_argument(
-        "--all",
-        action="store_true",
-        help="Update all installed packages in the environment.",
-    )
-    p.set_defaults(func=execute)
-
-=======
 from .install import install
 from ..gateways.disk.delete import delete_trash
 
->>>>>>> 4c75b798
 
 def execute(args, parser):
-    from .install import install
-    from ..gateways.disk.delete import delete_trash
     install(args, parser, 'update')
     delete_trash()