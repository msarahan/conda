--- conflicted
+++ resolved
@@ -174,12 +174,7 @@
                 raise CommandNotFoundError(argv1)
         except Exception as e:
             from ..exceptions import handle_exception
-<<<<<<< HEAD
-            from ..gateways import initialize_logging
-            initialize_logging()
-=======
             init_loggers()
->>>>>>> 3a90f9cd
             return handle_exception(e)
 
     from ..exceptions import conda_exception_handler
