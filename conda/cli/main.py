# (c) Continuum Analytics, Inc. / http://continuum.io
# All Rights Reserved
#
# conda is distributed under the terms of the BSD 3-clause license.
# Consult LICENSE.txt or http://opensource.org/licenses/BSD-3-Clause.
"""conda is a tool for managing environments and packages.

conda provides the following commands:

    Information
    ===========

    info       : display information about the current install
    list       : list packages linked into a specified environment
    search     : print information about a specified package
    help       : display a list of available conda commands and their help
                 strings

    Package Management
    ==================

    create     : create a new conda environment from a list of specified
                 packages
    install    : install new packages into an existing conda environment
    update     : update packages in a specified conda environment


    Packaging
    =========

    package    : create a conda package in an environment

Additional help for each command can be accessed by using:

    conda <command> -h
"""
from __future__ import absolute_import, division, print_function, unicode_literals
import sys

PARSER = None


def generate_parser():
    global PARSER
    if PARSER is not None:
        return PARSER

    from argparse import SUPPRESS

    from .. import __version__
    from .conda_argparse import ArgumentParser
    from .main_clean import configure_parser as configure_parser_clean
    from .main_config import configure_parser as configure_parser_config
    from .main_create import configure_parser as configure_parser_create
    from .main_help import configure_parser as configure_parser_help
    from .main_info import configure_parser as configure_parser_info
    from .main_install import configure_parser as configure_parser_install
    from .main_list import configure_parser as configure_parser_list
    from .main_package import configure_parser as configure_parser_package
    from .main_remove import configure_parser as configure_parser_remove
    from .main_search import configure_parser as configure_parser_search
    from .main_update import configure_parser as configure_parser_update

    p = ArgumentParser(
        description='conda is a tool for managing and deploying applications,'
                    ' environments and packages.',
    )
    p.add_argument(
        '-V', '--version',
        action='version',
        version='conda %s' % __version__,
        help="Show the conda version number and exit."
    )
    p.add_argument(
        "--debug",
        action="store_true",
        help=SUPPRESS,
    )
    p.add_argument(
        "--json",
        action="store_true",
        help=SUPPRESS,
    )
    sub_parsers = p.add_subparsers(
        metavar='command',
        dest='cmd',
    )
    # http://bugs.python.org/issue9253
    # http://stackoverflow.com/a/18283730/1599393
    sub_parsers.required = True

    configure_parser_clean(sub_parsers)
    configure_parser_config(sub_parsers)
    configure_parser_create(sub_parsers)
    configure_parser_help(sub_parsers)
    configure_parser_info(sub_parsers)
    configure_parser_install(sub_parsers)
    configure_parser_list(sub_parsers)
    configure_parser_package(sub_parsers)
    configure_parser_remove(sub_parsers)
    configure_parser_remove(sub_parsers, name='uninstall')
    configure_parser_search(sub_parsers)
    configure_parser_update(sub_parsers)
    configure_parser_update(sub_parsers, name='upgrade')

    PARSER = p
    return p


def init_loggers(context=None):
<<<<<<< HEAD
    from logging import CRITICAL, getLogger
    from ..gateways.logging import initialize_logging, set_verbosity
=======
    from ..console import setup_verbose_handlers
    setup_verbose_handlers()

    from ..gateways.logging import initialize_logging, set_all_logger_level, set_verbosity
>>>>>>> b0d7a4a3
    initialize_logging()
    if context and context.json:
        # Silence logging info to avoid interfering with JSON output
        for logger in ('conda.stdout.verbose', 'conda.stdoutlog', 'conda.stderrlog'):
            getLogger(logger).setLevel(CRITICAL + 1)

    if context and context.verbosity:
        set_verbosity(context.verbosity)
        log.debug("verbosity set to %s", context.verbosity)


def _main(*args):
    from ..base.constants import SEARCH_PATH
    from ..base.context import context

    if len(args) == 1:
        args = args + ('-h',)

    p = generate_parser()
    args = p.parse_args(args[1:])

    context.__init__(SEARCH_PATH, 'conda', args)
    init_loggers(context)

    exit_code = args.func(args, p)
    if isinstance(exit_code, int):
        return exit_code


def _ensure_text_type(value):
    # copying here from conda/common/compat.py to avoid the import
    try:
        return value.decode('utf-8')
    except AttributeError:
        # AttributeError: '<>' object has no attribute 'decode'
        # In this case assume already text_type and do nothing
        return value
    except UnicodeDecodeError:
        try:
            from requests.packages.chardet import detect
        except ImportError:  # pragma: no cover
            from pip._vendor.requests.packages.chardet import detect
        encoding = detect(value).get('encoding') or 'utf-8'
        return value.decode(encoding)


def main(*args):
    if not args:
        args = sys.argv

    args = tuple(_ensure_text_type(s) for s in args)

    if len(args) > 1:
        try:
            argv1 = args[1].strip()
            if argv1.startswith('shell.'):
                from ..activate import main as activator_main
                return activator_main()
            elif argv1.startswith('..'):
                import conda.cli.activate as activate
                activate.main()
                return
            elif argv1 in ('activate', 'deactivate'):
                from ..exceptions import CommandNotFoundError
                raise CommandNotFoundError(argv1)
        except Exception as e:
            from ..exceptions import handle_exception
            init_loggers()
            return handle_exception(e)

    from ..exceptions import conda_exception_handler
    return conda_exception_handler(_main, *args)


if __name__ == '__main__':
    sys.exit(main())<|MERGE_RESOLUTION|>--- conflicted
+++ resolved
@@ -108,15 +108,10 @@
 
 
 def init_loggers(context=None):
-<<<<<<< HEAD
-    from logging import CRITICAL, getLogger
-    from ..gateways.logging import initialize_logging, set_verbosity
-=======
     from ..console import setup_verbose_handlers
     setup_verbose_handlers()
 
     from ..gateways.logging import initialize_logging, set_all_logger_level, set_verbosity
->>>>>>> b0d7a4a3
     initialize_logging()
     if context and context.json:
         # Silence logging info to avoid interfering with JSON output
