# (c) Continuum Analytics, Inc. / http://continuum.io
# All Rights Reserved
#
# conda is distributed under the terms of the BSD 3-clause license.
# Consult LICENSE.txt or http://opensource.org/licenses/BSD-3-Clause.
"""conda is a tool for managing environments and packages.

conda provides the following commands:

    Information
    ===========

    info       : display information about the current install
    list       : list packages linked into a specified environment
    search     : print information about a specified package
    help       : display a list of available conda commands and their help
                 strings

    Package Management
    ==================

    create     : create a new conda environment from a list of specified
                 packages
    install    : install new packages into an existing conda environment
    update     : update packages in a specified conda environment


    Packaging
    =========

    package    : create a conda package in an environment

Additional help for each command can be accessed by using:

    conda <command> -h
"""

from __future__ import absolute_import, division, print_function, unicode_literals

import importlib
import sys
from argparse import SUPPRESS
from logging import CRITICAL, DEBUG, getLogger

from .. import __version__

log = getLogger(__name__)


def generate_parser():
    from ..cli import conda_argparse
    p = conda_argparse.ArgumentParser(
        description='conda is a tool for managing and deploying applications,'
                    ' environments and packages.',
    )
    p.add_argument(
        '-V', '--version',
        action='version',
        version='conda %s' % __version__,
        help="Show the conda version number and exit."
    )
    p.add_argument(
        "--debug",
        action="store_true",
        help=SUPPRESS,
    )
    p.add_argument(
        "--json",
        action="store_true",
        help=SUPPRESS,
    )
    sub_parsers = p.add_subparsers(
        metavar='command',
        dest='cmd',
    )
    # http://bugs.python.org/issue9253
    # http://stackoverflow.com/a/18283730/1599393
    sub_parsers.required = True

    return p, sub_parsers


def _main(*args):
    from ..base.context import context
    from ..common.compat import on_win
    from ..gateways.logging import set_all_logger_level, set_verbosity
    from ..exceptions import CommandNotFoundError
<<<<<<< HEAD
=======
    from ..utils import on_win
    if not args:
        args = sys.argv
>>>>>>> 12a887a3

    if not args:
        args = sys.argv

    log.debug("conda.cli.main called with %s", args)
    if len(args) > 1:
        argv1 = sys.argv[1].strip()
        if argv1 in ('..activate', '..deactivate', '..checkenv', '..changeps1'):
            import conda.cli.activate as activate
            activate.main()
            return
        if argv1 in ('activate', 'deactivate'):

            message = "'%s' is not a conda command.\n" % argv1
            if not on_win:
                message += ' Did you mean "source %s" ?\n' % ' '.join(args[1:])

            raise CommandNotFoundError(argv1, message)

    if len(args) == 1:
        args.append('-h')

    p, sub_parsers = generate_parser()

    main_modules = ["info", "help", "list", "search", "create", "install", "update",
                    "remove", "config", "clean", "package"]
    modules = ["conda.cli.main_"+suffix for suffix in main_modules]
    for module in modules:
        imported = importlib.import_module(module)
        imported.configure_parser(sub_parsers)
        if "update" in module:
            imported.configure_parser(sub_parsers, name='upgrade')
        if "remove" in module:
            imported.configure_parser(sub_parsers, name='uninstall')

    from conda.cli.find_commands import find_commands

    def completer(prefix, **kwargs):
        return [i for i in list(sub_parsers.choices) + find_commands()
                if i.startswith(prefix)]

    # when using sys.argv, first argument is generally conda or __main__.py.  Ignore it.
    if (any(sname in args[0] for sname in ('conda', 'conda.exe',
                                           '__main__.py', 'conda-script.py')) and
            (args[1] in main_modules + find_commands() or args[1].startswith('-'))):
        log.debug("Ignoring first argument (%s), as it is not a subcommand", args[0])
        args = args[1:]

    sub_parsers.completer = completer
    args = p.parse_args(args)

    context._set_argparse_args(args)

    if getattr(args, 'json', False):
        # # Silence logging info to avoid interfering with JSON output
        # for logger in Logger.manager.loggerDict:
        #     if logger not in ('fetch', 'progress'):
        #         getLogger(logger).setLevel(CRITICAL + 1)
        for logger in ('print', 'dotupdate', 'stdoutlog', 'stderrlog'):
            getLogger(logger).setLevel(CRITICAL + 1)

    if context.debug:
        set_all_logger_level(DEBUG)
    elif context.verbosity:
        set_verbosity(context.verbosity)
        log.debug("verbosity set to %s", context.verbosity)

    exit_code = args.func(args, p)
    if isinstance(exit_code, int):
        return exit_code


def main(*args):
    from ..exceptions import conda_exception_handler
    return conda_exception_handler(_main, *args)


if __name__ == '__main__':
    main()<|MERGE_RESOLUTION|>--- conflicted
+++ resolved
@@ -85,12 +85,9 @@
     from ..common.compat import on_win
     from ..gateways.logging import set_all_logger_level, set_verbosity
     from ..exceptions import CommandNotFoundError
-<<<<<<< HEAD
-=======
     from ..utils import on_win
     if not args:
         args = sys.argv
->>>>>>> 12a887a3
 
     if not args:
         args = sys.argv
