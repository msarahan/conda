# (c) Continuum Analytics, Inc. / http://continuum.io
# All Rights Reserved
#
# conda is distributed under the terms of the BSD 3-clause license.
# Consult LICENSE.txt or http://opensource.org/licenses/BSD-3-Clause.
"""conda is a tool for managing environments and packages.

conda provides the following commands:

    Information
    ===========

    info       : display information about the current install
    list       : list packages linked into a specified environment
    search     : print information about a specified package
    help       : display a list of available conda commands and their help
                 strings

    Package Management
    ==================

    create     : create a new conda environment from a list of specified
                 packages
    install    : install new packages into an existing conda environment
    update     : update packages in a specified conda environment


    Packaging
    =========

    package    : create a conda package in an environment

Additional help for each command can be accessed by using:

    conda <command> -h
"""
from __future__ import absolute_import, division, print_function, unicode_literals
import sys


def generate_parser():
    from argparse import SUPPRESS

    from .. import __version__
    from .conda_argparse import ArgumentParser

    p = ArgumentParser(
        description='conda is a tool for managing and deploying applications,'
                    ' environments and packages.',
    )
    p.add_argument(
        '-V', '--version',
        action='version',
        version='conda %s' % __version__,
        help="Show the conda version number and exit."
    )
    p.add_argument(
        "--debug",
        action="store_true",
        help=SUPPRESS,
    )
    p.add_argument(
        "--json",
        action="store_true",
        help=SUPPRESS,
    )
    sub_parsers = p.add_subparsers(
        metavar='command',
        dest='cmd',
    )
    # http://bugs.python.org/issue9253
    # http://stackoverflow.com/a/18283730/1599393
    sub_parsers.required = True

    return p, sub_parsers


def init_loggers(context):
    from ..gateways.logging import set_all_logger_level, set_verbosity
    if not context.json:
        # Silence logging info to avoid interfering with JSON output
        for logger in ('print', 'dotupdate', 'stdoutlog', 'stderrlog'):
            getLogger(logger).setLevel(CRITICAL + 1)

    if context.debug:
        set_all_logger_level(DEBUG)
    elif context.verbosity:
        set_verbosity(context.verbosity)
        log.debug("verbosity set to %s", context.verbosity)


def _main(*args):
    import importlib
    from logging import CRITICAL, DEBUG, getLogger

    try:
        from cytoolz.itertoolz import concatv
    except ImportError:  # pragma: no cover
        from .._vendor.toolz.itertoolz import concatv

    from ..base.constants import SEARCH_PATH
    from ..base.context import context
<<<<<<< HEAD
    from ..gateways.logging import set_all_logger_level, set_verbosity

    log = getLogger(__name__)
=======
>>>>>>> fe50a57e

    if len(args) == 1:
        args = args + ('-h',)

    p, sub_parsers = generate_parser()

    main_modules = ["info", "help", "list", "search", "create", "install", "update",
                    "remove", "config", "clean", "package"]
    modules = ["conda.cli.main_"+suffix for suffix in main_modules]
    for module in modules:
        imported = importlib.import_module(module)
        imported.configure_parser(sub_parsers)
        if "update" in module:
            imported.configure_parser(sub_parsers, name='upgrade')
        if "remove" in module:
            imported.configure_parser(sub_parsers, name='uninstall')

    from .find_commands import find_commands

    # when using sys.argv, first argument is generally conda or __main__.py.  Ignore it.
    if (any(sname in args[0] for sname in ('conda', 'conda.exe', '__main__.py', 'conda-script.py'))
        and (args[1] in concatv(sub_parsers.choices, find_commands())
             or args[1].startswith('-'))):
        log.debug("Ignoring first argument (%s), as it is not a subcommand", args[0])
        args = args[1:]

    args = p.parse_args(args)

    context.__init__(SEARCH_PATH, 'conda', args)
    init_loggers(context)

    exit_code = args.func(args, p)
    if isinstance(exit_code, int):
        return exit_code


def _ensure_text_type(value):
    # copying here from conda/common/compat.py to avoid the import
    try:
        return value.decode('utf-8')
    except AttributeError:
        # AttributeError: '<>' object has no attribute 'decode'
        # In this case assume already text_type and do nothing
        return value
    except UnicodeDecodeError:
        from requests.packages.chardet import detect
        encoding = detect(value).get('encoding') or 'utf-8'
        return value.decode(encoding)


def main(*args):
    if not args:
        args = sys.argv

    args = tuple(_ensure_text_type(s) for s in args)

    if len(args) > 1:
        try:
            argv1 = args[1].strip()
            if argv1.startswith('shell.'):
                from ..activate import main as activator_main
                return activator_main()
            elif argv1.startswith('..'):
                import conda.cli.activate as activate
                activate.main()
                return
            if argv1 in ('activate', 'deactivate'):
                from ..exceptions import CommandNotFoundError
                raise CommandNotFoundError(argv1)
        except Exception as e:
            from ..exceptions import handle_exception
            from ..gateways import initialize_logging
            initialize_logging()
            return handle_exception(e)

    from ..exceptions import conda_exception_handler
    return conda_exception_handler(_main, *args)


if __name__ == '__main__':
    sys.exit(main())<|MERGE_RESOLUTION|>--- conflicted
+++ resolved
@@ -100,12 +100,6 @@
 
     from ..base.constants import SEARCH_PATH
     from ..base.context import context
-<<<<<<< HEAD
-    from ..gateways.logging import set_all_logger_level, set_verbosity
-
-    log = getLogger(__name__)
-=======
->>>>>>> fe50a57e
 
     if len(args) == 1:
         args = args + ('-h',)
