# conda is distributed under the terms of the BSD 3-clause license.
# Consult LICENSE.txt or http://opensource.org/licenses/BSD-3-Clause.
"""conda is a tool for managing environments and packages.

conda provides the following commands:

    Information
    ===========

    info       : display information about the current install
    list       : list packages linked into a specified environment
    search     : print information about a specified package
    help       : display a list of available conda commands and their help
                 strings

    Package Management
    ==================

    create     : create a new conda environment from a list of specified
                 packages
    install    : install new packages into an existing conda environment
    update     : update packages in a specified conda environment


    Packaging
    =========

    package    : create a conda package in an environment

Additional help for each command can be accessed by using:

    conda <command> -h
"""
from __future__ import absolute_import, division, print_function, unicode_literals
<<<<<<< HEAD
=======

>>>>>>> 4c75b798
import sys

PARSER = None


def generate_parser():
<<<<<<< HEAD
    global PARSER
    if PARSER is not None:
        return PARSER

    from argparse import SUPPRESS

    from .. import __version__
    from .conda_argparse import ArgumentParser
    from .main_clean import configure_parser as configure_parser_clean
    from .main_config import configure_parser as configure_parser_config
    from .main_create import configure_parser as configure_parser_create
    from .main_help import configure_parser as configure_parser_help
    from .main_info import configure_parser as configure_parser_info
    from .main_install import configure_parser as configure_parser_install
    from .main_list import configure_parser as configure_parser_list
    from .main_package import configure_parser as configure_parser_package
    from .main_remove import configure_parser as configure_parser_remove
    from .main_search import configure_parser as configure_parser_search
    from .main_update import configure_parser as configure_parser_update

    p = ArgumentParser(
        description='conda is a tool for managing and deploying applications,'
                    ' environments and packages.',
    )
    p.add_argument(
        '-V', '--version',
        action='version',
        version='conda %s' % __version__,
        help="Show the conda version number and exit."
    )
    p.add_argument(
        "--debug",
        action="store_true",
        help=SUPPRESS,
    )
    p.add_argument(
        "--json",
        action="store_true",
        help=SUPPRESS,
    )
    sub_parsers = p.add_subparsers(
        metavar='command',
        dest='cmd',
    )
    # http://bugs.python.org/issue9253
    # http://stackoverflow.com/a/18283730/1599393
    sub_parsers.required = True

    configure_parser_clean(sub_parsers)
    configure_parser_config(sub_parsers)
    configure_parser_create(sub_parsers)
    configure_parser_help(sub_parsers)
    configure_parser_info(sub_parsers)
    configure_parser_install(sub_parsers)
    configure_parser_list(sub_parsers)
    configure_parser_package(sub_parsers)
    configure_parser_remove(sub_parsers)
    configure_parser_remove(sub_parsers, name='uninstall')
    configure_parser_search(sub_parsers)
    configure_parser_update(sub_parsers)
    configure_parser_update(sub_parsers, name='upgrade')

    PARSER = p
    return p
=======
    # Generally using `global` is an anti-pattern.  But it's the lightest-weight way to memoize
    # or do a singleton.  I'd normally use the `@memoize` decorator here, but I don't want
    # to copy in the code or take the import hit.
    global PARSER
    if PARSER is not None:
        return PARSER
    from .conda_argparse import generate_parser
    PARSER = generate_parser()
    return PARSER
>>>>>>> 4c75b798


def init_loggers(context=None):
    from ..console import setup_verbose_handlers
    setup_verbose_handlers()

    from ..gateways.logging import initialize_logging, set_all_logger_level, set_verbosity
    initialize_logging()
    if context and context.json:
        # Silence logging info to avoid interfering with JSON output
        for logger in ('conda.stdout.verbose', 'conda.stdoutlog', 'conda.stderrlog'):
            getLogger(logger).setLevel(CRITICAL + 1)

    if context and context.verbosity:
        set_verbosity(context.verbosity)
        log.debug("verbosity set to %s", context.verbosity)


def _main(*args):
    from .conda_argparse import do_call
    from ..base.constants import SEARCH_PATH
    from ..base.context import context

    if len(args) == 1:
        args = args + ('-h',)

    p = generate_parser()
    args = p.parse_args(args[1:])

    context.__init__(SEARCH_PATH, 'conda', args)
    init_loggers(context)

    exit_code = do_call(args, p)
    if isinstance(exit_code, int):
        return exit_code


def _ensure_text_type(value):
    # copying here from conda/common/compat.py to avoid the import
    try:
        return value.decode('utf-8')
    except AttributeError:
        # AttributeError: '<>' object has no attribute 'decode'
        # In this case assume already text_type and do nothing
        return value
    except UnicodeDecodeError:
        try:
            from requests.packages.chardet import detect
        except ImportError:  # pragma: no cover
            from pip._vendor.requests.packages.chardet import detect
        encoding = detect(value).get('encoding') or 'utf-8'
        return value.decode(encoding)


def main(*args):
    if not args:
        args = sys.argv

    args = tuple(_ensure_text_type(s) for s in args)

    if len(args) > 1:
        try:
            argv1 = args[1].strip()
            if argv1.startswith('shell.'):
                from ..activate import main as activator_main
                return activator_main()
            elif argv1.startswith('..'):
                import conda.cli.activate as activate
                activate.main()
                return
            elif argv1 in ('activate', 'deactivate'):
                from ..exceptions import CommandNotFoundError
                raise CommandNotFoundError(argv1)
        except Exception as e:
            from ..exceptions import handle_exception
            init_loggers()
            return handle_exception(e)

    from ..exceptions import conda_exception_handler
    return conda_exception_handler(_main, *args)


if __name__ == '__main__':
    sys.exit(main())<|MERGE_RESOLUTION|>--- conflicted
+++ resolved
@@ -32,82 +32,13 @@
     conda <command> -h
 """
 from __future__ import absolute_import, division, print_function, unicode_literals
-<<<<<<< HEAD
-=======
 
->>>>>>> 4c75b798
 import sys
 
 PARSER = None
 
 
 def generate_parser():
-<<<<<<< HEAD
-    global PARSER
-    if PARSER is not None:
-        return PARSER
-
-    from argparse import SUPPRESS
-
-    from .. import __version__
-    from .conda_argparse import ArgumentParser
-    from .main_clean import configure_parser as configure_parser_clean
-    from .main_config import configure_parser as configure_parser_config
-    from .main_create import configure_parser as configure_parser_create
-    from .main_help import configure_parser as configure_parser_help
-    from .main_info import configure_parser as configure_parser_info
-    from .main_install import configure_parser as configure_parser_install
-    from .main_list import configure_parser as configure_parser_list
-    from .main_package import configure_parser as configure_parser_package
-    from .main_remove import configure_parser as configure_parser_remove
-    from .main_search import configure_parser as configure_parser_search
-    from .main_update import configure_parser as configure_parser_update
-
-    p = ArgumentParser(
-        description='conda is a tool for managing and deploying applications,'
-                    ' environments and packages.',
-    )
-    p.add_argument(
-        '-V', '--version',
-        action='version',
-        version='conda %s' % __version__,
-        help="Show the conda version number and exit."
-    )
-    p.add_argument(
-        "--debug",
-        action="store_true",
-        help=SUPPRESS,
-    )
-    p.add_argument(
-        "--json",
-        action="store_true",
-        help=SUPPRESS,
-    )
-    sub_parsers = p.add_subparsers(
-        metavar='command',
-        dest='cmd',
-    )
-    # http://bugs.python.org/issue9253
-    # http://stackoverflow.com/a/18283730/1599393
-    sub_parsers.required = True
-
-    configure_parser_clean(sub_parsers)
-    configure_parser_config(sub_parsers)
-    configure_parser_create(sub_parsers)
-    configure_parser_help(sub_parsers)
-    configure_parser_info(sub_parsers)
-    configure_parser_install(sub_parsers)
-    configure_parser_list(sub_parsers)
-    configure_parser_package(sub_parsers)
-    configure_parser_remove(sub_parsers)
-    configure_parser_remove(sub_parsers, name='uninstall')
-    configure_parser_search(sub_parsers)
-    configure_parser_update(sub_parsers)
-    configure_parser_update(sub_parsers, name='upgrade')
-
-    PARSER = p
-    return p
-=======
     # Generally using `global` is an anti-pattern.  But it's the lightest-weight way to memoize
     # or do a singleton.  I'd normally use the `@memoize` decorator here, but I don't want
     # to copy in the code or take the import hit.
@@ -117,7 +48,6 @@
     from .conda_argparse import generate_parser
     PARSER = generate_parser()
     return PARSER
->>>>>>> 4c75b798
 
 
 def init_loggers(context=None):
