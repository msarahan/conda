--- conflicted
+++ resolved
@@ -6,11 +6,7 @@
 
 from __future__ import absolute_import, division, print_function, unicode_literals
 
-<<<<<<< HEAD
-from .conda_argparse import add_parser_create_install_update, add_parser_json
-=======
 from .common import add_parser_install, add_parser_json
->>>>>>> c578eba3
 from ..common.compat import on_win
 
 help = "Installs a list of packages into a specified conda environment."
