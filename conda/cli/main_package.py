# (c) Continuum Analytics, Inc. / http://continuum.io
# All Rights Reserved
#
# conda is distributed under the terms of the BSD 3-clause license.
# Consult LICENSE.txt or http://opensource.org/licenses/BSD-3-Clause.

# NOTE:
#     This module is deprecated.  Don't import from this here when writing
#     new code.
from __future__ import absolute_import, division, print_function, unicode_literals

import hashlib
import json
import os
from os.path import abspath, basename, dirname, isdir, isfile, islink, join
import re
import tarfile
import tempfile

<<<<<<< HEAD
from .conda_argparse import add_parser_prefix
from ..base.constants import PREFIX_PLACEHOLDER
=======
from .common import add_parser_prefix
>>>>>>> c578eba3
from ..base.context import context, get_prefix
from ..common.compat import PY3, itervalues

descr = "Low-level conda package utility. (EXPERIMENTAL)"


def configure_parser(sub_parsers):
    p = sub_parsers.add_parser(
        'package',
        description=descr,
        help=descr,
    )
    add_parser_prefix(p)
    p.add_argument(
        '-w', "--which",
        metavar="PATH",
        nargs='+',
        action="store",
        help="Given some PATH print which conda package the file came from.",
    )
    p.add_argument(
        '-r', "--reset",
        action="store_true",
        help="Remove all untracked files and exit.",
    )
    p.add_argument(
        '-u', "--untracked",
        action="store_true",
        help="Display all untracked files and exit.",
    )
    p.add_argument(
        "--pkg-name",
        action="store",
        default="unknown",
        help="Package name of the created package.",
    )
    p.add_argument(
        "--pkg-version",
        action="store",
        default="0.0",
        help="Package version of the created package.",
    )
    p.add_argument(
        "--pkg-build",
        action="store",
        default=0,
        help="Package build number of the created package.",
    )
    p.set_defaults(func=execute)


def remove(prefix, files):
    """
    Remove files for a given prefix.
    """
    dst_dirs = set()
    for f in files:
        dst = join(prefix, f)
        dst_dirs.add(dirname(dst))
        os.unlink(dst)

    for path in sorted(dst_dirs, key=len, reverse=True):
        try:
            os.rmdir(path)
        except OSError:  # directory might not be empty
            pass


def execute(args, parser):
    from ..misc import untracked
<<<<<<< HEAD

=======
>>>>>>> c578eba3
    prefix = get_prefix(context, args)

    if args.which:
        for path in args.which:
            for dist in which_package(path):
                print('%-50s  %s' % (path, dist))
        return

    print('# prefix:', prefix)

    if args.reset:
        remove(prefix, untracked(prefix))
        return

    if args.untracked:
        files = sorted(untracked(prefix))
        print('# untracked files: %d' % len(files))
        for fn in files:
            print(fn)
        return

    make_tarbz2(prefix,
                name=args.pkg_name.lower(),
                version=args.pkg_version,
                build_number=int(args.pkg_build))


def get_installed_version(prefix, name):
    from ..core.linked_data import linked_data
    for info in itervalues(linked_data(prefix)):
        if info['name'] == name:
            return str(info['version'])
    return None


def create_info(name, version, build_number, requires_py):
    d = dict(
        name=name,
        version=version,
        platform=context.platform,
        arch=context.arch_name,
        build_number=int(build_number),
        build=str(build_number),
        depends=[],
    )
    if requires_py:
        d['build'] = ('py%d%d_' % requires_py) + d['build']
        d['depends'].append('python %d.%d*' % requires_py)
    return d


shebang_pat = re.compile(r'^#!.+$', re.M)
def fix_shebang(tmp_dir, path):
    from ..install import PREFIX_PLACEHOLDER

    if open(path, 'rb').read(2) != '#!':
        return False

    with open(path) as fi:
        data = fi.read()
    m = shebang_pat.match(data)
    if not (m and 'python' in m.group()):
        return False

    data = shebang_pat.sub('#!%s/bin/python' % PREFIX_PLACEHOLDER,
                           data, count=1)
    tmp_path = join(tmp_dir, basename(path))
    with open(tmp_path, 'w') as fo:
        fo.write(data)
    os.chmod(tmp_path, int('755', 8))
    return True


def _add_info_dir(t, tmp_dir, files, has_prefix, info):
    info_dir = join(tmp_dir, 'info')
    os.mkdir(info_dir)
    with open(join(info_dir, 'files'), 'w') as fo:
        for f in files:
            fo.write(f + '\n')

    with open(join(info_dir, 'index.json'), 'w') as fo:
        from .._vendor.auxlib.entity import EntityEncoder
        json.dump(info, fo, indent=2, sort_keys=True, cls=EntityEncoder)

    if has_prefix:
        with open(join(info_dir, 'has_prefix'), 'w') as fo:
            for f in has_prefix:
                fo.write(f + '\n')

    for fn in os.listdir(info_dir):
        t.add(join(info_dir, fn), 'info/' + fn)


def create_conda_pkg(prefix, files, info, tar_path, update_info=None):
    """
    create a conda package with `files` (in `prefix` and `info` metadata)
    at `tar_path`, and return a list of warning strings
    """
    files = sorted(files)
    warnings = []
    has_prefix = []
    tmp_dir = tempfile.mkdtemp()
    t = tarfile.open(tar_path, 'w:bz2')
    h = hashlib.new('sha1')
    for f in files:
        assert not (f.startswith('/') or f.endswith('/') or
                    '\\' in f or f == ''), f
        path = join(prefix, f)
        if f.startswith('bin/') and fix_shebang(tmp_dir, path):
            path = join(tmp_dir, basename(path))
            has_prefix.append(f)
        t.add(path, f)
        h.update(f.encode('utf-8'))
        h.update(b'\x00')
        if islink(path):
            link = os.readlink(path)
            if PY3 and isinstance(link, str):
                h.update(bytes(link, 'utf-8'))
            else:
                h.update(link)
            if link.startswith('/'):
                warnings.append('found symlink to absolute path: %s -> %s' %
                                (f, link))
        elif isfile(path):
            h.update(open(path, 'rb').read())
            if path.endswith('.egg-link'):
                warnings.append('found egg link: %s' % f)

    info['file_hash'] = h.hexdigest()
    if update_info:
        update_info(info)
    _add_info_dir(t, tmp_dir, files, has_prefix, info)
    t.close()
    from ..gateways.disk.delete import rmtree
    rmtree(tmp_dir)
    return warnings


def make_tarbz2(prefix, name='unknown', version='0.0', build_number=0,
                files=None):
    from ..misc import untracked
    if files is None:
        from ..misc import untracked
        files = untracked(prefix)
    print("# files: %d" % len(files))
    if len(files) == 0:
        print("# failed: nothing to do")
        return None

    if any('/site-packages/' in f for f in files):
        python_version = get_installed_version(prefix, 'python')
        assert python_version is not None
        requires_py = tuple(int(x) for x in python_version[:3].split('.'))
    else:
        requires_py = False

    info = create_info(name, version, build_number, requires_py)
    tarbz2_fn = '%(name)s-%(version)s-%(build)s.tar.bz2' % info
    create_conda_pkg(prefix, files, info, tarbz2_fn)
    print('# success')
    print(tarbz2_fn)
    return tarbz2_fn


def which_package(path):
    """
    given the path (of a (presumably) conda installed file) iterate over
    the conda packages the file came from.  Usually the iteration yields
    only one package.
    """
    from ..core.linked_data import is_linked, linked
    path = abspath(path)
    prefix = which_prefix(path)
    if prefix is None:
        from ..exceptions import CondaVerificationError
        raise CondaVerificationError("could not determine conda prefix from: %s" % path)

    from ..common.path import paths_equal
    for dist in linked(prefix):
        meta = is_linked(prefix, dist)
        if any(paths_equal(join(prefix, f), path) for f in meta['files']):
            yield dist


def which_prefix(path):
    """
    given the path (to a (presumably) conda installed file) return the
    environment prefix in which the file in located
    """
    prefix = abspath(path)
    while True:
        if isdir(join(prefix, 'conda-meta')):
            # we found the it, so let's return it
            return prefix
        if prefix == dirname(prefix):
            # we cannot chop off any more directories, so we didn't find it
            return None
        prefix = dirname(prefix)<|MERGE_RESOLUTION|>--- conflicted
+++ resolved
@@ -17,12 +17,7 @@
 import tarfile
 import tempfile
 
-<<<<<<< HEAD
-from .conda_argparse import add_parser_prefix
-from ..base.constants import PREFIX_PLACEHOLDER
-=======
 from .common import add_parser_prefix
->>>>>>> c578eba3
 from ..base.context import context, get_prefix
 from ..common.compat import PY3, itervalues
 
@@ -93,10 +88,6 @@
 
 def execute(args, parser):
     from ..misc import untracked
-<<<<<<< HEAD
-
-=======
->>>>>>> c578eba3
     prefix = get_prefix(context, args)
 
     if args.which:
