# conda is distributed under the terms of the BSD 3-clause license.
# Consult LICENSE.txt or http://opensource.org/licenses/BSD-3-Clause.

from __future__ import absolute_import, division, print_function, unicode_literals

<<<<<<< HEAD
from .common import add_parser_install, add_parser_json
from ..common.compat import on_win
from ..common.constants import NULL

help = "Create a new conda environment from a list of specified packages. "
descr = (help +
         "To use the created environment, use 'source activate "
         "envname' look in that directory first.  This command requires either "
         "the -n NAME or -p PREFIX option.")

example = """
Examples:

    conda create -n myenv sqlite

"""


def configure_parser(sub_parsers):
    p = sub_parsers.add_parser(
        'create',
        description=descr,
        help=help,
        epilog=example,
    )
    if on_win:
        p.add_argument(
            "--shortcuts",
            action="store_true",
            help="Install start menu shortcuts",
            dest="shortcuts",
            default=NULL,
        )
        p.add_argument(
            "--no-shortcuts",
            action="store_false",
            help="Don't install start menu shortcuts",
            dest="shortcuts",
            default=NULL,
        )
    add_parser_create_install_update(p)
    add_parser_json(p)
    p.add_argument(
        "--clone",
        action="store",
        help='Path to (or name of) existing local environment.',
        metavar='ENV',
    )
    p.add_argument(
        "--no-default-packages",
        action="store_true",
        help='Ignore create_default_packages in the .condarc file.',
    )
    p.set_defaults(func=execute)
=======
from .install import install
from ..gateways.disk.delete import delete_trash
>>>>>>> 4c75b798


def execute(args, parser):
    install(args, parser, 'create')
    delete_trash()<|MERGE_RESOLUTION|>--- conflicted
+++ resolved
@@ -3,65 +3,8 @@
 
 from __future__ import absolute_import, division, print_function, unicode_literals
 
-<<<<<<< HEAD
-from .common import add_parser_install, add_parser_json
-from ..common.compat import on_win
-from ..common.constants import NULL
-
-help = "Create a new conda environment from a list of specified packages. "
-descr = (help +
-         "To use the created environment, use 'source activate "
-         "envname' look in that directory first.  This command requires either "
-         "the -n NAME or -p PREFIX option.")
-
-example = """
-Examples:
-
-    conda create -n myenv sqlite
-
-"""
-
-
-def configure_parser(sub_parsers):
-    p = sub_parsers.add_parser(
-        'create',
-        description=descr,
-        help=help,
-        epilog=example,
-    )
-    if on_win:
-        p.add_argument(
-            "--shortcuts",
-            action="store_true",
-            help="Install start menu shortcuts",
-            dest="shortcuts",
-            default=NULL,
-        )
-        p.add_argument(
-            "--no-shortcuts",
-            action="store_false",
-            help="Don't install start menu shortcuts",
-            dest="shortcuts",
-            default=NULL,
-        )
-    add_parser_create_install_update(p)
-    add_parser_json(p)
-    p.add_argument(
-        "--clone",
-        action="store",
-        help='Path to (or name of) existing local environment.',
-        metavar='ENV',
-    )
-    p.add_argument(
-        "--no-default-packages",
-        action="store_true",
-        help='Ignore create_default_packages in the .condarc file.',
-    )
-    p.set_defaults(func=execute)
-=======
 from .install import install
 from ..gateways.disk.delete import delete_trash
->>>>>>> 4c75b798
 
 
 def execute(args, parser):
