# conda is distributed under the terms of the BSD 3-clause license.
# Consult LICENSE.txt or http://opensource.org/licenses/BSD-3-Clause.

from __future__ import absolute_import, division, print_function, unicode_literals

import logging
from os.path import isdir, isfile
import re

<<<<<<< HEAD
from .conda_argparse import (add_parser_help, add_parser_json, add_parser_prefix,
                             add_parser_show_channel_urls)

descr = "List linked packages in a conda environment."
=======
from .common import disp_features, stdout_json
from ..base.constants import DEFAULTS_CHANNEL_NAME, UNKNOWN_CHANNEL
from ..base.context import context
from ..common.compat import text_type
from ..core.envs_manager import EnvsDirectory
from ..core.linked_data import is_linked, linked, linked_data
from ..egg_info import get_egg_info
from ..history import History
>>>>>>> 4c75b798

log = logging.getLogger(__name__)

<<<<<<< HEAD
def configure_parser(sub_parsers):
    p = sub_parsers.add_parser(
        'list',
        description=descr,
        help=descr,
        formatter_class=RawDescriptionHelpFormatter,
        epilog=examples,
        add_help=False,
    )
    add_parser_help(p)
    add_parser_prefix(p)
    add_parser_json(p)
    add_parser_show_channel_urls(p)
    p.add_argument(
        '-c', "--canonical",
        action="store_true",
        help="Output canonical names of packages only. Implies --no-pip. ",
    )
    p.add_argument(
        '-f', "--full-name",
        action="store_true",
        help="Only search for full names, i.e., ^<regex>$.",
    )
    p.add_argument(
        "--explicit",
        action="store_true",
        help="List explicitly all installed conda packaged with URL "
             "(output may be used by conda create --file).",
    )
    p.add_argument(
        "--md5",
        action="store_true",
        help="Add MD5 hashsum when using --explicit",
    )
    p.add_argument(
        '-e', "--export",
        action="store_true",
        help="Output requirement string only (output may be used by "
             " conda create --file).",
    )
    p.add_argument(
        '-r', "--revisions",
        action="store_true",
        help="List the revision history and exit.",
    )
    p.add_argument(
        "--no-pip",
        action="store_false",
        default=True,
        dest="pip",
        help="Do not include pip-only installed packages.")
    p.add_argument(
        'regex',
        action="store",
        nargs="?",
        help="List only packages matching this regular expression.",
    )
    p.set_defaults(func=execute)

=======
>>>>>>> 4c75b798

def print_export_header(subdir):
    print('# This file may be used to create an environment using:')
    print('# $ conda create --name <env> --file <this file>')
    print('# platform: %s' % subdir)


def get_packages(installed, regex):
    pat = re.compile(regex, re.I) if regex else None
    for dist in sorted(installed, key=lambda x: x.quad[0].lower()):
        name = dist.quad[0]
        if pat and pat.search(name) is None:
            continue

        yield dist


def list_packages(prefix, installed, regex=None, format='human',
                  show_channel_urls=None):
    res = 0
    result = []
    for dist in get_packages(installed, regex):
        if format == 'canonical':
            result.append(dist)
            continue
        if format == 'export':
            result.append('='.join(dist.quad[:3]))
            continue

        try:
            # Returns None if no meta-file found (e.g. pip install)
            info = is_linked(prefix, dist)
            features = set(info.get('features') or ())
            disp = '%(name)-25s %(version)-15s %(build)15s' % info
            disp += '  %s' % disp_features(features)
            schannel = info.get('schannel')
            show_channel_urls = show_channel_urls or context.show_channel_urls
            if (show_channel_urls or show_channel_urls is None
                    and schannel != DEFAULTS_CHANNEL_NAME):
                disp += '  %s' % schannel
            result.append(disp)
        except (AttributeError, IOError, KeyError, ValueError) as e:
            log.debug("exception for dist %s:\n%r", dist, e)
            result.append('%-25s %-15s %15s' % tuple(dist.quad[:3]))

    return res, result


def print_packages(prefix, regex=None, format='human', piplist=False,
                   json=False, show_channel_urls=None):
    if not isdir(prefix):
        from ..exceptions import CondaEnvironmentNotFoundError
        raise CondaEnvironmentNotFoundError(prefix)

    if not json:
        if format == 'human':
            print('# packages in environment at %s:' % prefix)
            print('#')
        if format == 'export':
            print_export_header(context.subdir)

    installed = linked(prefix)
    log.debug("installed conda packages:\n%s", installed)
    if piplist and context.use_pip and format == 'human':
        other_python = get_egg_info(prefix)
        log.debug("other installed python packages:\n%s", other_python)
        installed.update(other_python)

    exitcode, output = list_packages(prefix, installed, regex, format=format,
                                     show_channel_urls=show_channel_urls)
    if not json:
        print('\n'.join(map(text_type, output)))
    else:
        stdout_json(output)
    return exitcode


def print_explicit(prefix, add_md5=False):
    if not isdir(prefix):
        from ..exceptions import CondaEnvironmentNotFoundError
        raise CondaEnvironmentNotFoundError(prefix)
    print_export_header(context.subdir)
    print("@EXPLICIT")
    for meta in sorted(linked_data(prefix).values(), key=lambda x: x['name']):
        url = meta.get('url')
        if not url or url.startswith(UNKNOWN_CHANNEL):
            print('# no URL for: %s' % meta['fn'])
            continue
        md5 = meta.get('md5')
        print(url + ('#%s' % md5 if add_md5 and md5 else ''))


def execute(args, parser):
<<<<<<< HEAD
    from ..base.context import context
    from .common import stdout_json
    from ..core.envs_manager import EnvsDirectory
=======
>>>>>>> 4c75b798
    prefix = context.target_prefix
    if not EnvsDirectory.is_conda_environment(prefix):
        from ..exceptions import EnvironmentLocationNotFound
        raise EnvironmentLocationNotFound(prefix)

    regex = args.regex
    if args.full_name:
        regex = r'^%s$' % regex

    if args.revisions:
        h = History(prefix)
        if isfile(h.path):
            if not context.json:
                h.print_log()
            else:
                stdout_json(h.object_log())
        else:
            from ..exceptions import PathNotFoundError
            raise PathNotFoundError(h.path)
        return

    if args.explicit:
        print_explicit(prefix, args.md5)
        return

    if args.canonical:
        format = 'canonical'
    elif args.export:
        format = 'export'
    else:
        format = 'human'
    if context.json:
        format = 'canonical'

    exitcode = print_packages(prefix, regex, format, piplist=args.pip,
                              json=context.json,
                              show_channel_urls=context.show_channel_urls)
    return exitcode<|MERGE_RESOLUTION|>--- conflicted
+++ resolved
@@ -7,12 +7,6 @@
 from os.path import isdir, isfile
 import re
 
-<<<<<<< HEAD
-from .conda_argparse import (add_parser_help, add_parser_json, add_parser_prefix,
-                             add_parser_show_channel_urls)
-
-descr = "List linked packages in a conda environment."
-=======
 from .common import disp_features, stdout_json
 from ..base.constants import DEFAULTS_CHANNEL_NAME, UNKNOWN_CHANNEL
 from ..base.context import context
@@ -21,72 +15,9 @@
 from ..core.linked_data import is_linked, linked, linked_data
 from ..egg_info import get_egg_info
 from ..history import History
->>>>>>> 4c75b798
 
 log = logging.getLogger(__name__)
 
-<<<<<<< HEAD
-def configure_parser(sub_parsers):
-    p = sub_parsers.add_parser(
-        'list',
-        description=descr,
-        help=descr,
-        formatter_class=RawDescriptionHelpFormatter,
-        epilog=examples,
-        add_help=False,
-    )
-    add_parser_help(p)
-    add_parser_prefix(p)
-    add_parser_json(p)
-    add_parser_show_channel_urls(p)
-    p.add_argument(
-        '-c', "--canonical",
-        action="store_true",
-        help="Output canonical names of packages only. Implies --no-pip. ",
-    )
-    p.add_argument(
-        '-f', "--full-name",
-        action="store_true",
-        help="Only search for full names, i.e., ^<regex>$.",
-    )
-    p.add_argument(
-        "--explicit",
-        action="store_true",
-        help="List explicitly all installed conda packaged with URL "
-             "(output may be used by conda create --file).",
-    )
-    p.add_argument(
-        "--md5",
-        action="store_true",
-        help="Add MD5 hashsum when using --explicit",
-    )
-    p.add_argument(
-        '-e', "--export",
-        action="store_true",
-        help="Output requirement string only (output may be used by "
-             " conda create --file).",
-    )
-    p.add_argument(
-        '-r', "--revisions",
-        action="store_true",
-        help="List the revision history and exit.",
-    )
-    p.add_argument(
-        "--no-pip",
-        action="store_false",
-        default=True,
-        dest="pip",
-        help="Do not include pip-only installed packages.")
-    p.add_argument(
-        'regex',
-        action="store",
-        nargs="?",
-        help="List only packages matching this regular expression.",
-    )
-    p.set_defaults(func=execute)
-
-=======
->>>>>>> 4c75b798
 
 def print_export_header(subdir):
     print('# This file may be used to create an environment using:')
@@ -180,12 +111,6 @@
 
 
 def execute(args, parser):
-<<<<<<< HEAD
-    from ..base.context import context
-    from .common import stdout_json
-    from ..core.envs_manager import EnvsDirectory
-=======
->>>>>>> 4c75b798
     prefix = context.target_prefix
     if not EnvsDirectory.is_conda_environment(prefix):
         from ..exceptions import EnvironmentLocationNotFound
