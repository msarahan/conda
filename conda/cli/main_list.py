# (c) Continuum Analytics, Inc. / http://continuum.io
# All Rights Reserved
#
# conda is distributed under the terms of the BSD 3-clause license.
# Consult LICENSE.txt or http://opensource.org/licenses/BSD-3-Clause.

from __future__ import absolute_import, division, print_function, unicode_literals

from argparse import RawDescriptionHelpFormatter
import logging
from os.path import isdir, isfile
import re

<<<<<<< HEAD
from .common import (add_parser_help, add_parser_json, add_parser_prefix,
                     add_parser_show_channel_urls, disp_features, stdout_json)
from ..base.constants import DEFAULTS_CHANNEL_NAME, UNKNOWN_CHANNEL
from ..base.context import context
from ..common.compat import text_type
from ..core.linked_data import is_linked, linked, linked_data
from ..egg_info import get_egg_info
from ..exceptions import CondaFileNotFoundError, EnvironmentLocationNotFound

=======
>>>>>>> ebecaf32
descr = "List linked packages in a conda environment."

# Note, the formatting of this is designed to work well with help2man
examples = """
Examples:

List all packages in the current environment:

    conda list

List all packages installed into the environment 'myenv':

    conda list -n myenv

Save packages for future use:

    conda list --export > package-list.txt

Reinstall packages from an export file:

    conda create -n myenv --file package-list.txt

"""
log = logging.getLogger(__name__)

def configure_parser(sub_parsers):
    from .common import (add_parser_help, add_parser_json, add_parser_prefix,
                         add_parser_show_channel_urls)

    p = sub_parsers.add_parser(
        'list',
        description=descr,
        help=descr,
        formatter_class=RawDescriptionHelpFormatter,
        epilog=examples,
        add_help=False,
    )
    add_parser_help(p)
    add_parser_prefix(p)
    add_parser_json(p)
    add_parser_show_channel_urls(p)
    p.add_argument(
        '-c', "--canonical",
        action="store_true",
        help="Output canonical names of packages only. Implies --no-pip. ",
    )
    p.add_argument(
        '-f', "--full-name",
        action="store_true",
        help="Only search for full names, i.e., ^<regex>$.",
    )
    p.add_argument(
        "--explicit",
        action="store_true",
        help="List explicitly all installed conda packaged with URL "
             "(output may be used by conda create --file).",
    )
    p.add_argument(
        "--md5",
        action="store_true",
        help="Add MD5 hashsum when using --explicit",
    )
    p.add_argument(
        '-e', "--export",
        action="store_true",
        help="Output requirement string only (output may be used by "
             " conda create --file).",
    )
    p.add_argument(
        '-r', "--revisions",
        action="store_true",
        help="List the revision history and exit.",
    )
    p.add_argument(
        "--no-pip",
        action="store_false",
        default=True,
        dest="pip",
        help="Do not include pip-only installed packages.")
    p.add_argument(
        'regex',
        action="store",
        nargs="?",
        help="List only packages matching this regular expression.",
    )
    p.set_defaults(func=execute)


def print_export_header(subdir):
    print('# This file may be used to create an environment using:')
    print('# $ conda create --name <env> --file <this file>')
    print('# platform: %s' % subdir)


def get_packages(installed, regex):
    pat = re.compile(regex, re.I) if regex else None
    for dist in sorted(installed, key=lambda x: x.quad[0].lower()):
        name = dist.quad[0]
        if pat and pat.search(name) is None:
            continue

        yield dist


def list_packages(prefix, installed, regex=None, format='human',
                  show_channel_urls=None):
    from .common import disp_features
    from ..base.constants import DEFAULTS_CHANNEL_NAME
    from ..base.context import context
    from ..core.linked_data import is_linked
    res = 0
    result = []
    for dist in get_packages(installed, regex):
        if format == 'canonical':
            result.append(dist)
            continue
        if format == 'export':
            result.append('='.join(dist.quad[:3]))
            continue

        try:
            # Returns None if no meta-file found (e.g. pip install)
            info = is_linked(prefix, dist)
            features = set(info.get('features', '').split())
            disp = '%(name)-25s %(version)-15s %(build)15s' % info
            disp += '  %s' % disp_features(features)
            schannel = info.get('schannel')
            show_channel_urls = show_channel_urls or context.show_channel_urls
            if (show_channel_urls or show_channel_urls is None
                    and schannel != DEFAULTS_CHANNEL_NAME):
                disp += '  %s' % schannel
            result.append(disp)
        except (AttributeError, IOError, KeyError, ValueError) as e:
            log.debug("exception for dist %s:\n%r", dist, e)
            result.append('%-25s %-15s %15s' % tuple(dist.quad[:3]))

    return res, result


def print_packages(prefix, regex=None, format='human', piplist=False,
<<<<<<< HEAD
                   json=False, show_channel_urls=context.show_channel_urls):
    # if not isdir(prefix):
    #     raise CondaEnvironmentNotFoundError(prefix)
=======
                   json=False, show_channel_urls=None):
    from .common import stdout_json
    from ..base.context import context
    from ..common.compat import text_type
    from ..core.linked_data import linked
    from ..egg_info import get_egg_info

    if not isdir(prefix):
        from ..exceptions import CondaEnvironmentNotFoundError
        raise CondaEnvironmentNotFoundError(prefix)
>>>>>>> ebecaf32

    if not json:
        if format == 'human':
            print('# packages in environment at %s:' % prefix)
            print('#')
        if format == 'export':
            print_export_header(context.subdir)

    installed = linked(prefix)
    log.debug("installed conda packages:\n%s", installed)
    if piplist and context.use_pip and format == 'human':
        other_python = get_egg_info(prefix)
        log.debug("other installed python packages:\n%s", other_python)
        installed.update(other_python)

    exitcode, output = list_packages(prefix, installed, regex, format=format,
                                     show_channel_urls=show_channel_urls)
    if not json:
        print('\n'.join(map(text_type, output)))
    else:
        stdout_json(output)
    return exitcode


def print_explicit(prefix, add_md5=False):
    from ..base.constants import UNKNOWN_CHANNEL
    from ..base.context import context
    from ..core.linked_data import linked_data
    if not isdir(prefix):
<<<<<<< HEAD
        raise EnvironmentLocationNotFound(prefix)
    print_export_header()
=======
        from ..exceptions import CondaEnvironmentNotFoundError
        raise CondaEnvironmentNotFoundError(prefix)
    print_export_header(context.subdir)
>>>>>>> ebecaf32
    print("@EXPLICIT")
    for meta in sorted(linked_data(prefix).values(), key=lambda x: x['name']):
        url = meta.get('url')
        if not url or url.startswith(UNKNOWN_CHANNEL):
            print('# no URL for: %s' % meta['fn'])
            continue
        md5 = meta.get('md5')
        print(url + ('#%s' % md5 if add_md5 and md5 else ''))


def execute(args, parser):
    from ..base.context import context
    from .common import stdout_json
    prefix = context.prefix_w_legacy_search
    regex = args.regex
    if args.full_name:
        regex = r'^%s$' % regex

    if args.revisions:
        from ..history import History
        h = History(prefix)
        if isfile(h.path):
            if not context.json:
                h.print_log()
            else:
                stdout_json(h.object_log())
        else:
            from ..exceptions import CondaFileNotFoundError
            raise CondaFileNotFoundError(h.path)
        return

    if args.explicit:
        print_explicit(prefix, args.md5)
        return

    if args.canonical:
        format = 'canonical'
    elif args.export:
        format = 'export'
    else:
        format = 'human'
    if context.json:
        format = 'canonical'

    exitcode = print_packages(prefix, regex, format, piplist=args.pip,
                              json=context.json,
                              show_channel_urls=context.show_channel_urls)
    return exitcode<|MERGE_RESOLUTION|>--- conflicted
+++ resolved
@@ -11,18 +11,6 @@
 from os.path import isdir, isfile
 import re
 
-<<<<<<< HEAD
-from .common import (add_parser_help, add_parser_json, add_parser_prefix,
-                     add_parser_show_channel_urls, disp_features, stdout_json)
-from ..base.constants import DEFAULTS_CHANNEL_NAME, UNKNOWN_CHANNEL
-from ..base.context import context
-from ..common.compat import text_type
-from ..core.linked_data import is_linked, linked, linked_data
-from ..egg_info import get_egg_info
-from ..exceptions import CondaFileNotFoundError, EnvironmentLocationNotFound
-
-=======
->>>>>>> ebecaf32
 descr = "List linked packages in a conda environment."
 
 # Note, the formatting of this is designed to work well with help2man
@@ -163,11 +151,6 @@
 
 
 def print_packages(prefix, regex=None, format='human', piplist=False,
-<<<<<<< HEAD
-                   json=False, show_channel_urls=context.show_channel_urls):
-    # if not isdir(prefix):
-    #     raise CondaEnvironmentNotFoundError(prefix)
-=======
                    json=False, show_channel_urls=None):
     from .common import stdout_json
     from ..base.context import context
@@ -178,7 +161,6 @@
     if not isdir(prefix):
         from ..exceptions import CondaEnvironmentNotFoundError
         raise CondaEnvironmentNotFoundError(prefix)
->>>>>>> ebecaf32
 
     if not json:
         if format == 'human':
@@ -208,14 +190,9 @@
     from ..base.context import context
     from ..core.linked_data import linked_data
     if not isdir(prefix):
-<<<<<<< HEAD
-        raise EnvironmentLocationNotFound(prefix)
-    print_export_header()
-=======
         from ..exceptions import CondaEnvironmentNotFoundError
         raise CondaEnvironmentNotFoundError(prefix)
     print_export_header(context.subdir)
->>>>>>> ebecaf32
     print("@EXPLICIT")
     for meta in sorted(linked_data(prefix).values(), key=lambda x: x['name']):
         url = meta.get('url')
