--- conflicted
+++ resolved
@@ -135,19 +135,6 @@
     for dep in pkg['depends']:
         print('    %s' % dep)
 
-<<<<<<< HEAD
-def execute(args, parser):
-    import os
-    from os.path import dirname
-
-    import conda
-    from conda.base.context import conda_in_private_env, context
-    from conda.models.channel import offline_keep
-    from conda.resolve import Resolve
-    from conda.api import get_index
-    from conda.connection import user_agent
-=======
->>>>>>> ebecaf32
 
 def print_package_info(packages):
     from ..api import get_index
@@ -182,20 +169,11 @@
         root_pkgs = None
 
     try:
-<<<<<<< HEAD
-        import requests
-        requests_version = requests.__version__
-    except ImportError:  # pragma: no cover
-        requests_version = "could not import"
-    except Exception as e:  # pragma: no cover
-        requests_version = "Error %s" % e
-=======
         from requests import __version__ as requests_version
     except ImportError:
         requests_version = "could not import"
     except Exception as e:
         requests_version = "Error %r" % e
->>>>>>> ebecaf32
 
     try:
         from conda_env import __version__ as conda_env_version
