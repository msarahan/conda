--- conflicted
+++ resolved
@@ -6,13 +6,6 @@
 
 from __future__ import absolute_import, division, print_function, unicode_literals
 
-<<<<<<< HEAD
-from os.path import dirname
-
-from .conda_argparse import (add_parser_channels, add_parser_insecure, add_parser_json,
-                             add_parser_known, add_parser_offline, add_parser_prefix,
-                             add_parser_use_index_cache, add_parser_use_local)
-=======
 from .common import (Completer, Packages, add_parser_channels, add_parser_insecure,
                      add_parser_json, add_parser_known, add_parser_offline, add_parser_prefix,
                      add_parser_use_index_cache, add_parser_use_local, arg2spec, disp_features,
@@ -20,7 +13,6 @@
 from ..base.context import context
 from ..resolve import dashlist
 from ..exceptions import ResolvePackageNotFound
->>>>>>> 9b02b871
 
 descr = """Search for packages and display their information. The input is a
 Python regular expression.  To perform a search with a search string that starts
