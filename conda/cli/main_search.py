# -*- coding: utf-8 -*-
from __future__ import absolute_import, division, print_function, unicode_literals

import sys
from argparse import SUPPRESS
from collections import defaultdict

from conda.core.index import get_channel_priority_map
from .conda_argparse import (add_parser_channels, add_parser_insecure, add_parser_json,
                             add_parser_known, add_parser_offline, add_parser_prefix,
                             add_parser_use_index_cache, add_parser_use_local)
from ..cli.common import stdout_json
from ..common.io import spinner
from ..compat import itervalues, text_type
from ..exceptions import PackagesNotFoundError

descr = """Search for packages and display associated information.
The input is a MatchSpec, a query language for conda packages.
See examples below.
"""

example = """
Examples:

Search for a specific package named 'scikit-learn':

    conda search scikit-learn

Search for packages containing 'scikit' in the package name:

    conda search *scikit*

Note that your shell may expand '*' before handing the command over to conda.
Therefore it is sometimes necessary to use single or double quotes around the query.

    conda search '*scikit'
    conda search "*scikit*"

Search for packages for 64-bit Linux (by default, packages for your current
platform are shown):

    conda search numpy[subdir=linux-64]

Search for a specific version of a package:

    conda search 'numpy>=1.12'

Search for a package on a specific channel

    conda search conda-forge::numpy
    conda search 'numpy[channel=conda-forge, subdir=osx-64]'
"""


def configure_parser(sub_parsers):
    p = sub_parsers.add_parser(
        'search',
        description=descr,
        help=descr,
        epilog=example,
    )
    add_parser_prefix(p)
    p.add_argument(
        "--canonical",
        action="store_true",
        help=SUPPRESS,
    )
    p.add_argument(
        '-f', "--full-name",
        action="store_true",
        help=SUPPRESS,
    )
    p.add_argument(
        '-i', "--info",
        action="store_true",
        help="Provide detailed information about each package. Similar to output of 'conda info package-name'."
    )
    p.add_argument(
        "--names-only",
        action="store_true",
        help=SUPPRESS,
    )
    add_parser_known(p)
    add_parser_use_index_cache(p)
    p.add_argument(
        '-o', "--outdated",
        action="store_true",
        help=SUPPRESS,
    )
    p.add_argument(
        '--platform',
        action='store',
        dest='platform',
        help="""Search the given platform. Should be formatted like 'osx-64', 'linux-32',
        'win-64', and so on. The default is to search the current platform.""",
        default=None,
    )
    p.add_argument(
        'match_spec',
        default='*',
        nargs='?',
        help=SUPPRESS,
    )
    p.add_argument(
        "--spec",
        action="store_true",
        help=SUPPRESS,
    )
    p.add_argument(
        "--reverse-dependency",
        action="store_true",
        help="""Perform a reverse dependency search. When using this flag, the --full-name
flag is recommended. Use 'conda info package' to see the dependencies of a
package.""",
    )
    add_parser_offline(p)
    add_parser_channels(p)
    add_parser_json(p)
    add_parser_use_local(p)
    add_parser_insecure(p)
    p.set_defaults(func=execute)


def execute(args, parser):
    from .common import (ensure_override_channels_requires_channel,
                         ensure_use_local)
    from ..core.index import get_index
    from ..models.match_spec import MatchSpec
    from ..models.version import VersionOrder
    from ..base.context import context

    spec = MatchSpec(args.match_spec)
    if spec.get_exact_value('subdir'):
        platform = spec.get_exact_value('subdir')
    elif args.platform:
        platform = args.platform
    else:
        platform = ''
    if platform and platform != context.subdir:
        args.unknown = False
    ensure_use_local(args)
    ensure_override_channels_requires_channel(args, dashc=False)

    platform = args.platform or ''
    if platform and platform != context.subdir:
        args.unknown = False
    ensure_use_local(args)
    ensure_override_channels_requires_channel(args, dashc=False)

    with spinner("Loading channels", not context.verbosity and not context.quiet, context.json):
        spec_channel = spec.get_exact_value('channel')
        channel_urls = (spec_channel,) if spec_channel else context.channels
        index = get_index(channel_urls=channel_urls,
                          prepend=not args.override_channels,
                          platform=args.platform, use_local=args.use_local,
                          use_cache=args.use_index_cache, prefix=None,
                          unknown=args.unknown)

    matches = {record for record in itervalues(index) if spec.match(record)}
    matches = sorted(matches, key=lambda rec: (rec.name, VersionOrder(rec.version), rec.build))

    if not matches:
        channel_priority_map = get_channel_priority_map(
            channel_urls=context.channels,
            prepend=not args.override_channels,
            platform=None,
            use_local=args.use_local,
        )
        channels_urls = tuple(channel_priority_map)
        from ..models.match_spec import MatchSpec
        raise PackagesNotFoundError((text_type(spec),), channels_urls)

    if context.json:
        json_obj = defaultdict(list)
        for match in matches:
            json_obj[match.name].append(match)
        stdout_json(json_obj)

    elif context.info:
        for record in matches:
            pretty_record(record)

<<<<<<< HEAD
=======
    if args.reverse_dependency:
        if not args.regex:
            parser.error("--reverse-dependency requires at least one package name")
        if args.spec:
            parser.error("--reverse-dependency does not work with --spec")

    pat = None
    ms = None
    if args.regex:
        if args.spec:
            ms = MatchSpec(arg2spec(args.regex))
        else:
            regex = args.regex
            if args.full_name:
                regex = r'^%s$' % regex
            try:
                pat = re.compile(regex, re.I)
            except re.error as e:
                from ..exceptions import CommandArgumentError
                raise CommandArgumentError("Failed to compile regex pattern for "
                                           "search: %(regex)s\n"
                                           "regex error: %(regex_error)s",
                                           regex=regex, regex_error=repr(e))

    prefix = context.target_prefix

    linked = linked_data(prefix)
    extracted = set(pc_entry.name for pc_entry in PackageCache.get_all_extracted_entries())

    # XXX: Make this work with more than one platform
    platform = args.platform or ''
    if platform and platform != context.subdir:
        args.unknown = False
    ensure_use_local(args)
    ensure_override_channels_requires_channel(args, dashc=False)
    index = get_index(channel_urls=context.channels, prepend=not args.override_channels,
                      platform=args.platform, use_local=args.use_local,
                      use_cache=args.use_index_cache, prefix=None,
                      unknown=args.unknown)

    r = Resolve(index)
    if args.canonical:
        json = []
>>>>>>> 669974a5
    else:
        builder = ['%-25s  %-15s %15s  %-15s' % (
            "Name",
            "Version",
            "Build",
            "Channel",
        )]
        for record in matches:
            builder.append('%-25s  %-15s %15s  %-15s' % (
                record.name,
                record.version,
                record.build,
                record.schannel,
            ))
        sys.stdout.write('\n'.join(builder))
        sys.stdout.write('\n')


def pretty_record(record):
    from ..utils import human_bytes
    from ..resolve import dashlist

    def push_line(display_name, attr_name):
        value = getattr(record, attr_name, None)
        if value is not None:
            builder.append("%-12s: %s" % (display_name, value))

    builder = []
    builder.append(record.name + " " + record.version + " " + record.build)
    builder.append('-'*len(builder[0]))

    push_line("file name", "fn")
    push_line("name", "name")
    push_line("version", "version")
    push_line("build string", "build")
    push_line("build number", "build_number")
    builder.append("%-12s: %s" % ("size", human_bytes(record.size)))
    push_line("arch", "arch")
    push_line("constrains", "constrains")
    push_line("platform", "platform")
    push_line("license", "license")
    push_line("subdir", "subdir")
    push_line("url", "url")
    builder.append("%-12s: %s" % ("dependencies", dashlist(record.depends)))
    builder.append('\n')
    sys.stdout.write('\n'.join(builder))
    sys.stdout.write('\n')<|MERGE_RESOLUTION|>--- conflicted
+++ resolved
@@ -180,8 +180,6 @@
         for record in matches:
             pretty_record(record)
 
-<<<<<<< HEAD
-=======
     if args.reverse_dependency:
         if not args.regex:
             parser.error("--reverse-dependency requires at least one package name")
@@ -225,7 +223,6 @@
     r = Resolve(index)
     if args.canonical:
         json = []
->>>>>>> 669974a5
     else:
         builder = ['%-25s  %-15s %15s  %-15s' % (
             "Name",
