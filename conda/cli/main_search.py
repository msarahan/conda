# -*- coding: utf-8 -*-
from __future__ import absolute_import, division, print_function, unicode_literals

<<<<<<< HEAD
from argparse import SUPPRESS
from collections import defaultdict
import sys

from .conda_argparse import (add_parser_channels, add_parser_insecure, add_parser_json,
                             add_parser_known, add_parser_offline, add_parser_prefix,
                             add_parser_use_index_cache, add_parser_use_local)
from ..compat import text_type

descr = """Search for packages and display associated information.
The input is a MatchSpec, a query language for conda packages.
See examples below.
"""

example = """
Examples:

Search for a specific package named 'scikit-learn':

    conda search scikit-learn

Search for packages containing 'scikit' in the package name:

    conda search *scikit*

Note that your shell may expand '*' before handing the command over to conda.
Therefore it is sometimes necessary to use single or double quotes around the query.

    conda search '*scikit'
    conda search "*scikit*"

Search for packages for 64-bit Linux (by default, packages for your current
platform are shown):

    conda search numpy[subdir=linux-64]

Search for a specific version of a package:

    conda search 'numpy>=1.12'

Search for a package on a specific channel

    conda search conda-forge::numpy
    conda search 'numpy[channel=conda-forge, subdir=osx-64]'
"""


def configure_parser(sub_parsers):
    p = sub_parsers.add_parser(
        'search',
        description=descr,
        help=descr,
        epilog=example,
    )
    add_parser_prefix(p)
    p.add_argument(
        "--canonical",
        action="store_true",
        help=SUPPRESS,
    )
    p.add_argument(
        '-f', "--full-name",
        action="store_true",
        help=SUPPRESS,
    )
    p.add_argument(
        '-i', "--info",
        action="store_true",
        help="Provide detailed information about each package. "
             "Similar to output of 'conda info package-name'."
    )
    p.add_argument(
        "--names-only",
        action="store_true",
        help=SUPPRESS,
    )
    add_parser_known(p)
    add_parser_use_index_cache(p)
    p.add_argument(
        '-o', "--outdated",
        action="store_true",
        help=SUPPRESS,
    )
    p.add_argument(
        '--platform',
        action='store',
        dest='platform',
        help="""Search the given platform. Should be formatted like 'osx-64', 'linux-32',
        'win-64', and so on. The default is to search the current platform.""",
        default=None,
    )
    p.add_argument(
        'match_spec',
        default='*',
        nargs='?',
        help=SUPPRESS,
    )
    p.add_argument(
        "--spec",
        action="store_true",
        help=SUPPRESS,
    )
    p.add_argument(
        "--reverse-dependency",
        action="store_true",
        help="""Perform a reverse dependency search. When using this flag, the --full-name
flag is recommended. Use 'conda info package' to see the dependencies of a
package.""",
    )
    add_parser_offline(p)
    add_parser_channels(p)
    add_parser_json(p)
    add_parser_use_local(p)
    add_parser_insecure(p)
    p.set_defaults(func=execute)


def execute(args, parser):
    from ..models.match_spec import MatchSpec
    from ..models.version import VersionOrder
    from ..base.context import context
    from ..cli.common import stdout_json
    from ..common.io import spinner

=======
from collections import defaultdict
import sys

from .install import calculate_channel_urls
from ..base.context import context
from ..cli.common import stdout_json
from ..common.io import spinner
from ..compat import text_type
from ..core.repodata import query_all
from ..models.match_spec import MatchSpec
from ..models.version import VersionOrder
from ..resolve import dashlist
from ..utils import human_bytes


def execute(args, parser):
>>>>>>> 4c75b798
    spec = MatchSpec(args.match_spec)
    if spec.get_exact_value('subdir'):
        subdirs = spec.get_exact_value('subdir'),
    elif args.platform:
        subdirs = args.platform,
    else:
        subdirs = context.subdirs
<<<<<<< HEAD

    with spinner("Loading channels", not context.verbosity and not context.quiet, context.json):
        spec_channel = spec.get_exact_value('channel')
        channel_urls = (spec_channel,) if spec_channel else context.channels

        from ..core.repodata import query_all
        matches = sorted(query_all(channel_urls, subdirs, spec),
                         key=lambda rec: (rec.name, VersionOrder(rec.version), rec.build))

    if not matches:
        from .install import calculate_channel_urls
        channels_urls = tuple(calculate_channel_urls(
            channel_urls=context.channels,
            prepend=not args.override_channels,
            platform=None,
            use_local=args.use_local,
        ))
        from ..models.match_spec import MatchSpec
        from ..exceptions import PackagesNotFoundError
        raise PackagesNotFoundError((text_type(spec),), channels_urls)

=======

    with spinner("Loading channels", not context.verbosity and not context.quiet, context.json):
        spec_channel = spec.get_exact_value('channel')
        channel_urls = (spec_channel,) if spec_channel else context.channels

        matches = sorted(query_all(channel_urls, subdirs, spec),
                         key=lambda rec: (rec.name, VersionOrder(rec.version), rec.build))

    if not matches:
        channels_urls = tuple(calculate_channel_urls(
            channel_urls=context.channels,
            prepend=not args.override_channels,
            platform=None,
            use_local=args.use_local,
        ))
        from ..exceptions import PackagesNotFoundError
        raise PackagesNotFoundError((text_type(spec),), channels_urls)

>>>>>>> 4c75b798
    if context.json:
        json_obj = defaultdict(list)
        for match in matches:
            json_obj[match.name].append(match)
        stdout_json(json_obj)

    elif args.info:
        for record in matches:
            pretty_record(record)

    if args.reverse_dependency:
        if not args.regex:
            parser.error("--reverse-dependency requires at least one package name")
        if args.spec:
            parser.error("--reverse-dependency does not work with --spec")

    pat = None
    ms = None
    if args.regex:
        if args.spec:
            ms = MatchSpec(arg2spec(args.regex))
        else:
            regex = args.regex
            if args.full_name:
                regex = r'^%s$' % regex
            try:
                pat = re.compile(regex, re.I)
            except re.error as e:
                from ..exceptions import CommandArgumentError
                raise CommandArgumentError("Failed to compile regex pattern for "
                                           "search: %(regex)s\n"
                                           "regex error: %(regex_error)s",
                                           regex=regex, regex_error=repr(e))

    prefix = context.target_prefix

    linked = linked_data(prefix)
    extracted = set(pc_entry.name for pc_entry in PackageCache.get_all_extracted_entries())

    # XXX: Make this work with more than one platform
    platform = args.platform or ''
    if platform and platform != context.subdir:
        args.unknown = False
    ensure_use_local(args)
    ensure_override_channels_requires_channel(args, dashc=False)
    index = get_index(channel_urls=context.channels, prepend=not args.override_channels,
                      platform=args.platform, use_local=args.use_local,
                      use_cache=args.use_index_cache, prefix=None,
                      unknown=args.unknown)

    r = Resolve(index)
    if args.canonical:
        json = []
    else:
        builder = ['%-25s  %-15s %15s  %-15s' % (
            "Name",
            "Version",
            "Build",
            "Channel",
        )]
        for record in matches:
            builder.append('%-25s  %-15s %15s  %-15s' % (
                record.name,
                record.version,
                record.build,
                record.schannel,
            ))
        sys.stdout.write('\n'.join(builder))
        sys.stdout.write('\n')


def pretty_record(record):
<<<<<<< HEAD
    from ..utils import human_bytes
    from ..resolve import dashlist

=======
>>>>>>> 4c75b798
    def push_line(display_name, attr_name):
        value = getattr(record, attr_name, None)
        if value is not None:
            builder.append("%-12s: %s" % (display_name, value))

    builder = []
    builder.append(record.name + " " + record.version + " " + record.build)
    builder.append('-'*len(builder[0]))

    push_line("file name", "fn")
    push_line("name", "name")
    push_line("version", "version")
    push_line("build string", "build")
    push_line("build number", "build_number")
    builder.append("%-12s: %s" % ("size", human_bytes(record.size)))
    push_line("arch", "arch")
    push_line("constrains", "constrains")
    push_line("platform", "platform")
    push_line("license", "license")
    push_line("subdir", "subdir")
    push_line("url", "url")
    push_line("md5", "md5")
    builder.append("%-12s: %s" % ("dependencies", dashlist(record.depends)))
    builder.append('\n')
    sys.stdout.write('\n'.join(builder))
    sys.stdout.write('\n')<|MERGE_RESOLUTION|>--- conflicted
+++ resolved
@@ -1,132 +1,6 @@
 # -*- coding: utf-8 -*-
 from __future__ import absolute_import, division, print_function, unicode_literals
 
-<<<<<<< HEAD
-from argparse import SUPPRESS
-from collections import defaultdict
-import sys
-
-from .conda_argparse import (add_parser_channels, add_parser_insecure, add_parser_json,
-                             add_parser_known, add_parser_offline, add_parser_prefix,
-                             add_parser_use_index_cache, add_parser_use_local)
-from ..compat import text_type
-
-descr = """Search for packages and display associated information.
-The input is a MatchSpec, a query language for conda packages.
-See examples below.
-"""
-
-example = """
-Examples:
-
-Search for a specific package named 'scikit-learn':
-
-    conda search scikit-learn
-
-Search for packages containing 'scikit' in the package name:
-
-    conda search *scikit*
-
-Note that your shell may expand '*' before handing the command over to conda.
-Therefore it is sometimes necessary to use single or double quotes around the query.
-
-    conda search '*scikit'
-    conda search "*scikit*"
-
-Search for packages for 64-bit Linux (by default, packages for your current
-platform are shown):
-
-    conda search numpy[subdir=linux-64]
-
-Search for a specific version of a package:
-
-    conda search 'numpy>=1.12'
-
-Search for a package on a specific channel
-
-    conda search conda-forge::numpy
-    conda search 'numpy[channel=conda-forge, subdir=osx-64]'
-"""
-
-
-def configure_parser(sub_parsers):
-    p = sub_parsers.add_parser(
-        'search',
-        description=descr,
-        help=descr,
-        epilog=example,
-    )
-    add_parser_prefix(p)
-    p.add_argument(
-        "--canonical",
-        action="store_true",
-        help=SUPPRESS,
-    )
-    p.add_argument(
-        '-f', "--full-name",
-        action="store_true",
-        help=SUPPRESS,
-    )
-    p.add_argument(
-        '-i', "--info",
-        action="store_true",
-        help="Provide detailed information about each package. "
-             "Similar to output of 'conda info package-name'."
-    )
-    p.add_argument(
-        "--names-only",
-        action="store_true",
-        help=SUPPRESS,
-    )
-    add_parser_known(p)
-    add_parser_use_index_cache(p)
-    p.add_argument(
-        '-o', "--outdated",
-        action="store_true",
-        help=SUPPRESS,
-    )
-    p.add_argument(
-        '--platform',
-        action='store',
-        dest='platform',
-        help="""Search the given platform. Should be formatted like 'osx-64', 'linux-32',
-        'win-64', and so on. The default is to search the current platform.""",
-        default=None,
-    )
-    p.add_argument(
-        'match_spec',
-        default='*',
-        nargs='?',
-        help=SUPPRESS,
-    )
-    p.add_argument(
-        "--spec",
-        action="store_true",
-        help=SUPPRESS,
-    )
-    p.add_argument(
-        "--reverse-dependency",
-        action="store_true",
-        help="""Perform a reverse dependency search. When using this flag, the --full-name
-flag is recommended. Use 'conda info package' to see the dependencies of a
-package.""",
-    )
-    add_parser_offline(p)
-    add_parser_channels(p)
-    add_parser_json(p)
-    add_parser_use_local(p)
-    add_parser_insecure(p)
-    p.set_defaults(func=execute)
-
-
-def execute(args, parser):
-    from ..models.match_spec import MatchSpec
-    from ..models.version import VersionOrder
-    from ..base.context import context
-    from ..cli.common import stdout_json
-    from ..common.io import spinner
-
-=======
 from collections import defaultdict
 import sys
 
@@ -143,7 +17,6 @@
 
 
 def execute(args, parser):
->>>>>>> 4c75b798
     spec = MatchSpec(args.match_spec)
     if spec.get_exact_value('subdir'):
         subdirs = spec.get_exact_value('subdir'),
@@ -151,29 +24,6 @@
         subdirs = args.platform,
     else:
         subdirs = context.subdirs
-<<<<<<< HEAD
-
-    with spinner("Loading channels", not context.verbosity and not context.quiet, context.json):
-        spec_channel = spec.get_exact_value('channel')
-        channel_urls = (spec_channel,) if spec_channel else context.channels
-
-        from ..core.repodata import query_all
-        matches = sorted(query_all(channel_urls, subdirs, spec),
-                         key=lambda rec: (rec.name, VersionOrder(rec.version), rec.build))
-
-    if not matches:
-        from .install import calculate_channel_urls
-        channels_urls = tuple(calculate_channel_urls(
-            channel_urls=context.channels,
-            prepend=not args.override_channels,
-            platform=None,
-            use_local=args.use_local,
-        ))
-        from ..models.match_spec import MatchSpec
-        from ..exceptions import PackagesNotFoundError
-        raise PackagesNotFoundError((text_type(spec),), channels_urls)
-
-=======
 
     with spinner("Loading channels", not context.verbosity and not context.quiet, context.json):
         spec_channel = spec.get_exact_value('channel')
@@ -192,7 +42,6 @@
         from ..exceptions import PackagesNotFoundError
         raise PackagesNotFoundError((text_type(spec),), channels_urls)
 
->>>>>>> 4c75b798
     if context.json:
         json_obj = defaultdict(list)
         for match in matches:
@@ -265,12 +114,6 @@
 
 
 def pretty_record(record):
-<<<<<<< HEAD
-    from ..utils import human_bytes
-    from ..resolve import dashlist
-
-=======
->>>>>>> 4c75b798
     def push_line(display_name, attr_name):
         value = getattr(record, attr_name, None)
         if value is not None:
