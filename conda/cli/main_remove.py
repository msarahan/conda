--- conflicted
+++ resolved
@@ -12,14 +12,6 @@
 from os.path import isdir
 import sys
 
-<<<<<<< HEAD
-from conda.cli.install import handle_txn
-from conda.core.solve import Solver
-from .conda_argparse import (add_parser_channels, add_parser_help, add_parser_insecure,
-                             add_parser_json, add_parser_no_pin, add_parser_offline,
-                             add_parser_prefix, add_parser_pscheck, add_parser_quiet,
-                             add_parser_use_index_cache, add_parser_use_local, add_parser_yes)
-=======
 from .common import (InstalledPackages, add_parser_channels, add_parser_help, add_parser_json,
                      add_parser_no_pin, add_parser_no_use_index_cache, add_parser_offline,
                      add_parser_prefix, add_parser_pscheck, add_parser_quiet,
@@ -30,7 +22,6 @@
 from ..base.constants import ROOT_NO_RM
 from ..base.context import context
 from ..common.compat import iteritems, iterkeys
->>>>>>> 7b0bc117
 
 help = "%s a list of packages from a specified conda environment."
 descr = help + """
@@ -130,13 +121,9 @@
         raise CondaValueError('no package names supplied,\n'
                               '       try "conda remove -h" for more details')
 
-<<<<<<< HEAD
-    prefix = context.target_prefix
-=======
     check_non_admin()
 
     prefix = context.prefix_w_legacy_search
->>>>>>> 7b0bc117
     if args.all and prefix == context.default_prefix:
         msg = "cannot remove current environment. deactivate and run conda remove again"
         raise CondaEnvironmentError(msg)
