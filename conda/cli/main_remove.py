--- conflicted
+++ resolved
@@ -150,8 +150,6 @@
         actions['ACTION'] = 'REMOVE_ALL'
         action_groups = (actions, index),
 
-<<<<<<< HEAD
-=======
     delete_trash()
     if any(nothing_to_do(actions) for actions in action_groups):
         if args.all:
@@ -173,7 +171,6 @@
         raise PackageNotFoundError(pkg)
 
     for action in action_groups:
->>>>>>> 9b02b871
         if not context.json:
             confirm_yn()
         rm_rf(prefix)
