--- conflicted
+++ resolved
@@ -12,17 +12,6 @@
 from os.path import abspath, join, isdir
 import sys
 
-<<<<<<< HEAD
-from .conda_argparse import (add_parser_channels, add_parser_help, add_parser_json,
-                             add_parser_no_pin, add_parser_no_use_index_cache, add_parser_offline,
-                             add_parser_prefix, add_parser_pscheck, add_parser_quiet,
-                             add_parser_use_index_cache, add_parser_use_local, add_parser_yes)
-
-try:
-    from cytoolz.itertoolz import groupby
-except ImportError:
-    from .._vendor.toolz.itertoolz import groupby
-=======
 from .common import (InstalledPackages, add_parser_channels, add_parser_help, add_parser_json,
                      add_parser_no_pin, add_parser_no_use_index_cache, add_parser_offline,
                      add_parser_prefix, add_parser_pscheck, add_parser_quiet,
@@ -40,7 +29,6 @@
 from ..exceptions import CondaEnvironmentError, CondaValueError, PackageNotFoundError
 from ..gateways.disk.delete import delete_trash
 from ..resolve import Resolve
->>>>>>> 143fd106
 
 help = "%s a list of packages from a specified conda environment."
 descr = help + """
