# (c) 2012-2013 Continuum Analytics, Inc. / http://continuum.io
# All Rights Reserved
#
# conda is distributed under the terms of the BSD 3-clause license.
# Consult LICENSE.txt or http://opensource.org/licenses/BSD-3-Clause.

from __future__ import absolute_import, division, print_function, unicode_literals

from argparse import RawDescriptionHelpFormatter
from collections import defaultdict
import logging
from os.path import abspath, join
import sys

from .common import (InstalledPackages, add_parser_channels, add_parser_help, add_parser_json,
                     add_parser_no_pin, add_parser_no_use_index_cache, add_parser_offline,
                     add_parser_prefix, add_parser_pscheck, add_parser_quiet,
                     add_parser_use_index_cache, add_parser_use_local, add_parser_yes, confirm_yn,
                     ensure_override_channels_requires_channel, ensure_use_local, names_in_specs,
                     specs_from_args, stdout_json)

try:
    from cytoolz.itertoolz import groupby
except ImportError:
    from .._vendor.toolz.itertoolz import groupby

help = "%s a list of packages from a specified conda environment."
descr = help + """

This command will also remove any package that depends on any of the
specified packages as well---unless a replacement can be found without
that dependency. If you wish to skip this dependency checking and remove
just the requested packages, add the '--force' option. Note however that
this may result in a broken environment, so use this with caution.
"""
example = """
Examples:

    conda %s -n myenv scipy

"""

uninstall_help = "Alias for conda remove.  See conda remove --help."
log = logging.getLogger(__name__)


def configure_parser(sub_parsers, name='remove'):
    if name == 'remove':
        p = sub_parsers.add_parser(
            name,
            formatter_class=RawDescriptionHelpFormatter,
            description=descr % name.capitalize(),
            help=help % name.capitalize(),
            epilog=example % name,
            add_help=False,
        )
    else:
        p = sub_parsers.add_parser(
            name,
            formatter_class=RawDescriptionHelpFormatter,
            description=uninstall_help,
            help=uninstall_help,
            epilog=example % name,
            add_help=False,
        )
    add_parser_help(p)
    add_parser_yes(p)
    add_parser_json(p)
    p.add_argument(
        "--all",
        action="store_true",
        help="%s all packages, i.e., the entire environment." % name.capitalize(),
    )
    p.add_argument(
        "--features",
        action="store_true",
        help="%s features (instead of packages)." % name.capitalize(),
    )
    p.add_argument(
        "--force",
        action="store_true",
        help="Forces removal of a package without removing packages that depend on it. "
             "Using this option will usually leave your environment in a broken and "
             "inconsistent state.",
    )
    add_parser_no_pin(p)
    add_parser_channels(p)
    add_parser_prefix(p)
    add_parser_quiet(p)
    # Putting this one first makes it the default
    add_parser_no_use_index_cache(p)
    add_parser_use_index_cache(p)
    add_parser_use_local(p)
    add_parser_offline(p)
    add_parser_pscheck(p)
    p.add_argument(
        'package_names',
        metavar='package_name',
        action="store",
        nargs='*',
        help="Package names to %s from the environment." % name,
    ).completer = InstalledPackages
    p.set_defaults(func=execute)


def execute(args, parser):
<<<<<<< HEAD
    from .install import check_write
    from ..core.linked_data import linked_data
    from ..base.constants import ROOT_NO_RM
    from ..base.context import context
    from ..common.compat import iteritems, iterkeys
    from ..common.path import is_private_env_path
    from ..console import json_progress_bars
    from ..core.index import get_index
    from ..exceptions import CondaEnvironmentError, CondaValueError, PackageNotFoundError
    from ..gateways.disk.delete import delete_trash, rm_rf
    from ..instructions import PREFIX
    from ..plan import (add_unlink, display_actions, execute_actions, get_blank_actions,
                        nothing_to_do, remove_actions)
    from ..core.solve import get_resolve_object
    from ..core.solve import solve_for_actions
    from ..resolve import MatchSpec
=======
    from ..core.linked_data import linked_data
    from ..gateways.disk.delete import rm_rf
    from ..instructions import PREFIX
    from ..plan import (add_unlink, display_actions, execute_actions, is_root_prefix,
                        nothing_to_do, remove_actions)
>>>>>>> ebecaf32

    if not (args.all or args.package_names):
        raise CondaValueError('no package names supplied,\n'
                              '       try "conda remove -h" for more details')

    prefix = context.prefix_w_legacy_search
    if args.all and prefix == context.default_prefix:
        msg = "cannot remove current environment. deactivate and run conda remove again"
        raise CondaEnvironmentError(msg)
    check_write('remove', prefix, json=context.json)
    ensure_use_local(args)
    ensure_override_channels_requires_channel(args)
    if not args.features and args.all:
        index = linked_data(prefix)
        index = {dist: info for dist, info in iteritems(index)}
    else:
        index = get_index(channel_urls=context.channels,
                          prepend=not args.override_channels,
                          use_local=args.use_local,
                          use_cache=args.use_index_cache,
                          prefix=prefix)
    specs = None
    if args.features:
        specs = ['@' + f for f in set(args.package_names)]
<<<<<<< HEAD
        actions = remove_actions(prefix, specs, index, pinned=context.respect_pinned)
        actions['ACTION'] = 'REMOVE_FEATURE'
        action_groups = (actions, index),
    elif args.all:
        if prefix == context.root_prefix:
            raise CondaEnvironmentError('cannot remove root environment,\n'
                                        '       add -n NAME or -p PREFIX option')
        actions = defaultdict(list)
        actions[PREFIX] = prefix
        for dist in sorted(iterkeys(index)):
            add_unlink(actions, dist)
        actions['ACTION'] = 'REMOVE_ALL'
        action_groups = (actions, index),
    elif prefix == context.root_prefix and not context.prefix_specified:
        from ..core.envs_manager import EnvsDirectory
        ed = EnvsDirectory(join(context.root_prefix, 'envs'))
        get_env = lambda s: ed.get_registered_preferred_env(MatchSpec(s).name)
=======
        actions = remove_actions(prefix, specs, index, pinned=args.pinned)
        action_groups = actions,
    elif args.all:
        if is_root_prefix(prefix):
            raise CondaEnvironmentError('cannot remove root environment,\n'
                                        '       add -n NAME or -p PREFIX option')
        actions = {PREFIX: prefix}
        for dist in sorted(iterkeys(index)):
            add_unlink(actions, dist)
        action_groups = actions,
    else:
>>>>>>> ebecaf32
        specs = specs_from_args(args.package_names)
        env_spec_map = groupby(get_env, specs)
        action_groups = []
        for env_name, spcs in iteritems(env_spec_map):
            pfx = ed.to_prefix(env_name)
            r = get_resolve_object(index.copy(), pfx)
            specs_to_remove = tuple(MatchSpec(s) for s in spcs)
            prune = pfx != context.root_prefix
            dists_for_unlinking, dists_for_linking = solve_for_actions(
                pfx, r,
                specs_to_remove=specs_to_remove, prune=prune,
            )
            actions = get_blank_actions(pfx)
            actions['UNLINK'].extend(dists_for_unlinking)
            actions['LINK'].extend(dists_for_linking)
            actions['SPECS'].extend(s.spec for s in specs_to_remove)
            actions['ACTION'] = 'REMOVE'
            action_groups.append((actions, r.index))
        action_groups = tuple(action_groups)

<<<<<<< HEAD
    else:
        specs = specs_from_args(args.package_names)
        if sys.prefix == abspath(prefix) and names_in_specs(ROOT_NO_RM, specs) and not args.force:
            raise CondaEnvironmentError('cannot remove %s from root environment' %
                                        ', '.join(ROOT_NO_RM))
        action_groups = (remove_actions(prefix, list(specs), index=index, force=args.force,
                                        pinned=context.respect_pinned), index),

    delete_trash()
    if any(nothing_to_do(x[0]) for x in action_groups):
=======
        if (context.conda_in_root and is_root_prefix(prefix) and names_in_specs(
                ROOT_NO_RM, specs) and not args.force):
            raise CondaEnvironmentError('cannot remove %s from root environment' %
                                        ', '.join(ROOT_NO_RM))
        actions = []
        for prfx, spcs in iteritems(prefix_spec_map):
            index = linked_data(prfx)
            index = {dist: info for dist, info in iteritems(index)}
            actions.append(remove_actions(prfx, list(spcs), index=index, force=args.force,
                                          pinned=args.pinned))
        action_groups = tuple(actions)

    delete_trash()
    if any(nothing_to_do(actions) for actions in action_groups):
>>>>>>> ebecaf32
        if args.all:
            print("\nRemove all packages in environment %s:\n" % prefix, file=sys.stderr)
            if not args.json:
                confirm_yn(args)
            rm_rf(prefix)

            if context.json:
                stdout_json({
                    'success': True,
                    'actions': tuple(x[0] for x in action_groups)
                })
            return
        error_message = 'no packages found to remove from environment: %s' % prefix
        raise PackageNotFoundError(error_message)
    if not context.json:
        for actions, ndx in action_groups:
            print()
<<<<<<< HEAD
            print("Package plan for package removal in environment %s:" % actions["PREFIX"])
            display_actions(actions, ndx)
    elif context.json and args.dry_run:
        stdout_json({
            'success': True,
            'dry_run': True,
            'actions': tuple(x[0] for x in action_groups),
        })
        return
=======
            print("Package plan for package removal in environment %s:" % action["PREFIX"])
            display_actions(action, index)

        if context.json and args.dry_run:
            stdout_json({
                'success': True,
                'dry_run': True,
                'actions': action_groups
            })
            return
>>>>>>> ebecaf32

    if not context.json:
        confirm_yn(args)

    for actions, ndx in action_groups:
        if context.json and not context.quiet:
            with json_progress_bars():
<<<<<<< HEAD
                execute_actions(actions, ndx, verbose=not context.quiet)
        else:
            execute_actions(actions, ndx, verbose=not context.quiet)
=======
                execute_actions(actions, index, verbose=not context.quiet)
        else:
            execute_actions(actions, index, verbose=not context.quiet)
            if specs:
                try:
                    with open(join(prefix, 'conda-meta', 'history'), 'a') as f:
                        f.write('# remove specs: %s\n' % ','.join(specs))
                except IOError as e:
                    if e.errno == errno.EACCES:
                        log.debug("Can't write the history file")
                    else:
                        raise
>>>>>>> ebecaf32

        target_prefix = actions["PREFIX"]
        if is_private_env_path(target_prefix) and linked_data(target_prefix) == {}:
            rm_rf(target_prefix)

    if args.all:
        rm_rf(prefix)

    if context.json:
        stdout_json({
            'success': True,
            'actions': tuple(x[0] for x in action_groups),
        })<|MERGE_RESOLUTION|>--- conflicted
+++ resolved
@@ -104,30 +104,11 @@
 
 
 def execute(args, parser):
-<<<<<<< HEAD
-    from .install import check_write
-    from ..core.linked_data import linked_data
-    from ..base.constants import ROOT_NO_RM
-    from ..base.context import context
-    from ..common.compat import iteritems, iterkeys
-    from ..common.path import is_private_env_path
-    from ..console import json_progress_bars
-    from ..core.index import get_index
-    from ..exceptions import CondaEnvironmentError, CondaValueError, PackageNotFoundError
-    from ..gateways.disk.delete import delete_trash, rm_rf
-    from ..instructions import PREFIX
-    from ..plan import (add_unlink, display_actions, execute_actions, get_blank_actions,
-                        nothing_to_do, remove_actions)
-    from ..core.solve import get_resolve_object
-    from ..core.solve import solve_for_actions
-    from ..resolve import MatchSpec
-=======
     from ..core.linked_data import linked_data
     from ..gateways.disk.delete import rm_rf
     from ..instructions import PREFIX
     from ..plan import (add_unlink, display_actions, execute_actions, is_root_prefix,
                         nothing_to_do, remove_actions)
->>>>>>> ebecaf32
 
     if not (args.all or args.package_names):
         raise CondaValueError('no package names supplied,\n'
@@ -152,25 +133,6 @@
     specs = None
     if args.features:
         specs = ['@' + f for f in set(args.package_names)]
-<<<<<<< HEAD
-        actions = remove_actions(prefix, specs, index, pinned=context.respect_pinned)
-        actions['ACTION'] = 'REMOVE_FEATURE'
-        action_groups = (actions, index),
-    elif args.all:
-        if prefix == context.root_prefix:
-            raise CondaEnvironmentError('cannot remove root environment,\n'
-                                        '       add -n NAME or -p PREFIX option')
-        actions = defaultdict(list)
-        actions[PREFIX] = prefix
-        for dist in sorted(iterkeys(index)):
-            add_unlink(actions, dist)
-        actions['ACTION'] = 'REMOVE_ALL'
-        action_groups = (actions, index),
-    elif prefix == context.root_prefix and not context.prefix_specified:
-        from ..core.envs_manager import EnvsDirectory
-        ed = EnvsDirectory(join(context.root_prefix, 'envs'))
-        get_env = lambda s: ed.get_registered_preferred_env(MatchSpec(s).name)
-=======
         actions = remove_actions(prefix, specs, index, pinned=args.pinned)
         action_groups = actions,
     elif args.all:
@@ -182,7 +144,6 @@
             add_unlink(actions, dist)
         action_groups = actions,
     else:
->>>>>>> ebecaf32
         specs = specs_from_args(args.package_names)
         env_spec_map = groupby(get_env, specs)
         action_groups = []
@@ -203,18 +164,6 @@
             action_groups.append((actions, r.index))
         action_groups = tuple(action_groups)
 
-<<<<<<< HEAD
-    else:
-        specs = specs_from_args(args.package_names)
-        if sys.prefix == abspath(prefix) and names_in_specs(ROOT_NO_RM, specs) and not args.force:
-            raise CondaEnvironmentError('cannot remove %s from root environment' %
-                                        ', '.join(ROOT_NO_RM))
-        action_groups = (remove_actions(prefix, list(specs), index=index, force=args.force,
-                                        pinned=context.respect_pinned), index),
-
-    delete_trash()
-    if any(nothing_to_do(x[0]) for x in action_groups):
-=======
         if (context.conda_in_root and is_root_prefix(prefix) and names_in_specs(
                 ROOT_NO_RM, specs) and not args.force):
             raise CondaEnvironmentError('cannot remove %s from root environment' %
@@ -229,7 +178,6 @@
 
     delete_trash()
     if any(nothing_to_do(actions) for actions in action_groups):
->>>>>>> ebecaf32
         if args.all:
             print("\nRemove all packages in environment %s:\n" % prefix, file=sys.stderr)
             if not args.json:
@@ -247,17 +195,6 @@
     if not context.json:
         for actions, ndx in action_groups:
             print()
-<<<<<<< HEAD
-            print("Package plan for package removal in environment %s:" % actions["PREFIX"])
-            display_actions(actions, ndx)
-    elif context.json and args.dry_run:
-        stdout_json({
-            'success': True,
-            'dry_run': True,
-            'actions': tuple(x[0] for x in action_groups),
-        })
-        return
-=======
             print("Package plan for package removal in environment %s:" % action["PREFIX"])
             display_actions(action, index)
 
@@ -268,7 +205,6 @@
                 'actions': action_groups
             })
             return
->>>>>>> ebecaf32
 
     if not context.json:
         confirm_yn(args)
@@ -276,11 +212,6 @@
     for actions, ndx in action_groups:
         if context.json and not context.quiet:
             with json_progress_bars():
-<<<<<<< HEAD
-                execute_actions(actions, ndx, verbose=not context.quiet)
-        else:
-            execute_actions(actions, ndx, verbose=not context.quiet)
-=======
                 execute_actions(actions, index, verbose=not context.quiet)
         else:
             execute_actions(actions, index, verbose=not context.quiet)
@@ -293,7 +224,6 @@
                         log.debug("Can't write the history file")
                     else:
                         raise
->>>>>>> ebecaf32
 
         target_prefix = actions["PREFIX"]
         if is_private_env_path(target_prefix) and linked_data(target_prefix) == {}:
