# (c) 2012-2013 Continuum Analytics, Inc. / http://continuum.io
# All Rights Reserved
#
# conda is distributed under the terms of the BSD 3-clause license.
# Consult LICENSE.txt or http://opensource.org/licenses/BSD-3-Clause.

from __future__ import absolute_import, division, print_function, unicode_literals

from argparse import RawDescriptionHelpFormatter
from collections import defaultdict
import logging
from os.path import abspath, join, isdir
import sys

<<<<<<< HEAD
from .conda_argparse import (add_parser_channels, add_parser_help, add_parser_json,
                             add_parser_no_pin, add_parser_no_use_index_cache, add_parser_offline,
                             add_parser_prefix, add_parser_pscheck, add_parser_quiet,
                             add_parser_use_index_cache, add_parser_use_local, add_parser_yes)

try:
    from cytoolz.itertoolz import groupby
except ImportError:
    from .._vendor.toolz.itertoolz import groupby
=======
from .common import (InstalledPackages, add_parser_channels, add_parser_help, add_parser_json,
                     add_parser_no_pin, add_parser_no_use_index_cache, add_parser_offline,
                     add_parser_prefix, add_parser_pscheck, add_parser_quiet,
                     add_parser_use_index_cache, add_parser_use_local, add_parser_yes, confirm_yn,
                     create_prefix_spec_map_with_deps, ensure_override_channels_requires_channel,
                     ensure_use_local, names_in_specs, specs_from_args, stdout_json,
                     add_parser_insecure)
from .install import check_write
from ..base.constants import ROOT_NO_RM
from ..base.context import context
from ..common.compat import iteritems, iterkeys
from ..common.path import is_private_env, prefix_to_env_name
from ..console import json_progress_bars
from ..core.index import get_index
from ..exceptions import CondaEnvironmentError, CondaValueError, PackageNotFoundError
from ..gateways.disk.delete import delete_trash
from ..resolve import Resolve
>>>>>>> 8807d9c0

help = "%s a list of packages from a specified conda environment."
descr = help + """

This command will also remove any package that depends on any of the
specified packages as well---unless a replacement can be found without
that dependency. If you wish to skip this dependency checking and remove
just the requested packages, add the '--force' option. Note however that
this may result in a broken environment, so use this with caution.
"""
example = """
Examples:

    conda %s -n myenv scipy

"""

uninstall_help = "Alias for conda remove.  See conda remove --help."
log = logging.getLogger(__name__)


def configure_parser(sub_parsers, name='remove'):
    if name == 'remove':
        p = sub_parsers.add_parser(
            name,
            formatter_class=RawDescriptionHelpFormatter,
            description=descr % name.capitalize(),
            help=help % name.capitalize(),
            epilog=example % name,
            add_help=False,
        )
    else:
        p = sub_parsers.add_parser(
            name,
            formatter_class=RawDescriptionHelpFormatter,
            description=uninstall_help,
            help=uninstall_help,
            epilog=example % name,
            add_help=False,
        )
    add_parser_help(p)
    add_parser_yes(p)
    add_parser_json(p)
    p.add_argument(
        "--all",
        action="store_true",
        help="%s all packages, i.e., the entire environment." % name.capitalize(),
    )
    p.add_argument(
        "--features",
        action="store_true",
        help="%s features (instead of packages)." % name.capitalize(),
    )
    p.add_argument(
        "--force",
        action="store_true",
        help="Forces removal of a package without removing packages that depend on it. "
             "Using this option will usually leave your environment in a broken and "
             "inconsistent state.",
    )
    add_parser_no_pin(p)
    add_parser_channels(p)
    add_parser_prefix(p)
    add_parser_quiet(p)
    # Putting this one first makes it the default
    add_parser_no_use_index_cache(p)
    add_parser_use_index_cache(p)
    add_parser_use_local(p)
    add_parser_offline(p)
    add_parser_pscheck(p)
    add_parser_insecure(p)
    p.add_argument(
        'package_names',
        metavar='package_name',
        action="store",
        nargs='*',
        help="Package names to %s from the environment." % name,
    )
    p.set_defaults(func=execute)


def execute(args, parser):
    from .common import (confirm_yn, ensure_override_channels_requires_channel, ensure_use_local,
                         names_in_specs, specs_from_args, stdout_json)
    from ..base.constants import ROOT_NO_RM
    from ..base.context import context
    from ..common.compat import iteritems, iterkeys
    from ..common.path import is_private_env_path
    from ..console import json_progress_bars
    from ..core.index import get_index
    from ..exceptions import CondaEnvironmentError, CondaValueError, PackageNotFoundError
    from ..gateways.disk.delete import delete_trash
    from ..plan import (get_blank_actions)
    from ..core.solve import get_resolve_object
    from ..core.solve import solve_for_actions
    from ..resolve import MatchSpec
    from ..core.linked_data import linked_data
    from ..gateways.disk.delete import rm_rf
    from ..instructions import PREFIX
    from ..plan import (add_unlink, display_actions, execute_actions,
                        nothing_to_do, remove_actions)

    if not (args.all or args.package_names):
        raise CondaValueError('no package names supplied,\n'
                              '       try "conda remove -h" for more details')

    prefix = context.prefix_w_legacy_search
    if args.all and prefix == context.default_prefix:
        msg = "cannot remove current environment. deactivate and run conda remove again"
        raise CondaEnvironmentError(msg)
    if args.all and not isdir(prefix):
        # full environment removal was requested, but environment doesn't exist anyway
        return 0

    ensure_use_local(args)
    ensure_override_channels_requires_channel(args)
    if not args.features and args.all:
        index = linked_data(prefix)
        index = {dist: info for dist, info in iteritems(index)}
    else:
        index = get_index(channel_urls=context.channels,
                          prepend=not args.override_channels,
                          use_local=args.use_local,
                          use_cache=args.use_index_cache,
                          prefix=prefix)
    specs = None
    if args.features:
        specs = [MatchSpec(track_features=f) for f in set(args.package_names)]
        actions = remove_actions(prefix, specs, index, pinned=context.respect_pinned)
        actions['ACTION'] = 'REMOVE_FEATURE'
        action_groups = (actions, index),
    elif args.all:
        if prefix == context.root_prefix:
            raise CondaEnvironmentError('cannot remove root environment,\n'
                                        '       add -n NAME or -p PREFIX option')
        actions = defaultdict(list)
        actions[PREFIX] = prefix
        for dist in sorted(iterkeys(index)):
            add_unlink(actions, dist)
        actions['ACTION'] = 'REMOVE_ALL'
        action_groups = (actions, index),
    elif prefix == context.root_prefix and not context.prefix_specified:
        from ..core.envs_manager import EnvsDirectory
        ed = EnvsDirectory(join(context.root_prefix, 'envs'))
        get_env = lambda s: ed.get_registered_preferred_env(MatchSpec(s).name)
        specs = specs_from_args(args.package_names)
        env_spec_map = groupby(get_env, specs)
        action_groups = []
        for env_name, spcs in iteritems(env_spec_map):
            pfx = ed.to_prefix(env_name)
            r = get_resolve_object(index.copy(), pfx)
            specs_to_remove = tuple(MatchSpec(s) for s in spcs)
            prune = pfx != context.root_prefix
            dists_for_unlinking, dists_for_linking = solve_for_actions(
                pfx, r,
                specs_to_remove=specs_to_remove, prune=prune,
            )
            actions = get_blank_actions(pfx)
            actions['UNLINK'].extend(dists_for_unlinking)
            actions['LINK'].extend(dists_for_linking)
            actions['SPECS'].extend(s.spec for s in specs_to_remove)
            actions['ACTION'] = 'REMOVE'
            action_groups.append((actions, r.index))
        action_groups = tuple(action_groups)
    else:
        specs = specs_from_args(args.package_names)
        if sys.prefix == abspath(prefix) and names_in_specs(ROOT_NO_RM, specs) and not args.force:
            raise CondaEnvironmentError('cannot remove %s from root environment' %
                                        ', '.join(ROOT_NO_RM))
        action_groups = (remove_actions(prefix, list(specs), index=index, force=args.force,
                                        pinned=context.respect_pinned), index),

    delete_trash()
    if any(nothing_to_do(x[0]) for x in action_groups):
        if args.all:
            print("\nRemove all packages in environment %s:\n" % prefix, file=sys.stderr)
            if not context.json:
                confirm_yn(args)
            rm_rf(prefix)

            if context.json:
                stdout_json({
                    'success': True,
                    'actions': tuple(x[0] for x in action_groups)
                })
            return

        pkg = str(args.package_names).replace("['", "")
        pkg = pkg.replace("']", "")

        error_message = "No packages named '%s' found to remove from environment." % pkg
        raise PackageNotFoundError(error_message)
    if not context.json:
        for actions, ndx in action_groups:
            print()
            print("Package plan for package removal in environment %s:" % actions["PREFIX"])
            display_actions(actions, ndx)
    elif context.json and args.dry_run:
        stdout_json({
            'success': True,
            'dry_run': True,
            'actions': tuple(x[0] for x in action_groups),
        })
        return

    if not context.json:
        confirm_yn(args)

    for actions, ndx in action_groups:
        if context.json and not context.quiet:
            with json_progress_bars():
                execute_actions(actions, ndx, verbose=not context.quiet)
        else:
            execute_actions(actions, ndx, verbose=not context.quiet)

        target_prefix = actions["PREFIX"]
        if is_private_env_path(target_prefix) and linked_data(target_prefix) == {}:
            rm_rf(target_prefix)

    if args.all:
        rm_rf(prefix)

    if context.json:
        stdout_json({
            'success': True,
            'actions': tuple(x[0] for x in action_groups),
        })<|MERGE_RESOLUTION|>--- conflicted
+++ resolved
@@ -9,38 +9,14 @@
 from argparse import RawDescriptionHelpFormatter
 from collections import defaultdict
 import logging
-from os.path import abspath, join, isdir
+from os.path import abspath, isdir, join
 import sys
 
-<<<<<<< HEAD
-from .conda_argparse import (add_parser_channels, add_parser_help, add_parser_json,
-                             add_parser_no_pin, add_parser_no_use_index_cache, add_parser_offline,
-                             add_parser_prefix, add_parser_pscheck, add_parser_quiet,
-                             add_parser_use_index_cache, add_parser_use_local, add_parser_yes)
-
-try:
-    from cytoolz.itertoolz import groupby
-except ImportError:
-    from .._vendor.toolz.itertoolz import groupby
-=======
-from .common import (InstalledPackages, add_parser_channels, add_parser_help, add_parser_json,
-                     add_parser_no_pin, add_parser_no_use_index_cache, add_parser_offline,
-                     add_parser_prefix, add_parser_pscheck, add_parser_quiet,
-                     add_parser_use_index_cache, add_parser_use_local, add_parser_yes, confirm_yn,
-                     create_prefix_spec_map_with_deps, ensure_override_channels_requires_channel,
-                     ensure_use_local, names_in_specs, specs_from_args, stdout_json,
-                     add_parser_insecure)
-from .install import check_write
-from ..base.constants import ROOT_NO_RM
-from ..base.context import context
-from ..common.compat import iteritems, iterkeys
-from ..common.path import is_private_env, prefix_to_env_name
-from ..console import json_progress_bars
-from ..core.index import get_index
-from ..exceptions import CondaEnvironmentError, CondaValueError, PackageNotFoundError
-from ..gateways.disk.delete import delete_trash
-from ..resolve import Resolve
->>>>>>> 8807d9c0
+from .conda_argparse import (add_parser_channels, add_parser_help, add_parser_insecure,
+                             add_parser_json, add_parser_no_pin, add_parser_no_use_index_cache,
+                             add_parser_offline, add_parser_prefix, add_parser_pscheck,
+                             add_parser_quiet, add_parser_use_index_cache, add_parser_use_local,
+                             add_parser_yes)
 
 help = "%s a list of packages from a specified conda environment."
 descr = help + """
@@ -123,6 +99,11 @@
 
 
 def execute(args, parser):
+    try:
+        from cytoolz.itertoolz import groupby
+    except ImportError:
+        from .._vendor.toolz.itertoolz import groupby
+
     from .common import (confirm_yn, ensure_override_channels_requires_channel, ensure_use_local,
                          names_in_specs, specs_from_args, stdout_json)
     from ..base.constants import ROOT_NO_RM
