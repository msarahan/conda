from __future__ import print_function, division, absolute_import

import errno
import os
import re
import sys
from os.path import isdir, abspath

from ..base.constants import ROOT_ENV_NAME
from ..exceptions import CondaSystemExit, ArgumentError, CondaValueError, CondaEnvironmentError
from ..utils import on_win


def help(command, shell):
    # sys.argv[1] will be ..checkenv in activate if an environment is already
    # activated
    # get grandparent process name to see which shell we're using
    if command in ('..activate', '..checkenv'):
        if shell in ["cmd.exe", "powershell.exe"]:
            raise CondaSystemExit("""Usage: activate ENV

Adds the 'Scripts' and 'Library\\bin' directory of the environment ENV to the front of PATH.
ENV may either refer to just the name of the environment, or the full
prefix path.""")

        else:
            raise CondaSystemExit("""Usage: source activate ENV

Adds the 'bin' directory of the environment ENV to the front of PATH.
ENV may either refer to just the name of the environment, or the full
prefix path.""")
    elif command == '..deactivate':
        if shell in ["cmd.exe", "powershell.exe"]:
            raise CondaSystemExit("""Usage: deactivate

Removes the environment prefix, 'Scripts' and 'Library\\bin' directory
of the environment ENV from the front of PATH.""")
        else:
            raise CondaSystemExit("""Usage: source deactivate

Removes the 'bin' directory of the environment activated with 'source
activate' from PATH. """)
    else:
        raise CondaSystemExit("No help available for command %s" % sys.argv[1])


def prefix_from_arg(arg, shelldict):
    from conda.cli.common import find_prefix_name
    'Returns a platform-native path'
    # MSYS2 converts Unix paths to Windows paths with unix seps
    # so we must check for the drive identifier too.
    if shelldict['sep'] in arg and not re.match('[a-zA-Z]:', arg):
        # strip is removing " marks, not \ - look carefully
        native_path = shelldict['path_from'](arg)
        if isdir(abspath(native_path.strip("\""))):
            prefix = abspath(native_path.strip("\""))
        else:
            raise CondaValueError('could not find environment: %s' % native_path)
    else:
        prefix = find_prefix_name(arg.replace('/', os.path.sep))
        if prefix is None:
            raise CondaValueError('could not find environment: %s' % arg)
    return prefix


def binpath_from_arg(arg, shelldict):
    # prefix comes back as platform-native path
    prefix = prefix_from_arg(arg, shelldict=shelldict)
    if on_win:
        paths = [
            prefix.rstrip("\\"),
            os.path.join(prefix, 'Library', 'mingw-w64', 'bin'),
            os.path.join(prefix, 'Library', 'usr', 'bin'),
            os.path.join(prefix, 'Library', 'bin'),
            os.path.join(prefix, 'Scripts'),
                ]
    else:
        paths = [
            os.path.join(prefix, 'bin'),
                ]
    # convert paths to shell-native paths
    return [shelldict['path_to'](path) for path in paths]


def pathlist_to_str(paths, escape_backslashes=True):
    """
    Format a path list, e.g., of bin paths to be added or removed,
    for user-friendly output.
    """
    path = ' and '.join(paths)
    if on_win and escape_backslashes:
        # escape for printing to console - ends up as single \
        path = re.sub(r'(?<!\\)\\(?!\\)', r'\\\\', path)
    else:
        path = path.replace("\\\\", "\\")
    return path


def main():
<<<<<<< HEAD
    from conda.base.context import context
    from conda.base.constants import ROOT_ENV_NAME
=======
    from conda.config import root_dir
>>>>>>> 0d8ce642
    from conda.utils import shells
    if '-h' in sys.argv or '--help' in sys.argv:
        # all execution paths sys.exit at end.
        help(sys.argv[1], sys.argv[2])

    if len(sys.argv) > 2:
        shell = sys.argv[2]
        shelldict = shells[shell]
    if sys.argv[1] == '..activate':
        if len(sys.argv) != 4:
            raise ArgumentError("..activate expected exactly two arguments: shell and env name")
        binpath = binpath_from_arg(sys.argv[3], shelldict=shelldict)

        # prepend our new entries onto the existing path and make sure that the separator is native
        path = shelldict['pathsep'].join(binpath)

    # deactivation is handled completely in shell scripts - it restores backups of env variables.
    #    It is done in shell scripts because they handle state much better than we can here.

    elif sys.argv[1] == '..checkenv':
        if len(sys.argv) < 4:
            raise ArgumentError("Invalid arguments to checkenv.  Need shell and env name/path")
        if len(sys.argv) > 4:
            raise ArgumentError("did not expect more than one argument.")
        if sys.argv[3].lower() == ROOT_ENV_NAME.lower():
            # no need to check root env and try to install a symlink there
            sys.exit(0)
            # raise CondaSystemExit

        # this should throw an error and exit if the env or path can't be found.
        try:
            prefix = prefix_from_arg(sys.argv[3], shelldict=shelldict)
        except ValueError as e:
            raise CondaValueError(e)

        # Make sure an env always has the conda symlink
        try:
            import conda.install
            conda.install.symlink_conda(prefix, context.root_dir, shell)
        except (IOError, OSError) as e:
            if e.errno == errno.EPERM or e.errno == errno.EACCES:
                msg = ("Cannot activate environment {0}.\n"
                       "User does not have write access for conda symlinks."
                       .format(sys.argv[2]))
                raise CondaEnvironmentError(msg, e)
            raise
        sys.exit(0)
        # raise CondaSystemExit
    elif sys.argv[1] == '..changeps1':
        from conda.base.context import context
        path = int(context.changeps1)

    else:
        # This means there is a bug in main.py
        raise CondaValueError("unexpected command")

    # This print is actually what sets the PATH or PROMPT variable.  The shell
    # script gets this value, and finishes the job.
    print(path)


if __name__ == '__main__':
    main()<|MERGE_RESOLUTION|>--- conflicted
+++ resolved
@@ -97,12 +97,7 @@
 
 
 def main():
-<<<<<<< HEAD
-    from conda.base.context import context
-    from conda.base.constants import ROOT_ENV_NAME
-=======
     from conda.config import root_dir
->>>>>>> 0d8ce642
     from conda.utils import shells
     if '-h' in sys.argv or '--help' in sys.argv:
         # all execution paths sys.exit at end.
