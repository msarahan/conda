--- conflicted
+++ resolved
@@ -165,21 +165,6 @@
         except ValueError as e:
             raise CondaValueError(text_type(e))
 
-<<<<<<< HEAD
-        # # Make sure an env always has the conda symlink
-        # try:
-        #     from conda.base.context import context
-        #     import conda.install
-        #     conda.install.symlink_conda(prefix, context.root_prefix, shell)
-        # except (IOError, OSError) as e:
-        #     if e.errno == errno.EPERM or e.errno == errno.EACCES:
-        #         msg = ("Cannot activate environment {0}.\n"
-        #                "User does not have write access for conda symlinks."
-        #                .format(sys.argv[2]))
-        #         raise CondaEnvironmentError(msg)
-        #     raise
-
-=======
         # Make sure an env always has the conda symlink
         try:
             from ..base.context import context
@@ -192,7 +177,6 @@
                        .format(sys_argv[2]))
                 raise CondaEnvironmentError(msg)
             raise
->>>>>>> d39d9c41
         sys.exit(0)
         # raise CondaSystemExit
     elif sys_argv[1] == '..changeps1':
