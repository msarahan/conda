--- conflicted
+++ resolved
@@ -263,11 +263,7 @@
            stack_depth < max_stack_depth):
         if process:
             process = process.parent()
-<<<<<<< HEAD
-            stack_depth += 1
-=======
             pname = process.parent().name().lower()
->>>>>>> 6906f1f9
         else:
             # fallback defaults to system default
             if sys.platform == 'win32':
