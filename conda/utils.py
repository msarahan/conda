--- conflicted
+++ resolved
@@ -263,14 +263,10 @@
 
 def yaml_load(filehandle):
     yaml = get_yaml()
-<<<<<<< HEAD
-    return yaml.load(filehandle, Loader=yaml.RoundTripLoader, version="1.2")
-=======
     try:
         return yaml.load(filehandle, Loader=yaml.RoundTripLoader, version="1.1")
     except AttributeError:
         return yaml.load(filehandle)
->>>>>>> 20e12f3f
 
 
 def yaml_dump(string):
