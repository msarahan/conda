from __future__ import absolute_import, division, print_function, unicode_literals

import logging
import os
from os.path import dirname
import re
import subprocess
import sys

from ._vendor.auxlib.decorators import memoize
from .common.compat import on_win
from .common.path import win_path_to_unix
from .common.url import path_to_url

log = logging.getLogger(__name__)

# in conda/exports.py
memoized = memoize


def path_identity(path):
    """Used as a dummy path converter where no conversion necessary"""
    return path


<<<<<<< HEAD
=======
def win_path_to_unix(path, root_prefix=""):
    # If the user wishes to drive conda from MSYS2 itself while also having
    # msys2 packages in their environment this allows the path conversion to
    # happen relative to the actual shell. The onus is on the user to set
    # CYGPATH to e.g. /usr/bin/cygpath.exe (this will be translated to e.g.
    # (C:\msys32\usr\bin\cygpath.exe by MSYS2) to ensure this one is used.
    cygpath = os.environ.get('CYGPATH', 'cygpath.exe')
    if not path:
        return ''
    try:
        path = subprocess.check_output([cygpath, '-up', path]).decode('ascii').split('\n')[0]
    except Exception as e:
        log.debug('%r' % e, exc_info=True)
        # Convert a path or ;-separated string of paths into a unix representation
        # Does not add cygdrive.  If you need that, set root_prefix to "/cygdrive"
        def _translation(found_path):  # NOQA
            found = found_path.group(1).replace("\\", "/").replace(":", "").replace("//", "/")
            return root_prefix + "/" + found
        path_re = '(?<![:/^a-zA-Z])([a-zA-Z]:[\/\\\\]+(?:[^:*?"<>|]+[\/\\\\]+)*[^:*?"<>|;\/\\\\]+?(?![a-zA-Z]:))'  # noqa
        path = re.sub(path_re, _translation, path).replace(";/", ":/")
    return path


>>>>>>> 4c75b798
def unix_path_to_win(path, root_prefix=""):
    """Convert a path or :-separated string of paths into a Windows representation

    Does not add cygdrive.  If you need that, set root_prefix to "/cygdrive"
    """
    if len(path) > 1 and (";" in path or (path[1] == ":" and path.count(":") == 1)):
        # already a windows path
        return path.replace("/", "\\")
    path_re = root_prefix + r'(/[a-zA-Z]/(?:(?![:\s]/)[^:*?"<>])*)'

    def _translation(found_path):
        group = found_path.group(0)
        return "{0}:{1}".format(group[len(root_prefix)+1],
                                group[len(root_prefix)+2:].replace("/", "\\"))
    translation = re.sub(path_re, _translation, path)
    translation = re.sub(":([a-zA-Z]):\\\\",
                         lambda match: ";" + match.group(0)[1] + ":\\",
                         translation)
    return translation


# curry cygwin functions
def win_path_to_cygwin(path):
    return win_path_to_unix(path, "/cygdrive")


def cygwin_path_to_win(path):
    return unix_path_to_win(path, "/cygdrive")


def translate_stream(stream, translator):
    return "\n".join(translator(line) for line in stream.split("\n"))


def human_bytes(n):
    """
    Return the number of bytes n in more human readable form.

    Examples:
        >>> human_bytes(42)
        '42 B'
        >>> human_bytes(1042)
        '1 KB'
        >>> human_bytes(10004242)
        '9.5 MB'
        >>> human_bytes(100000004242)
        '93.13 GB'
    """
    if n < 1024:
        return '%d B' % n
    k = n/1024
    if k < 1024:
        return '%d KB' % round(k)
    m = k/1024
    if m < 1024:
        return '%.1f MB' % m
    g = m/1024
    return '%.2f GB' % g


# TODO: this should be done in a more extensible way
#     (like files for each shell, with some registration mechanism.)

# defaults for unix shells.  Note: missing "exe" entry, which should be set to
#    either an executable on PATH, or a full path to an executable for a shell
unix_shell_base = dict(
                       binpath="/bin/",  # mind the trailing slash.
                       echo="echo",
                       env_script_suffix=".sh",
                       nul='2>/dev/null',
                       path_from=path_identity,
                       path_to=path_identity,
                       pathsep=":",
                       printdefaultenv='echo $CONDA_DEFAULT_ENV',
                       printpath="echo $PATH",
                       printps1='echo $CONDA_PROMPT_MODIFIER',
                       promptvar='PS1',
                       sep="/",
                       set_var='export ',
                       shell_args=["-l", "-c"],
                       shell_suffix="",
                       slash_convert=("\\", "/"),
                       source_setup="source",
                       test_echo_extra="",
                       var_format="${}",
)

msys2_shell_base = dict(
                        unix_shell_base,
                        path_from=unix_path_to_win,
                        path_to=win_path_to_unix,
                        binpath="/bin/",  # mind the trailing slash.
                        printpath="python -c \"import os; print(';'.join(os.environ['PATH'].split(';')[1:]))\" | cygpath --path -f -",  # NOQA
)

if on_win:
    shells = {
        # "powershell.exe": dict(
        #    echo="echo",
        #    test_echo_extra=" .",
        #    var_format="${var}",
        #    binpath="/bin/",  # mind the trailing slash.
        #    source_setup="source",
        #    nul='2>/dev/null',
        #    set_var='export ',
        #    shell_suffix=".ps",
        #    env_script_suffix=".ps",
        #    printps1='echo $PS1',
        #    printdefaultenv='echo $CONDA_DEFAULT_ENV',
        #    printpath="echo %PATH%",
        #    exe="powershell.exe",
        #    path_from=path_identity,
        #    path_to=path_identity,
        #    slash_convert = ("/", "\\"),
        # ),
        "cmd.exe": dict(
            echo="@echo",
            var_format="%{}%",
            binpath="\\Scripts\\",  # mind the trailing slash.
            source_setup="call",
            test_echo_extra="",
            nul='1>NUL 2>&1',
            set_var='set ',
            shell_suffix=".bat",
            env_script_suffix=".bat",
            printps1="@echo %PROMPT%",
            promptvar="PROMPT",
            # parens mismatched intentionally.  See http://stackoverflow.com/questions/20691060/how-do-i-echo-a-blank-empty-line-to-the-console-from-a-windows-batch-file # NOQA
            printdefaultenv='IF NOT "%CONDA_DEFAULT_ENV%" == "" (\n'
                            'echo %CONDA_DEFAULT_ENV% ) ELSE (\n'
                            'echo()',
            printpath="@echo %PATH%",
            exe="cmd.exe",
            shell_args=["/d", "/c"],
            path_from=path_identity,
            path_to=path_identity,
            slash_convert=("/", "\\"),
            sep="\\",
            pathsep=";",
        ),
        "cygwin": dict(
            unix_shell_base,
            exe="bash.exe",
            binpath="/Scripts/",  # mind the trailing slash.
            path_from=cygwin_path_to_win,
            path_to=win_path_to_cygwin
        ),
        # bash is whichever bash is on PATH.  If using Cygwin, you should use the cygwin
        #    entry instead.  The only major difference is that it handle's cygwin's /cygdrive
        #    filesystem root.
        "bash.exe": dict(
            msys2_shell_base, exe="bash.exe",
        ),
        "bash": dict(
            msys2_shell_base, exe="bash",
        ),
        "sh.exe": dict(
            msys2_shell_base, exe="sh.exe",
        ),
        "zsh.exe": dict(
            msys2_shell_base, exe="zsh.exe",
        ),
        "zsh": dict(
            msys2_shell_base, exe="zsh",
        ),
    }

else:
    shells = {
        "bash": dict(
            unix_shell_base, exe="bash",
        ),
        "dash": dict(
            unix_shell_base, exe="dash",
            source_setup=".",
        ),
        "zsh": dict(
            unix_shell_base, exe="zsh",
        ),
        "fish": dict(
            unix_shell_base, exe="fish",
            pathsep=" ",
        ),
    }


# ##########################################
# put back because of conda build
# ##########################################

urlpath = url_path = path_to_url


def md5_file(path):  # pragma: no cover
    from .gateways.disk.read import compute_md5sum
    return compute_md5sum(path)


def hashsum_file(path, mode='md5'):  # pragma: no cover
    import hashlib
    h = hashlib.new(mode)
    with open(path, 'rb') as fi:
        while True:
            chunk = fi.read(262144)  # process chunks of 256KB
            if not chunk:
                break
            h.update(chunk)
    return h.hexdigest()


@memoize
def sys_prefix_unfollowed():
    """Since conda is installed into non-root environments as a symlink only
    and because sys.prefix follows symlinks, this function can be used to
    get the 'unfollowed' sys.prefix.

    This value is usually the same as the prefix of the environment into
    which conda has been symlinked. An example of when this is necessary
    is when conda looks for external sub-commands in find_commands.py
    """
    try:
        frame = next(iter(sys._current_frames().values()))
        while frame.f_back:
            frame = frame.f_back
        code = frame.f_code
        filename = code.co_filename
        unfollowed = dirname(dirname(filename))
    except:
        return sys.prefix
    return unfollowed<|MERGE_RESOLUTION|>--- conflicted
+++ resolved
@@ -23,8 +23,6 @@
     return path
 
 
-<<<<<<< HEAD
-=======
 def win_path_to_unix(path, root_prefix=""):
     # If the user wishes to drive conda from MSYS2 itself while also having
     # msys2 packages in their environment this allows the path conversion to
@@ -48,7 +46,6 @@
     return path
 
 
->>>>>>> 4c75b798
 def unix_path_to_win(path, root_prefix=""):
     """Convert a path or :-separated string of paths into a Windows representation
 
