from __future__ import print_function, division, absolute_import

import collections
import errno
import hashlib
import logging
import os
import re
import sys
<<<<<<< HEAD
import time
from functools import partial
from os.path import abspath, isdir, join, isfile
=======
import tempfile
>>>>>>> e62048f5
import threading
from functools import partial
from os.path import isdir, join, isfile

log = logging.getLogger(__name__)
stderrlog = logging.getLogger('stderrlog')

on_win = bool(sys.platform == "win32")


class memoized(object):
    """Decorator. Caches a function's return value each time it is called.
    If called later with the same arguments, the cached value is returned
    (not reevaluated).
    """
    def __init__(self, func):
        self.func = func
        self.cache = {}
        self.lock = threading.Lock()

    def __call__(self, *args, **kw):
        newargs = []
        for arg in args:
            if isinstance(arg, list):
                newargs.append(tuple(arg))
            elif not isinstance(arg, collections.Hashable):
                # uncacheable. a list, for instance.
                # better to not cache than blow up.
                return self.func(*args, **kw)
            else:
                newargs.append(arg)
        newargs = tuple(newargs)
        key = (newargs, frozenset(sorted(kw.items())))
        with self.lock:
            if key in self.cache:
                return self.cache[key]
            else:
                value = self.func(*args, **kw)
                self.cache[key] = value
                return value


# For instance methods only
class memoize(object):  # 577452
    def __init__(self, func):
        self.func = func

    def __get__(self, obj, objtype=None):
        if obj is None:
            return self.func
        return partial(self, obj)

    def __call__(self, *args, **kw):
        obj = args[0]
        try:
            cache = obj.__cache
        except AttributeError:
            cache = obj.__cache = {}
        key = (self.func, args[1:], frozenset(sorted(kw.items())))
        try:
            res = cache[key]
        except KeyError:
            res = cache[key] = self.func(*args, **kw)
        return res

@memoized
def gnu_get_libc_version():
    """
    If on linux, get installed version of glibc, otherwise return None
    """

    if not sys.platform.startswith('linux'):
        return None

    from ctypes import CDLL, cdll, c_char_p

    cdll.LoadLibrary('libc.so.6')
    libc = CDLL('libc.so.6')
    f = libc.gnu_get_libc_version
    f.restype = c_char_p
    return f()


def try_write(dir_path, heavy=False):
    """Test write access to a directory.

    Args:
        dir_path (str): directory to test write access
        heavy (bool): Actually create and delete a file, or do a faster os.access test.
           https://docs.python.org/dev/library/os.html?highlight=xattr#os.access

    Returns:
        bool

    """
    if not isdir(dir_path):
        return False
    if on_win or heavy:
        # try to create a file to see if `dir_path` is writable, see #2151
        temp_filename = join(dir_path, '.conda-try-write-%d' % os.getpid())
        try:
            with open(temp_filename, mode='wb') as fo:
                fo.write(b'This is a test file.\n')
            os.unlink(temp_filename)
            return True
        except (IOError, OSError):
            return False
        finally:
            exp_backoff_fn(lambda f: isfile(f) and os.unlink(f), temp_filename)
    else:
        return os.access(dir_path, os.W_OK)


def backoff_unlink(path):
    exp_backoff_fn(lambda f: isfile(f) and os.unlink(f), path)


def hashsum_file(path, mode='md5'):
    h = hashlib.new(mode)
    with open(path, 'rb') as fi:
        while True:
            chunk = fi.read(262144)  # process chunks of 256KB
            if not chunk:
                break
            h.update(chunk)
    return h.hexdigest()


def md5_file(path):
    return hashsum_file(path, 'md5')


<<<<<<< HEAD
def path_to_url(path):
    path = abspath(path)
    if on_win:
        path = '/' + path.replace(':', '|').replace('\\', '/')
    return 'file://%s' % path


# TODO: move url_to_path from conda.connection
# def url_to_path(url):
#     assert url.startswith('file://')
#     url_parts = urlparse.urlparse(url)
#     return abspath(join(url_parts.netloc, url_parts.path))
=======
def run_in(command, shell, cwd=None, env=None):
    if hasattr(shell, "keys"):
        shell = shell["exe"]
    if shell == 'cmd.exe':
        cmd_script = tempfile.NamedTemporaryFile(suffix='.bat', mode='wt', delete=False)
        cmd_script.write(command)
        cmd_script.close()
        cmd_bits = [shells[shell]["exe"]] + shells[shell]["shell_args"] + [cmd_script.name]
        try:
            p = subprocess.Popen(cmd_bits, stdout=subprocess.PIPE, stderr=subprocess.PIPE,
                                 cwd=cwd, env=env)
            stdout, stderr = p.communicate()
        finally:
            os.unlink(cmd_script.name)
    elif shell == 'powershell':
        raise NotImplementedError
    else:
        cmd_bits = ([shells[shell]["exe"]] + shells[shell]["shell_args"] +
                    [translate_stream(command, shells[shell]["path_to"])])
        p = subprocess.Popen(cmd_bits, stdout=subprocess.PIPE, stderr=subprocess.PIPE)
        stdout, stderr = p.communicate()
    streams = [u"%s" % stream.decode('utf-8').replace('\r\n', '\n').rstrip("\n")
               for stream in (stdout, stderr)]
    return streams
>>>>>>> e62048f5


def path_identity(path):
    """Used as a dummy path converter where no conversion necessary"""
    return path


def win_path_to_unix(path, root_prefix=""):
    """Convert a path or ;-separated string of paths into a unix representation

    Does not add cygdrive.  If you need that, set root_prefix to "/cygdrive"
    """
    path_re = '(?<![:/^a-zA-Z])([a-zA-Z]:[\/\\\\]+(?:[^:*?"<>|]+[\/\\\\]+)*[^:*?"<>|;\/\\\\]+?(?![a-zA-Z]:))'  # noqa

    def _translation(found_path):
        found = found_path.group(1).replace("\\", "/").replace(":", "").replace("//", "/")
        return root_prefix + "/" + found
    path = re.sub(path_re, _translation, path).replace(";/", ":/")
    return path


def unix_path_to_win(path, root_prefix=""):
    """Convert a path or :-separated string of paths into a Windows representation

    Does not add cygdrive.  If you need that, set root_prefix to "/cygdrive"
    """
    if len(path) > 1 and (";" in path or (path[1] == ":" and path.count(":") == 1)):
        # already a windows path
        return path.replace("/", "\\")
    path_re = root_prefix + r'(/[a-zA-Z]/(?:(?![:\s]/)[^:*?"<>])*)'

    def _translation(found_path):
        group = found_path.group(0)
        return "{0}:{1}".format(group[len(root_prefix)+1],
                                group[len(root_prefix)+2:].replace("/", "\\"))
    translation = re.sub(path_re, _translation, path)
    translation = re.sub(":([a-zA-Z]):\\\\",
                         lambda match: ";" + match.group(0)[1] + ":\\",
                         translation)
    return translation


# curry cygwin functions
def win_path_to_cygwin(path):
    return win_path_to_unix(path, "/cygdrive")


def cygwin_path_to_win(path):
    return unix_path_to_win(path, "/cygdrive")


def translate_stream(stream, translator):
    return "\n".join(translator(line) for line in stream.split("\n"))


def human_bytes(n):
    """
    Return the number of bytes n in more human readable form.
    """
    if n < 1024:
        return '%d B' % n
    k = n/1024
    if k < 1024:
        return '%d KB' % round(k)
    m = k/1024
    if m < 1024:
        return '%.1f MB' % m
    g = m/1024
    return '%.2f GB' % g

# This is necessary for Windows, for linking the environment, and for printing the correct
# activation instructions on Windows, depending on the shell type.  It would be great to
# get rid of it, but I don't know how to otherwise detect which shell is used to create
# or install conda packages.
def find_parent_shell(path=False, max_stack_depth=10):
    """return process name or path of parent.  Default is to return only name of process."""
    try:
        import psutil
    except ImportError:
        stderrlog.warn("No psutil available.\n"
                       "To proceed, please conda install psutil")
        return None
    process = psutil.Process()
    pname = process.parent().name().lower()
    stack_depth = 0
    while (any(proc in pname for proc in ["conda", "python", "py.test"]) and
           stack_depth < max_stack_depth):
        if process:
            process = process.parent()
            pname = process.parent().name().lower()
        else:
            # fallback defaults to system default
            if on_win:
                return 'cmd.exe'
            else:
                return 'bash'
    if path:
        return process.parent().exe()
    return process.parent().name()


# TODO: this should be done in a more extensible way
#     (like files for each shell, with some registration mechanism.)

# defaults for unix shells.  Note: missing "exe" entry, which should be set to
#    either an executable on PATH, or a full path to an executable for a shell
unix_shell_base = dict(
                       binpath="/bin/",  # mind the trailing slash.
                       echo="echo",
                       env_script_suffix=".sh",
                       nul='2>/dev/null',
                       path_from=path_identity,
                       path_to=path_identity,
                       pathsep=":",
                       printdefaultenv='echo $CONDA_DEFAULT_ENV',
                       printpath="echo $PATH",
                       printps1='echo $PS1',
                       promptvar='PS1',
                       sep="/",
                       set_var='export ',
                       shell_args=["-l", "-c"],
                       shell_suffix="",
                       slash_convert=("\\", "/"),
                       source_setup="source",
                       test_echo_extra="",
                       var_format="${}",
)

msys2_shell_base = dict(
                        unix_shell_base,
                        path_from=unix_path_to_win,
                        path_to=win_path_to_unix,
                        binpath="/Scripts/",  # mind the trailing slash.
)

if on_win:
    shells = {
        # "powershell.exe": dict(
        #    echo="echo",
        #    test_echo_extra=" .",
        #    var_format="${var}",
        #    binpath="/bin/",  # mind the trailing slash.
        #    source_setup="source",
        #    nul='2>/dev/null',
        #    set_var='export ',
        #    shell_suffix=".ps",
        #    env_script_suffix=".ps",
        #    printps1='echo $PS1',
        #    printdefaultenv='echo $CONDA_DEFAULT_ENV',
        #    printpath="echo %PATH%",
        #    exe="powershell.exe",
        #    path_from=path_identity,
        #    path_to=path_identity,
        #    slash_convert = ("/", "\\"),
        # ),
        "cmd.exe": dict(
            echo="@echo",
            var_format="%{}%",
            binpath="\\Scripts\\",  # mind the trailing slash.
            source_setup="call",
            test_echo_extra="",
            nul='1>NUL 2>&1',
            set_var='set ',
            shell_suffix=".bat",
            env_script_suffix=".bat",
            printps1="@echo %PROMPT%",
            promptvar="PROMPT",
            # parens mismatched intentionally.  See http://stackoverflow.com/questions/20691060/how-do-i-echo-a-blank-empty-line-to-the-console-from-a-windows-batch-file # NOQA
            printdefaultenv='IF NOT "%CONDA_DEFAULT_ENV%" == "" (\n'
                            'echo %CONDA_DEFAULT_ENV% ) ELSE (\n'
                            'echo()',
            printpath="@echo %PATH%",
            exe="cmd.exe",
            shell_args=["/d", "/c"],
            path_from=path_identity,
            path_to=path_identity,
            slash_convert=("/", "\\"),
            sep="\\",
            pathsep=";",
        ),
        "cygwin": dict(
            unix_shell_base,
            exe="bash.exe",
            binpath="/Scripts/",  # mind the trailing slash.
            path_from=cygwin_path_to_win,
            path_to=win_path_to_cygwin
        ),
        # bash is whichever bash is on PATH.  If using Cygwin, you should use the cygwin
        #    entry instead.  The only major difference is that it handle's cygwin's /cygdrive
        #    filesystem root.
        "bash.exe": dict(
            msys2_shell_base, exe="bash.exe",
        ),
        "bash": dict(
            msys2_shell_base, exe="bash",
        ),
        "sh.exe": dict(
            msys2_shell_base, exe="sh.exe",
        ),
    }

else:
    shells = {
        "bash": dict(
            unix_shell_base, exe="bash",
                    ),
        "zsh": dict(
            unix_shell_base, exe="zsh",
                   ),
        "fish": dict(
            unix_shell_base, exe="fish",
            pathsep=" ",
                    ),
    }


def exp_backoff_fn(fn, *args):
    """Mostly for retrying file operations that fail on Windows due to virus scanners"""
    if not on_win:
        return fn(*args)

    import random
    # with max_tries = 5, max total time ~= 3.2 sec
    # with max_tries = 6, max total time ~= 6.5 sec
    max_tries = 6
    for n in range(max_tries):
        try:
            result = fn(*args)
        except (OSError, IOError) as e:
            log.debug(repr(e))
            if e.errno in (errno.EPERM, errno.EACCES):
                if n == max_tries-1:
                    raise
                time.sleep(((2 ** n) + random.random()) * 0.1)
            else:
                raise
        else:
            return result<|MERGE_RESOLUTION|>--- conflicted
+++ resolved
@@ -7,13 +7,7 @@
 import os
 import re
 import sys
-<<<<<<< HEAD
-import time
-from functools import partial
-from os.path import abspath, isdir, join, isfile
-=======
 import tempfile
->>>>>>> e62048f5
 import threading
 from functools import partial
 from os.path import isdir, join, isfile
@@ -146,20 +140,6 @@
     return hashsum_file(path, 'md5')
 
 
-<<<<<<< HEAD
-def path_to_url(path):
-    path = abspath(path)
-    if on_win:
-        path = '/' + path.replace(':', '|').replace('\\', '/')
-    return 'file://%s' % path
-
-
-# TODO: move url_to_path from conda.connection
-# def url_to_path(url):
-#     assert url.startswith('file://')
-#     url_parts = urlparse.urlparse(url)
-#     return abspath(join(url_parts.netloc, url_parts.path))
-=======
 def run_in(command, shell, cwd=None, env=None):
     if hasattr(shell, "keys"):
         shell = shell["exe"]
@@ -184,7 +164,6 @@
     streams = [u"%s" % stream.decode('utf-8').replace('\r\n', '\n').rstrip("\n")
                for stream in (stdout, stderr)]
     return streams
->>>>>>> e62048f5
 
 
 def path_identity(path):
