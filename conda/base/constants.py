# -*- coding: utf-8 -*-
"""
This file should hold almost all string literals and magic numbers used throughout the code base.
The exception is if a literal is specifically meant to be private to and isolated within a module.
"""
from __future__ import absolute_import, division, print_function

import sys
from enum import Enum
from logging import getLogger
from platform import machine

from .._vendor.auxlib.collection import frozendict

log = getLogger(__name__)


class Arch(Enum):
    x86 = 'x86'
    x86_64 = 'x86_64'
    armv6l = 'armv6l'
    armv7l = 'armv7l'
    ppc64le = 'ppc64le'

    @classmethod
    def from_sys(cls):
        return cls[machine()]

    def __json__(self):
        return self.value


class Platform(Enum):
    linux = 'linux'
    win = 'win32'
    openbsd = 'openbsd5'
    osx = 'darwin'

    @classmethod
    def from_sys(cls):
        p = sys.platform
        if p.startswith('linux'):
            # Changed in version 2.7.3: Since lots of code check for sys.platform == 'linux2',
            # and there is no essential change between Linux 2.x and 3.x, sys.platform is always
            # set to 'linux2', even on Linux 3.x. In Python 3.3 and later, the value will always
            # be set to 'linux'
            p = 'linux'
        return cls(p)

    def __json__(self):
        return self.value


machine_bits = 8 * tuple.__itemsize__

CONDA = 'CONDA'
CONDA_ = 'CONDA_'
conda = 'conda'

SEARCH_PATH = (
    '/etc/conda/condarc',
    '/etc/conda/condarc.d/',
    '/var/lib/conda/condarc',
    '/var/lib/conda/condarc.d/',
    '$CONDA_ROOT/condarc',
    '$CONDA_ROOT/.condarc',
    '$CONDA_ROOT/condarc.d/',
    '~/.conda/condarc',
    '~/.conda/condarc.d/',
    '~/.condarc',
    '$CONDA_PREFIX/.condarc',
    '$CONDA_PREFIX/condarc.d/',
    '$CONDARC',
)

<<<<<<< HEAD
DEFAULT_CHANNEL_ALIAS = 'https://conda.anaconda.org/'
DEFAULTS = 'defaults'
=======
DEFAULT_CHANNEL_ALIAS = 'https://conda.anaconda.org'
CONDA_HOMEPAGE_URL = 'http://conda.pydata.org'
>>>>>>> cbbd8bdb

PLATFORM_DIRECTORIES = ("linux-64",
                        "linux-32",
                        "win-64",
                        "win-32",
                        "osx-64",
                        "linux-ppc64le",
                        "noarch",
                        )

RECOGNIZED_URL_SCHEMES = ('http', 'https', 'ftp', 's3', 'file')

DEFAULT_CHANNELS_UNIX = ('https://repo.continuum.io/pkgs/free',
                         'https://repo.continuum.io/pkgs/pro',
                         )

DEFAULT_CHANNELS_WIN = ('https://repo.continuum.io/pkgs/free',
                        'https://repo.continuum.io/pkgs/pro',
                        'https://repo.continuum.io/pkgs/msys2',
                        )

if Platform.from_sys() is Platform.win:
    DEFAULT_CHANNELS = DEFAULT_CHANNELS_WIN
else:
    DEFAULT_CHANNELS = DEFAULT_CHANNELS_UNIX

ROOT_ENV_NAME = 'root'

EMPTY_MAP = frozendict()


class _Null(object):
    def __nonzero__(self):
        return False

    def __bool__(self):
        return False

    def __len__(self):
        return 0


NULL = _Null()

UTF8 = 'UTF-8'<|MERGE_RESOLUTION|>--- conflicted
+++ resolved
@@ -73,13 +73,8 @@
     '$CONDARC',
 )
 
-<<<<<<< HEAD
-DEFAULT_CHANNEL_ALIAS = 'https://conda.anaconda.org/'
-DEFAULTS = 'defaults'
-=======
 DEFAULT_CHANNEL_ALIAS = 'https://conda.anaconda.org'
 CONDA_HOMEPAGE_URL = 'http://conda.pydata.org'
->>>>>>> cbbd8bdb
 
 PLATFORM_DIRECTORIES = ("linux-64",
                         "linux-32",
