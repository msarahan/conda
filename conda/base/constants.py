# -*- coding: utf-8 -*-
"""
This file should hold almost all string literals and magic numbers used throughout the code base.
The exception is if a literal is specifically meant to be private to and isolated within a module.
"""
from __future__ import absolute_import, division, print_function, unicode_literals

import sys
from enum import Enum
from logging import getLogger
from platform import machine

from .._vendor.auxlib.collection import frozendict
from ..common.compat import string_types

log = getLogger(__name__)


class Arch(Enum):
    x86 = 'x86'
    x86_64 = 'x86_64'
    armv6l = 'armv6l'
    armv7l = 'armv7l'
    ppc64le = 'ppc64le'

    @classmethod
    def from_sys(cls):
        return cls[machine()]

    def __json__(self):
        return self.value


class Platform(Enum):
    linux = 'linux'
    win = 'win32'
    openbsd = 'openbsd5'
    osx = 'darwin'

    @classmethod
    def from_sys(cls):
        p = sys.platform
        if p.startswith('linux'):
            # Changed in version 2.7.3: Since lots of code check for sys.platform == 'linux2',
            # and there is no essential change between Linux 2.x and 3.x, sys.platform is always
            # set to 'linux2', even on Linux 3.x. In Python 3.3 and later, the value will always
            # be set to 'linux'
            p = 'linux'
        return cls(p)

<<<<<<< HEAD
    def __json__(self):
        return self.value


class FileMode(Enum):
    text = 'text'
    binary = 'binary'

    def __str__(self):
        return "%s" % self.value


class LinkType(Enum):
    # LINK_HARD = 1
    # LINK_SOFT = 2
    # LINK_COPY = 3
    # link_name_map = {
    #     LINK_HARD: 'hard-link',
    #     LINK_SOFT: 'soft-link',
    #     LINK_COPY: 'copy',
    # }
    hardlink = 1
    softlink = 2
    copy = 3
    directory = 4

    @classmethod
    def __call__(cls, value, *args, **kwargs):
        if isinstance(value, string_types):
            return cls[value]
        return super(LinkType, cls).__call__(value, *args, **kwargs)

    @classmethod
    def __getitem__(cls, name):
        return cls._member_map_[name.replace('-', '').replace('_', '').lower()]

    def __int__(self):
        return self.value

    def __str__(self):
        return self.name


PREFIX_PLACEHOLDER = ('/opt/anaconda1anaconda2'
                      # this is intentionally split into parts,
                      # such that running this program on itself
                      # will leave it unchanged
                      'anaconda3')
=======
>>>>>>> 56a78af1

machine_bits = 8 * tuple.__itemsize__

CONDA = 'CONDA'
CONDA_ = 'CONDA_'
conda = 'conda'

SEARCH_PATH = (
    '/etc/conda/condarc',
    '/etc/conda/condarc.d/',
    '/var/lib/conda/condarc',
    '/var/lib/conda/condarc.d/',
    '$CONDA_ROOT/condarc',
    '$CONDA_ROOT/.condarc',
    '$CONDA_ROOT/condarc.d/',
    '~/.conda/condarc',
    '~/.conda/condarc.d/',
    '~/.condarc',
    '$CONDA_PREFIX/.condarc',
    '$CONDA_PREFIX/condarc.d/',
    '$CONDARC',
)

DEFAULT_CHANNEL_ALIAS = 'https://conda.anaconda.org'
CONDA_HOMEPAGE_URL = 'http://conda.pydata.org'

PLATFORM_DIRECTORIES = ("linux-64",
                        "linux-32",
                        "win-64",
                        "win-32",
                        "osx-64",
                        "linux-ppc64le",
                        "linux-armv6l",
                        "linux-armv7l",
                        "noarch",
                        )

RECOGNIZED_URL_SCHEMES = ('http', 'https', 'ftp', 's3', 'file')

DEFAULT_CHANNELS_UNIX = ('https://repo.continuum.io/pkgs/free',
                         'https://repo.continuum.io/pkgs/r',
                         'https://repo.continuum.io/pkgs/pro',
                         )

DEFAULT_CHANNELS_WIN = ('https://repo.continuum.io/pkgs/free',
                        'https://repo.continuum.io/pkgs/r',
                        'https://repo.continuum.io/pkgs/pro',
                        'https://repo.continuum.io/pkgs/msys2',
                        )

if Platform.from_sys() is Platform.win:
    DEFAULT_CHANNELS = DEFAULT_CHANNELS_WIN
else:
    DEFAULT_CHANNELS = DEFAULT_CHANNELS_UNIX

ROOT_ENV_NAME = 'root'

EMPTY_MAP = frozendict()


class _Null(object):
    def __nonzero__(self):
        return False

    def __bool__(self):
        return False

    def __len__(self):
        return 0


NULL = _Null()

UTF8 = 'UTF-8'
ROOT_NO_RM = (
    'python',
    'pycosat',
    'ruamel_yaml',
    'conda',
    'openssl',
    'requests',
)<|MERGE_RESOLUTION|>--- conflicted
+++ resolved
@@ -48,57 +48,6 @@
             p = 'linux'
         return cls(p)
 
-<<<<<<< HEAD
-    def __json__(self):
-        return self.value
-
-
-class FileMode(Enum):
-    text = 'text'
-    binary = 'binary'
-
-    def __str__(self):
-        return "%s" % self.value
-
-
-class LinkType(Enum):
-    # LINK_HARD = 1
-    # LINK_SOFT = 2
-    # LINK_COPY = 3
-    # link_name_map = {
-    #     LINK_HARD: 'hard-link',
-    #     LINK_SOFT: 'soft-link',
-    #     LINK_COPY: 'copy',
-    # }
-    hardlink = 1
-    softlink = 2
-    copy = 3
-    directory = 4
-
-    @classmethod
-    def __call__(cls, value, *args, **kwargs):
-        if isinstance(value, string_types):
-            return cls[value]
-        return super(LinkType, cls).__call__(value, *args, **kwargs)
-
-    @classmethod
-    def __getitem__(cls, name):
-        return cls._member_map_[name.replace('-', '').replace('_', '').lower()]
-
-    def __int__(self):
-        return self.value
-
-    def __str__(self):
-        return self.name
-
-
-PREFIX_PLACEHOLDER = ('/opt/anaconda1anaconda2'
-                      # this is intentionally split into parts,
-                      # such that running this program on itself
-                      # will leave it unchanged
-                      'anaconda3')
-=======
->>>>>>> 56a78af1
 
 machine_bits = 8 * tuple.__itemsize__
 
