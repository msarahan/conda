--- conflicted
+++ resolved
@@ -16,13 +16,8 @@
 from .._vendor.auxlib.path import expand
 from ..common.compat import iteritems, odict
 from ..common.configuration import (Configuration, LoadError, MapParameter, PrimitiveParameter,
-<<<<<<< HEAD
-                                    SequenceParameter, ValidationError)
-from ..common.disk import conda_bld_ensure_dir
-=======
                                     SequenceParameter)
 from ..common.disk import try_write, conda_bld_ensure_dir
->>>>>>> 2ea54abd
 from ..common.url import has_scheme, path_to_url, split_scheme_auth_token, urlparse
 from ..exceptions import CondaEnvironmentNotFoundError, CondaValueError
 
@@ -124,61 +119,6 @@
                                         parameter_type=(bool, NoneType))
     _croot = PrimitiveParameter('', aliases=('croot',))
     conda_build = MapParameter(string_types, aliases=('conda-build',))
-<<<<<<< HEAD
-
-    @property
-    def croot(self):
-        """This is where source caches and work folders live"""
-        if self._croot:
-            return abspath(expanduser(self._croot))
-        elif self.bld_path:
-            return abspath(expanduser(self.bld_path))
-        elif 'root-dir' in self.conda_build:
-            return abspath(expanduser(self.conda_build['root-dir']))
-        elif self.root_writable:
-            return join(self.root_dir, 'conda-bld')
-        else:
-            return abspath(expanduser('~/conda-bld'))
-
-    @property
-    def src_cache(self):
-        path = join(self.croot, 'src_cache')
-        conda_bld_ensure_dir(path)
-        return path
-
-    @property
-    def git_cache(self):
-        path = join(self.croot, 'git_cache')
-        conda_bld_ensure_dir(path)
-        return path
-
-    @property
-    def hg_cache(self):
-        path = join(self.croot, 'hg_cache')
-        conda_bld_ensure_dir(path)
-        return path
-
-    @property
-    def svn_cache(self):
-        path = join(self.croot, 'svn_cache')
-        conda_bld_ensure_dir(path)
-        return path
-
-    def post_build_validation(self):
-        errors = []
-        if self.client_ssl_cert_key and not self.client_ssl_cert:
-            error = ValidationError('client_ssl_cert', self.client_ssl_cert, "<<merged>>",
-                                    "'client_ssl_cert' is required when 'client_ssl_cert_key' "
-                                    "is defined")
-            errors.append(error)
-        if self.always_copy and self.always_softlink:
-            error = ValidationError('always_copy', self.always_copy, "<<merged>>",
-                                    "'always_copy' and 'always_softlink' are mutually exclusive. "
-                                    "Only one can be set to 'True'.")
-            errors.append(error)
-        return errors
-=======
->>>>>>> 2ea54abd
 
     @property
     def croot(self):
