# -*- coding: utf-8 -*-
# Copyright (C) 2012 Anaconda, Inc
# SPDX-License-Identifier: BSD-3-Clause
from __future__ import absolute_import, division, print_function, unicode_literals

from errno import ENOENT
from logging import getLogger
import os
from os.path import abspath, basename, expanduser, isdir, isfile, join, split as path_split
import platform
import sys

from .constants import (APP_NAME, DEFAULTS_CHANNEL_NAME, DEFAULT_AGGRESSIVE_UPDATE_PACKAGES,
                        DEFAULT_CHANNELS, DEFAULT_CHANNEL_ALIAS, DEFAULT_CUSTOM_CHANNELS,
                        DepsModifier, ERROR_UPLOAD_URL, PLATFORM_DIRECTORIES, PREFIX_MAGIC_FILE,
                        PathConflict, ROOT_ENV_NAME, SEARCH_PATH, SafetyChecks, UpdateModifier)
from .. import __version__ as CONDA_VERSION
from .._vendor.appdirs import user_data_dir
from .._vendor.auxlib.collection import frozendict
from .._vendor.auxlib.decorators import memoize, memoizedproperty
from .._vendor.auxlib.ish import dals
from .._vendor.boltons.setutils import IndexedSet
from ..common.compat import NoneType, iteritems, itervalues, odict, on_win, string_types
from ..common.configuration import (Configuration, LoadError, MapParameter, PrimitiveParameter,
                                    SequenceParameter, ValidationError)
from ..common.disk import conda_bld_ensure_dir
from ..common.path import expand
from ..common.os.linux import linux_get_libc_version
from ..common.url import has_scheme, path_to_url, split_scheme_auth_token

try:
    from cytoolz.itertoolz import concat, concatv, unique
except ImportError:  # pragma: no cover
    from .._vendor.toolz.itertoolz import concat, concatv, unique

try:
    os.getcwd()
except (IOError, OSError) as e:
    if e.errno == ENOENT:
        # FileNotFoundError can occur when cwd has been deleted out from underneath the process.
        # To resolve #6584, let's go with setting cwd to sys.prefix, and see how far we get.
        os.chdir(sys.prefix)
    else:
        raise

log = getLogger(__name__)

_platform_map = {
    'linux2': 'linux',
    'linux': 'linux',
    'darwin': 'osx',
    'win32': 'win',
    'zos': 'zos',
}
non_x86_linux_machines = {
    'armv6l',
    'armv7l',
    'aarch64',
    'ppc64le',
}
_arch_names = {
    32: 'x86',
    64: 'x86_64',
}

user_rc_path = abspath(expanduser('~/.condarc'))
sys_rc_path = join(sys.prefix, '.condarc')


def channel_alias_validation(value):
    if value and not has_scheme(value):
        return "channel_alias value '%s' must have scheme/protocol." % value
    return True


def default_python_default():
    ver = sys.version_info
    return '%d.%d' % (ver.major, ver.minor)


def default_python_validation(value):
    if value:
        if len(value) == 3 and value[1] == '.':
            try:
                value = float(value)
                if 2.0 <= value < 4.0:
                    return True
            except ValueError:  # pragma: no cover
                pass
    else:
        # Set to None or '' meaning no python pinning
        return True

    return "default_python value '%s' not of the form '[23].[0-9]' or ''" % value


def ssl_verify_validation(value):
    if isinstance(value, string_types):
        if not isfile(value) and not isdir(value):
            return ("ssl_verify value '%s' must be a boolean, a path to a "
                    "certificate bundle file, or a path to a directory containing "
                    "certificates of trusted CAs." % value)
    return True


class Context(Configuration):

    add_pip_as_python_dependency = PrimitiveParameter(True)
    allow_cycles = PrimitiveParameter(True)  # allow cyclical dependencies, or raise
    allow_softlinks = PrimitiveParameter(False)
    auto_update_conda = PrimitiveParameter(True, aliases=('self_update',))
    auto_activate_base = PrimitiveParameter(True)
    notify_outdated_conda = PrimitiveParameter(True)
    clobber = PrimitiveParameter(False)
    changeps1 = PrimitiveParameter(True)
    env_prompt = PrimitiveParameter("({default_env}) ")
    create_default_packages = SequenceParameter(string_types)
    default_python = PrimitiveParameter(default_python_default(),
                                        element_type=string_types + (NoneType,),
                                        validation=default_python_validation)
    download_only = PrimitiveParameter(False)
    enable_private_envs = PrimitiveParameter(False)
    force_32bit = PrimitiveParameter(False)
    non_admin_enabled = PrimitiveParameter(True)

    pip_interop_enabled = PrimitiveParameter(False)

    # Safety & Security
    _aggressive_update_packages = SequenceParameter(string_types,
                                                    DEFAULT_AGGRESSIVE_UPDATE_PACKAGES,
                                                    aliases=('aggressive_update_packages',))
    safety_checks = PrimitiveParameter(SafetyChecks.warn)
    path_conflict = PrimitiveParameter(PathConflict.clobber)

    pinned_packages = SequenceParameter(string_types, string_delimiter='&')  # TODO: consider a different string delimiter  # NOQA
    disallowed_packages = SequenceParameter(string_types, aliases=('disallow',),
                                            string_delimiter='&')
    rollback_enabled = PrimitiveParameter(True)
    track_features = SequenceParameter(string_types)
    use_index_cache = PrimitiveParameter(False)

    _root_prefix = PrimitiveParameter("", aliases=('root_dir', 'root_prefix'))
    _envs_dirs = SequenceParameter(string_types, aliases=('envs_dirs', 'envs_path'),
                                   string_delimiter=os.pathsep)
    _pkgs_dirs = SequenceParameter(string_types, aliases=('pkgs_dirs',))
    _subdir = PrimitiveParameter('', aliases=('subdir',))
    _subdirs = SequenceParameter(string_types, aliases=('subdirs',))

    local_repodata_ttl = PrimitiveParameter(1, element_type=(bool, int))
    # number of seconds to cache repodata locally
    #   True/1: respect Cache-Control max-age header
    #   False/0: always fetch remote repodata (HTTP 304 responses respected)

    # remote connection details
    ssl_verify = PrimitiveParameter(True, element_type=string_types + (bool,),
                                    aliases=('verify_ssl',),
                                    validation=ssl_verify_validation)
    client_ssl_cert = PrimitiveParameter(None, aliases=('client_cert',),
                                         element_type=string_types + (NoneType,))
    client_ssl_cert_key = PrimitiveParameter(None, aliases=('client_cert_key',),
                                             element_type=string_types + (NoneType,))
    proxy_servers = MapParameter(string_types + (NoneType,))
    remote_connect_timeout_secs = PrimitiveParameter(9.15)
    remote_read_timeout_secs = PrimitiveParameter(60.)
    remote_max_retries = PrimitiveParameter(3)

    add_anaconda_token = PrimitiveParameter(True, aliases=('add_binstar_token',))

    # #############################
    # channels
    # #############################
    allow_non_channel_urls = PrimitiveParameter(False)
    _channel_alias = PrimitiveParameter(DEFAULT_CHANNEL_ALIAS,
                                        aliases=('channel_alias',),
                                        validation=channel_alias_validation)
    channel_priority = PrimitiveParameter(True)
    _channels = SequenceParameter(string_types, default=(DEFAULTS_CHANNEL_NAME,),
                                  aliases=('channels', 'channel',))  # channel for args.channel
    _custom_channels = MapParameter(string_types, DEFAULT_CUSTOM_CHANNELS,
                                    aliases=('custom_channels',))
    _custom_multichannels = MapParameter(list, aliases=('custom_multichannels',))
    _default_channels = SequenceParameter(string_types, DEFAULT_CHANNELS,
                                          aliases=('default_channels',))
    _migrated_channel_aliases = SequenceParameter(string_types,
                                                  aliases=('migrated_channel_aliases',))
    migrated_custom_channels = MapParameter(string_types)  # TODO: also take a list of strings
    override_channels_enabled = PrimitiveParameter(True)
    show_channel_urls = PrimitiveParameter(None, element_type=(bool, NoneType))
    use_local = PrimitiveParameter(False)
    whitelist_channels = SequenceParameter(string_types)

    always_softlink = PrimitiveParameter(False, aliases=('softlink',))
    always_copy = PrimitiveParameter(False, aliases=('copy',))
    always_yes = PrimitiveParameter(None, aliases=('yes',), element_type=(bool, NoneType))
    debug = PrimitiveParameter(False)
    dry_run = PrimitiveParameter(False)
    error_upload_url = PrimitiveParameter(ERROR_UPLOAD_URL)
    force = PrimitiveParameter(False)
    json = PrimitiveParameter(False)
    offline = PrimitiveParameter(False)
    quiet = PrimitiveParameter(False)
    ignore_pinned = PrimitiveParameter(False)
    report_errors = PrimitiveParameter(None, element_type=(bool, NoneType))
    respect_pinned = PrimitiveParameter(True)
    shortcuts = PrimitiveParameter(True)
    _verbosity = PrimitiveParameter(0, aliases=('verbose', 'verbosity'), element_type=int)

<<<<<<< HEAD
    # ######################################################
    # ##               Solver Configuration               ##
    # ######################################################
    deps_modifier = PrimitiveParameter(DepsModifier.NOT_SET)
    update_modifier = PrimitiveParameter(UpdateModifier.UPDATE_SPECS)

    # no_deps = PrimitiveParameter(NULL, element_type=(type(NULL), bool))  # CLI-only
    # only_deps = PrimitiveParameter(NULL, element_type=(type(NULL), bool))   # CLI-only
    #
    # freeze_installed = PrimitiveParameter(False)
    # update_deps = PrimitiveParameter(False, aliases=('update_dependencies',))
    # update_specs = PrimitiveParameter(False)
    # update_all = PrimitiveParameter(False)

    prune = PrimitiveParameter(False)
    force_remove = PrimitiveParameter(False)
    force_reinstall = PrimitiveParameter(False)

=======
    featureless_minimization_disabled_feature_flag = PrimitiveParameter(False)
>>>>>>> 55ef01cd
    target_prefix_override = PrimitiveParameter('')

    # conda_build
    bld_path = PrimitiveParameter('')
    anaconda_upload = PrimitiveParameter(None, aliases=('binstar_upload',),
                                         element_type=(bool, NoneType))
    _croot = PrimitiveParameter('', aliases=('croot',))
    conda_build = MapParameter(string_types, aliases=('conda-build',))

    def __init__(self, search_path=None, argparse_args=None):
        if search_path is None:
            search_path = SEARCH_PATH

        if argparse_args:
            # This block of code sets CONDA_PREFIX based on '-n' and '-p' flags, so that
            # configuration can be properly loaded from those locations
            func_name = ('func' in argparse_args and argparse_args.func or '').rsplit('.', 1)[-1]
            if func_name in ('create', 'install', 'update', 'remove', 'uninstall', 'upgrade'):
                if 'prefix' in argparse_args and argparse_args.prefix:
                    os.environ['CONDA_PREFIX'] = argparse_args.prefix
                elif 'name' in argparse_args and argparse_args.name:
                    # Currently, usage of the '-n' flag is inefficient, with all configuration
                    # files being loaded/re-loaded at least two times.
                    target_prefix = determine_target_prefix(context, argparse_args)
                    if target_prefix != context.root_prefix:
                        os.environ['CONDA_PREFIX'] = determine_target_prefix(context,
                                                                             argparse_args)

        super(Context, self).__init__(search_path=search_path, app_name=APP_NAME,
                                      argparse_args=argparse_args)

    def post_build_validation(self):
        errors = []
        if self.client_ssl_cert_key and not self.client_ssl_cert:
            error = ValidationError('client_ssl_cert', self.client_ssl_cert, "<<merged>>",
                                    "'client_ssl_cert' is required when 'client_ssl_cert_key' "
                                    "is defined")
            errors.append(error)
        if self.always_copy and self.always_softlink:
            error = ValidationError('always_copy', self.always_copy, "<<merged>>",
                                    "'always_copy' and 'always_softlink' are mutually exclusive. "
                                    "Only one can be set to 'True'.")
            errors.append(error)
        return errors

    @property
    def conda_build_local_paths(self):
        # does file system reads to make sure paths actually exist
        return tuple(unique(full_path for full_path in (
            expand(d) for d in (
                self._croot,
                self.bld_path,
                self.conda_build.get('root-dir'),
                join(self.root_prefix, 'conda-bld'),
                '~/conda-bld',
            ) if d
        ) if isdir(full_path)))

    @property
    def conda_build_local_urls(self):
        return tuple(path_to_url(p) for p in self.conda_build_local_paths)

    @property
    def croot(self):
        """This is where source caches and work folders live"""
        if self._croot:
            return abspath(expanduser(self._croot))
        elif self.bld_path:
            return abspath(expanduser(self.bld_path))
        elif 'root-dir' in self.conda_build:
            return abspath(expanduser(self.conda_build['root-dir']))
        elif self.root_writable:
            return join(self.root_prefix, 'conda-bld')
        else:
            return expand('~/conda-bld')

    @property
    def local_build_root(self):
        return self.croot

    @property
    def src_cache(self):
        path = join(self.croot, 'src_cache')
        conda_bld_ensure_dir(path)
        return path

    @property
    def git_cache(self):
        path = join(self.croot, 'git_cache')
        conda_bld_ensure_dir(path)
        return path

    @property
    def hg_cache(self):
        path = join(self.croot, 'hg_cache')
        conda_bld_ensure_dir(path)
        return path

    @property
    def svn_cache(self):
        path = join(self.croot, 'svn_cache')
        conda_bld_ensure_dir(path)
        return path

    @property
    def arch_name(self):
        m = platform.machine()
        if self.platform == 'linux' and m in non_x86_linux_machines:
            return m
        else:
            return _arch_names[self.bits]

    @property
    def conda_private(self):
        return conda_in_private_env()

    @property
    def platform(self):
        return _platform_map.get(sys.platform, 'unknown')

    @property
    def subdir(self):
        if self._subdir:
            return self._subdir
        m = platform.machine()
        if m in non_x86_linux_machines:
            return 'linux-%s' % m
        elif self.platform == 'zos':
            return 'zos-z'
        else:
            return '%s-%d' % (self.platform, self.bits)

    @property
    def subdirs(self):
        return self._subdirs if self._subdirs else (self.subdir, 'noarch')

    @memoizedproperty
    def known_subdirs(self):
        return frozenset(concatv(PLATFORM_DIRECTORIES, self.subdirs))

    @property
    def bits(self):
        if self.force_32bit:
            return 32
        else:
            return 8 * tuple.__itemsize__

    @property
    def root_dir(self):
        # root_dir is an alias for root_prefix, we prefer the name "root_prefix"
        # because it is more consistent with other names
        return self.root_prefix

    @property
    def root_writable(self):
        # rather than using conda.gateways.disk.test.prefix_is_writable
        # let's shortcut and assume the root prefix exists
        path = join(self.root_prefix, PREFIX_MAGIC_FILE)
        if isfile(path):
            try:
                fh = open(path, 'a+')
            except (IOError, OSError) as e:
                log.debug(e)
                return False
            else:
                fh.close()
                return True
        return False

    @property
    def envs_dirs(self):
        if self.root_writable:
            fixed_dirs = (
                join(self.root_prefix, 'envs'),
                join(self._user_data_dir, 'envs'),
                join('~', '.conda', 'envs'),
            )
        else:
            fixed_dirs = (
                join(self._user_data_dir, 'envs'),
                join(self.root_prefix, 'envs'),
                join('~', '.conda', 'envs'),
            )
        return tuple(IndexedSet(expand(p) for p in concatv(self._envs_dirs, fixed_dirs)))

    @property
    def pkgs_dirs(self):
        if self._pkgs_dirs:
            return tuple(IndexedSet(expand(p) for p in self._pkgs_dirs))
        else:
            cache_dir_name = 'pkgs32' if context.force_32bit else 'pkgs'
            return tuple(IndexedSet(expand(join(p, cache_dir_name)) for p in (
                self.root_prefix,
                self._user_data_dir,
            )))

    @memoizedproperty
    def trash_dir(self):
        # TODO: this inline import can be cleaned up by moving pkgs_dir write detection logic
        from ..core.package_cache_data import PackageCacheData
        pkgs_dir = PackageCacheData.first_writable().pkgs_dir
        trash_dir = join(pkgs_dir, '.trash')
        from ..gateways.disk.create import mkdir_p
        mkdir_p(trash_dir)
        return trash_dir

    @property
    def _user_data_dir(self):
        if on_win:
            return user_data_dir(APP_NAME, APP_NAME)
        else:
            return expand(join('~', '.conda'))

    @property
    def default_prefix(self):
        if self.active_prefix:
            return self.active_prefix
        _default_env = os.getenv('CONDA_DEFAULT_ENV')
        if _default_env in (None, ROOT_ENV_NAME, 'root'):
            return self.root_prefix
        elif os.sep in _default_env:
            return abspath(_default_env)
        else:
            for envs_dir in self.envs_dirs:
                default_prefix = join(envs_dir, _default_env)
                if isdir(default_prefix):
                    return default_prefix
        return join(self.envs_dirs[0], _default_env)

    @property
    def active_prefix(self):
        return os.getenv('CONDA_PREFIX')

    @property
    def shlvl(self):
        return int(os.getenv('CONDA_SHLVL', -1))

    @property
    def aggressive_update_packages(self):
        from ..models.match_spec import MatchSpec
        return tuple(MatchSpec(s) for s in self._aggressive_update_packages)

    @property
    def target_prefix(self):
        # used for the prefix that is the target of the command currently being executed
        # different from the active prefix, which is sometimes given by -p or -n command line flags
        return determine_target_prefix(self)

    @memoizedproperty
    def root_prefix(self):
        if self._root_prefix:
            return abspath(expanduser(self._root_prefix))
        elif conda_in_private_env():
            return abspath(join(self.conda_prefix, '..', '..'))
        else:
            return self.conda_prefix

    @property
    def conda_prefix(self):
        return abspath(sys.prefix)

    @property
    def conda_exe(self):
        bin_dir = 'Scripts' if on_win else 'bin'
        exe = 'conda.exe' if on_win else 'conda'
        return join(self.conda_prefix, bin_dir, exe)

    @memoizedproperty
    def channel_alias(self):
        from ..models.channel import Channel
        location, scheme, auth, token = split_scheme_auth_token(self._channel_alias)
        return Channel(scheme=scheme, auth=auth, location=location,
                       token=token)

    @property
    def migrated_channel_aliases(self):
        from ..models.channel import Channel
        return tuple(Channel(scheme=scheme, auth=auth, location=location, token=token)
                     for location, scheme, auth, token in
                     (split_scheme_auth_token(c) for c in self._migrated_channel_aliases))

    @property
    def prefix_specified(self):
        return (self._argparse_args.get("prefix") is not None or
                self._argparse_args.get("name") is not None)

    @memoizedproperty
    def default_channels(self):
        # the format for 'default_channels' is a list of strings that either
        #   - start with a scheme
        #   - are meant to be prepended with channel_alias
        return self.custom_multichannels[DEFAULTS_CHANNEL_NAME]

    @memoizedproperty
    def custom_multichannels(self):
        from ..models.channel import Channel

        reserved_multichannel_urls = odict((
            (DEFAULTS_CHANNEL_NAME, self._default_channels),
            ('local', self.conda_build_local_urls),
        ))
        reserved_multichannels = odict(
            (name, tuple(
                Channel.make_simple_channel(self.channel_alias, url) for url in urls)
             ) for name, urls in iteritems(reserved_multichannel_urls)
        )
        custom_multichannels = odict(
            (name, tuple(
                Channel.make_simple_channel(self.channel_alias, url) for url in urls)
             ) for name, urls in iteritems(self._custom_multichannels)
        )
        all_multichannels = odict(
            (name, channels)
            for name, channels in concat(map(iteritems, (
                custom_multichannels,
                reserved_multichannels,  # reserved comes last, so reserved overrides custom
            )))
        )
        return all_multichannels

    @memoizedproperty
    def custom_channels(self):
        from ..models.channel import Channel
        custom_channels = (Channel.make_simple_channel(self.channel_alias, url, name)
                           for name, url in iteritems(self._custom_channels))
        channels_from_multichannels = concat(channel for channel
                                             in itervalues(self.custom_multichannels))
        all_channels = odict((x.name, x) for x in (ch for ch in concatv(
            channels_from_multichannels,
            custom_channels,
        )))
        return all_channels

    @property
    def channels(self):
        local_add = ('local',) if self.use_local else ()
        if (self._argparse_args and 'override_channels' in self._argparse_args
                and self._argparse_args['override_channels']):
            if not self.override_channels_enabled:
                from ..exceptions import OperationNotAllowed
                raise OperationNotAllowed(dals("""
                Overriding channels has been disabled.
                """))
            elif not (self._argparse_args and 'channel' in self._argparse_args
                      and self._argparse_args['channel']):
                from ..exceptions import CommandArgumentError
                raise CommandArgumentError(dals("""
                At least one -c / --channel flag must be supplied when using --override-channels.
                """))
            else:
                return tuple(IndexedSet(concatv(local_add, self._argparse_args['channel'])))

        # add 'defaults' channel when necessary if --channel is given via the command line
        if self._argparse_args and 'channel' in self._argparse_args:
            # TODO: it's args.channel right now, not channels
            argparse_channels = tuple(self._argparse_args['channel'] or ())
            if argparse_channels and argparse_channels == self._channels:
                return tuple(IndexedSet(concatv(local_add, argparse_channels,
                                                (DEFAULTS_CHANNEL_NAME,))))
        return tuple(IndexedSet(concatv(local_add, self._channels)))

    @property
    def binstar_upload(self):
        # backward compatibility for conda-build
        return self.anaconda_upload

    @property
    def user_agent(self):
        return _get_user_agent(self.platform)

    @property
    def verbosity(self):
        return 2 if self.debug else self._verbosity

    @property
    def category_map(self):
        return odict((
        ('Channel Configuration', (
            'channels',
            'channel_alias',
            'default_channels',
            'override_channels_enabled',
            'whitelist_channels',
            'custom_channels',
            'custom_multichannels',
            'migrated_channel_aliases',
            'migrated_custom_channels',
            'add_anaconda_token',
            'allow_non_channel_urls',
        )),
        ('Basic Conda Configuration', (  # TODO: Is there a better category name here?
            'env_prompt',
            'envs_dirs',
            'pkgs_dirs',
        )),
        ('Network Configuration', (
            'client_ssl_cert',
            'client_ssl_cert_key',
            'local_repodata_ttl',
            'offline',
            'proxy_servers',
            'remote_connect_timeout_secs',
            'remote_max_retries',
            'remote_read_timeout_secs',
            'ssl_verify',
        )),
        ('Solver Configuration', (
            'aggressive_update_packages',
            'auto_update_conda',
            'channel_priority',
            'create_default_packages',
            'disallowed_packages',
            'pinned_packages',
            'track_features',
            'prune',
            'force_reinstall',
        )),
        ('Package Linking and Install-time Configuration', (
            'allow_softlinks',
            'always_copy',
            'always_softlink',
            'path_conflict',
            'rollback_enabled',
            'safety_checks',
            'shortcuts',
            'non_admin_enabled',
        )),
        ('Conda-build Configuration', (
            'bld_path',
            'croot',
            'anaconda_upload',
            'conda_build',
        )),
        ('Output, Prompt, and Flow Control Configuration', (
            'always_yes',
            'auto_activate_base',
            'changeps1',
            'json',
            'notify_outdated_conda',
            'quiet',
            'report_errors',
            'show_channel_urls',
            'verbosity',
        )),
        ('CLI-only', (
            'deps_modifier',
            'update_modifier',

            'force',
            'force_remove',
            'clobber',

            'dry_run',
            'download_only',
            'ignore_pinned',
            'use_index_cache',
            'use_local',
        )),
        ('Hidden and Undocumented', (
            'allow_cycles',  # allow cyclical dependencies, or raise
            'add_pip_as_python_dependency',
            'debug',
            'default_python',
            'enable_private_envs',
            'error_upload_url',  # should remain undocumented
            'featureless_minimization_disabled_feature_flag',
            'force_32bit',
            'pip_interop_enabled',  # temporary feature flag
            'root_prefix',
            'subdir',
            'subdirs',
            # https://conda.io/docs/config.html#disable-updating-of-dependencies-update-dependencies # NOQA
            # I don't think this documentation is correct any longer. # NOQA
            'target_prefix_override',
            # used to override prefix rewriting, for e.g. building docker containers or RPMs  # NOQA
        )),
    ))

    def get_descriptions(self):
        return self.description_map

    @memoizedproperty
    def description_map(self):
        return frozendict({
            'add_anaconda_token': dals("""
                In conjunction with the anaconda command-line client (installed with
                `conda install anaconda-client`), and following logging into an Anaconda
                Server API site using `anaconda login`, automatically apply a matching
                private token to enable access to private packages and channels.
                """),
            # 'add_pip_as_python_dependency': dals("""
            #     Add pip, wheel and setuptools as dependencies of python. This ensures pip,
            #     wheel and setuptools will always be installed any time python is installed.
            #     """),
            'aggressive_update_packages': dals("""
                A list of packages that, if installed, are always updated to the latest possible
                version.
                """),
            'allow_non_channel_urls': dals("""
                Warn, but do not fail, when conda detects a channel url is not a valid channel.
                """),
            'allow_softlinks': dals("""
                When allow_softlinks is True, conda uses hard-links when possible, and soft-links
                (symlinks) when hard-links are not possible, such as when installing on a
                different filesystem than the one that the package cache is on. When
                allow_softlinks is False, conda still uses hard-links when possible, but when it
                is not possible, conda copies files. Individual packages can override
                this setting, specifying that certain files should never be soft-linked (see the
                no_link option in the build recipe documentation).
                """),
            'always_copy': dals("""
                Register a preference that files be copied into a prefix during install rather
                than hard-linked.
                """),
            'always_softlink': dals("""
                Register a preference that files be soft-linked (symlinked) into a prefix during
                install rather than hard-linked. The link source is the 'pkgs_dir' package cache
                from where the package is being linked. WARNING: Using this option can result in
                corruption of long-lived conda environments. Package caches are *caches*, which
                means there is some churn and invalidation. With this option, the contents of
                environments can be switched out (or erased) via operations on other environments.
                """),
            'always_yes': dals("""
                Automatically choose the 'yes' option whenever asked to proceed with a conda
                operation, such as when running `conda install`.
                """),
            'anaconda_upload': dals("""
                Automatically upload packages built with conda build to anaconda.org.
                """),
            'auto_activate_base': dals("""
                Automatically activate the base environment during shell initialization.
                """),
            'auto_update_conda': dals("""
                Automatically update conda when a newer or higher priority version is detected.
                """),
            'bld_path': dals("""
                The location where conda-build will put built packages. Same as 'croot', but
                'croot' takes precedence when both are defined. Also used in construction of the
                'local' multichannel.
                """),
            'changeps1': dals("""
                When using activate, change the command prompt ($PS1) to include the
                activated environment.
                """),
            'channel_alias': dals("""
                The prepended url location to associate with channel names.
                """),
            'channel_priority': dals("""
                When True, the solver is instructed to prefer channel order over package
                version. When False, the solver is instructed to give package version
                preference over channel priority.
                """),
            'channels': dals("""
                The list of conda channels to include for relevant operations.
                """),
            'client_ssl_cert': dals("""
                A path to a single file containing a private key and certificate (e.g. .pem
                file). Alternately, use client_ssl_cert_key in conjuction with client_ssl_cert
                for individual files.
                """),
            'client_ssl_cert_key': dals("""
                Used in conjunction with client_ssl_cert for a matching key file.
                """),
            # 'clobber': dals("""
            #     Allow clobbering of overlapping file paths within packages, and suppress
            #     related warnings. Overrides the path_conflict configuration value when
            #     set to 'warn' or 'prevent'.
            #     """),
            'conda_build': dals("""
                General configuration parameters for conda-build.
                """),
            # TODO: add shortened link to docs for conda_build at See https://conda.io/docs/user-guide/configuration/use-condarc.html#conda-build-configuration  # NOQA
            'create_default_packages': dals("""
                Packages that are by default added to a newly created environments.
                """),  # TODO: This is a bad parameter name. Consider an alternate.
            'croot': dals("""
                The location where conda-build will put built packages. Same as 'bld_path', but
                'croot' takes precedence when both are defined. Also used in construction of the
                'local' multichannel.
                """),
            'custom_channels': dals("""
                A map of key-value pairs where the key is a channel name and the value is
                a channel location. Channels defined here override the default
                'channel_alias' value. The channel name (key) is not included in the channel
                location (value).  For example, to override the location of the 'conda-forge'
                channel where the url to repodata is
                https://anaconda-repo.dev/packages/conda-forge/linux-64/repodata.json, add an
                entry 'conda-forge: https://anaconda-repo.dev/packages'.
                """),
            'custom_multichannels': dals("""
                A multichannel is a metachannel composed of multiple channels. The two reserved
                multichannels are 'defaults' and 'local'. The 'defaults' multichannel is
                customized using the 'default_channels' parameter. The 'local'
                multichannel is a list of file:// channel locations where conda-build stashes
                successfully-built packages.  Other multichannels can be defined with
                custom_multichannels, where the key is the multichannel name and the value is
                a list of channel names and/or channel urls.
                """),
            'default_channels': dals("""
                The list of channel names and/or urls used for the 'defaults' multichannel.
                """),
            # 'default_python': dals("""
            #     specifies the default major & minor version of Python to be used when
            #     building packages with conda-build. Also used to determine the major
            #     version of Python (2/3) to be used in new environments. Defaults to
            #     the version used by conda itself.
            #     """),
            'disallowed_packages': dals("""
                Package specifications to disallow installing. The default is to allow
                all packages.
                """),
            'download_only': dals("""
                Solve an environment and ensure package caches are populated, but exit
                prior to unlinking and linking packages into the prefix
                """),
            'envs_dirs': dals("""
                The list of directories to search for named environments. When creating a new
                named environment, the environment will be placed in the first writable
                location.
                """),
            'env_prompt': dals("""
                Template for prompt modification based on the active environment. Currently
                supported template variables are '{prefix}', '{name}', and '{default_env}'.
                '{prefix}' is the absolute path to the active environment. '{name}' is the
                basename of the active environment prefix. '{default_env}' holds the value
                of '{name}' if the active environment is a conda named environment ('-n'
                flag), or otherwise holds the value of '{prefix}'. Templating uses python's
                str.format() method.
                """),
            'force_reinstall': dals("""
                Ensure that any user-requested package for the current operation is uninstalled
                and reinstalled, even if that package already exists in the environment.
                """),
            # 'force': dals("""
            #     Override any of conda's objections and safeguards for installing packages and
            #     potentially breaking environments. Also re-installs the package, even if the
            #     package is already installed. Implies --no-deps.
            #     """),
            # 'force_32bit': dals("""
            #     CONDA_FORCE_32BIT should only be used when running conda-build (in order
            #     to build 32-bit packages on a 64-bit system).  We don't want to mention it
            #     in the documentation, because it can mess up a lot of things.
            #     """),
            'json': dals("""
                Ensure all output written to stdout is structured json.
                """),
            'local_repodata_ttl': dals("""
                For a value of False or 0, always fetch remote repodata (HTTP 304 responses
                respected). For a value of True or 1, respect the HTTP Cache-Control max-age
                header. Any other positive integer values is the number of seconds to locally
                cache repodata before checking the remote server for an update.
                """),
            'migrated_channel_aliases': dals("""
                A list of previously-used channel_alias values. Useful when switching between
                different Anaconda Repository instances.
                """),
            'migrated_custom_channels': dals("""
                A map of key-value pairs where the key is a channel name and the value is
                the previous location of the channel.
                """),
            # 'no_deps': dals("""
            #     Do not install, update, remove, or change dependencies. This WILL lead to broken
            #     environments and inconsistent behavior. Use at your own risk.
            #     """),
            'non_admin_enabled': dals("""
                Allows completion of conda's create, install, update, and remove operations, for
                non-privileged (non-root or non-administrator) users.
                """),
            'notify_outdated_conda': dals("""
                Notify if a newer version of conda is detected during a create, install, update,
                or remove operation.
                """),
            'offline': dals("""
                Restrict conda to cached download content and file:// based urls.
                """),
            'override_channels_enabled': dals("""
                Permit use of the --overide-channels command-line flag.
                """),
            'path_conflict': dals("""
                The method by which conda handle's conflicting/overlapping paths during a
                create, install, or update operation. The value must be one of 'clobber',
                'warn', or 'prevent'. The '--clobber' command-line flag or clobber
                configuration parameter overrides path_conflict set to 'prevent'.
                """),
            'pinned_packages': dals("""
                A list of package specs to pin for every environment resolution.
                This parameter is in BETA, and its behavior may change in a future release.
                """),
            'pkgs_dirs': dals("""
                The list of directories where locally-available packages are linked from at
                install time. Packages not locally available are downloaded and extracted
                into the first writable directory.
                """),
            'proxy_servers': dals("""
                A mapping to enable proxy settings. Keys can be either (1) a scheme://hostname
                form, which will match any request to the given scheme and exact hostname, or
                (2) just a scheme, which will match requests to that scheme. Values are are
                the actual proxy server, and are of the form
                'scheme://[user:password@]host[:port]'. The optional 'user:password' inclusion
                enables HTTP Basic Auth with your proxy.
                """),
            'prune': dals("""
                Remove packages that have previously been brought into an environment to satisfy
                dependencies of user-requested packages, but are no longer needed.
                """),
            'quiet': dals("""
                Disable progress bar display and other output.
                """),
            'remote_connect_timeout_secs': dals("""
                The number seconds conda will wait for your client to establish a connection
                to a remote url resource.
                """),
            'remote_max_retries': dals("""
                The maximum number of retries each HTTP connection should attempt.
                """),
            'remote_read_timeout_secs': dals("""
                Once conda has connected to a remote resource and sent an HTTP request, the
                read timeout is the number of seconds conda will wait for the server to send
                a response.
                """),
            'report_errors': dals("""
                Opt in, or opt out, of automatic error reporting to core maintainers. Error
                reports are anonymous, with only the error stack trace and information given
                by `conda info` being sent.
                """),
            'rollback_enabled': dals("""
                Should any error occur during an unlink/link transaction, revert any disk
                mutations made to that point in the transaction.
                """),
            'safety_checks': dals("""
                Enforce available safety guarantees during package installation.
                The value must be one of 'enabled', 'warn', or 'disabled'.
                """),
            'shortcuts': dals("""
                Allow packages to create OS-specific shortcuts (e.g. in the Windows Start
                Menu) at install time.
                """),
            'show_channel_urls': dals("""
                Show channel URLs when displaying what is going to be downloaded.
                """),
            'ssl_verify': dals("""
                Conda verifies SSL certificates for HTTPS requests, just like a web
                browser. By default, SSL verification is enabled, and conda operations will
                fail if a required url's certificate cannot be verified. Setting ssl_verify to
                False disables certification verification. The value for ssl_verify can also
                be (1) a path to a CA bundle file, or (2) a path to a directory containing
                certificates of trusted CA.
                """),
            'track_features': dals("""
                A list of features that are tracked by default. An entry here is similar to
                adding an entry to the create_default_packages list.
                """),
            'use_index_cache': dals("""
                Use cache of channel index files, even if it has expired.
                """),
            'verbosity': dals("""
                Sets output log level. 0 is warn. 1 is info. 2 is debug. 3 is trace.
                """),
            'whitelist_channels': dals("""
                The exclusive list of channels allowed to be used on the system. Use of any
                other channels will result in an error. If conda-build channels are to be
                allowed, along with the --use-local command line flag, be sure to include the
                'local' channel in the list. If the list is empty or left undefined, no
                channel exclusions will be enforced.
                """)
        })


def conda_in_private_env():
    # conda is located in its own private environment named '_conda_'
    envs_dir, env_name = path_split(sys.prefix)
    return env_name == '_conda_' and basename(envs_dir) == 'envs'


def reset_context(search_path=SEARCH_PATH, argparse_args=None):
    context.__init__(search_path, argparse_args)
    from ..models.channel import Channel
    Channel._reset_state()
    # need to import here to avoid circular dependency
    return context


@memoize
def _get_user_agent(context_platform):
    try:
        from requests import __version__ as REQUESTS_VERSION
    except ImportError:  # pragma: no cover
        try:
            from pip._vendor.requests import __version__ as REQUESTS_VERSION
        except ImportError:
            REQUESTS_VERSION = "unknown"

    _user_agent = ("conda/{conda_ver} "
                   "requests/{requests_ver} "
                   "{python}/{py_ver} "
                   "{system}/{kernel} {dist}/{ver}")

    libc_family, libc_ver = linux_get_libc_version()
    if context_platform == 'linux':
        from .._vendor.distro import linux_distribution
        try:
            distinfo = linux_distribution(full_distribution_name=False)
        except Exception as e:
            log.debug('%r', e, exc_info=True)
            distinfo = ('Linux', 'unknown')
        dist, ver = distinfo[0], distinfo[1]
    elif context_platform == 'osx':
        dist = 'OSX'
        ver = platform.mac_ver()[0]
    else:
        dist = platform.system()
        ver = platform.version()

    user_agent = _user_agent.format(conda_ver=CONDA_VERSION,
                                    requests_ver=REQUESTS_VERSION,
                                    python=platform.python_implementation(),
                                    py_ver=platform.python_version(),
                                    system=platform.system(), kernel=platform.release(),
                                    dist=dist, ver=ver)
    if libc_ver:
        user_agent += " {}/{}".format(libc_family, libc_ver)
    return user_agent


def locate_prefix_by_name(name, envs_dirs=None):
    """Find the location of a prefix given a conda env name.  If the location does not exist, an
    error is raised.
    """
    assert name
    if name in (ROOT_ENV_NAME, 'root'):
        return context.root_prefix
    if envs_dirs is None:
        envs_dirs = context.envs_dirs
    for envs_dir in envs_dirs:
        if not isdir(envs_dir):
            continue
        prefix = join(envs_dir, name)
        if isdir(prefix):
            return abspath(prefix)

    from ..exceptions import EnvironmentNameNotFound
    raise EnvironmentNameNotFound(name)


def determine_target_prefix(ctx, args=None):
    """Get the prefix to operate in.  The prefix may not yet exist.

    Args:
        ctx: the context of conda
        args: the argparse args from the command line

    Returns: the prefix
    Raises: CondaEnvironmentNotFoundError if the prefix is invalid
    """

    argparse_args = args or ctx._argparse_args
    try:
        prefix_name = argparse_args.name
    except AttributeError:
        prefix_name = None
    try:
        prefix_path = argparse_args.prefix
    except AttributeError:
        prefix_path = None

    if prefix_name is not None and not prefix_name.strip():  # pragma: no cover
        from ..exceptions import ArgumentError
        raise ArgumentError("Argument --name requires a value.")

    if prefix_path is not None and not prefix_path.strip():  # pragma: no cover
        from ..exceptions import ArgumentError
        raise ArgumentError("Argument --prefix requires a value.")

    if prefix_name is None and prefix_path is None:
        return ctx.default_prefix
    elif prefix_path is not None:
        return expand(prefix_path)
    else:
        if '/' in prefix_name:
            from ..exceptions import CondaValueError
            raise CondaValueError("'/' not allowed in environment name: %s" %
                                  prefix_name)
        if ' ' in prefix_name:
            from ..exceptions import CondaValueError
            raise CondaValueError("Space not allowed in environment name: '%s'" %
                                  prefix_name)
        if prefix_name in (ROOT_ENV_NAME, 'root'):
            return ctx.root_prefix
        else:
            from ..exceptions import EnvironmentNameNotFound
            try:
                return locate_prefix_by_name(prefix_name)
            except EnvironmentNameNotFound:
                return join(_first_writable_envs_dir(), prefix_name)


def _first_writable_envs_dir():
    # Calling this function will *create* an envs directory if one does not already
    # exist. Any caller should intend to *use* that directory for *writing*, not just reading.
    for envs_dir in context.envs_dirs:
        # The magic file being used here could change in the future.  Don't write programs
        # outside this code base that rely on the presence of this file.
        # This value is duplicated in conda.gateways.disk.create.create_envs_directory().
        envs_dir_magic_file = join(envs_dir, '.conda_envs_dir_test')

        if isfile(envs_dir_magic_file):
            try:
                open(envs_dir_magic_file, 'a').close()
                return envs_dir
            except (IOError, OSError):
                log.trace("Tried envs_dir but not writable: %s", envs_dir)
        else:
            from ..gateways.disk.create import create_envs_directory
            was_created = create_envs_directory(envs_dir)
            if was_created:
                return envs_dir

    from ..exceptions import NoWritableEnvsDirError
    raise NoWritableEnvsDirError(context.envs_dirs)


# backward compatibility for conda-build
def get_prefix(ctx, args, search=True):  # pragma: no cover
    return determine_target_prefix(ctx or context, args)


try:
    context = Context((), None)
except LoadError as e:  # pragma: no cover
    print(e, file=sys.stderr)
    # Exception handler isn't loaded so use sys.exit
    sys.exit(1)<|MERGE_RESOLUTION|>--- conflicted
+++ resolved
@@ -205,28 +205,7 @@
     shortcuts = PrimitiveParameter(True)
     _verbosity = PrimitiveParameter(0, aliases=('verbose', 'verbosity'), element_type=int)
 
-<<<<<<< HEAD
-    # ######################################################
-    # ##               Solver Configuration               ##
-    # ######################################################
-    deps_modifier = PrimitiveParameter(DepsModifier.NOT_SET)
-    update_modifier = PrimitiveParameter(UpdateModifier.UPDATE_SPECS)
-
-    # no_deps = PrimitiveParameter(NULL, element_type=(type(NULL), bool))  # CLI-only
-    # only_deps = PrimitiveParameter(NULL, element_type=(type(NULL), bool))   # CLI-only
-    #
-    # freeze_installed = PrimitiveParameter(False)
-    # update_deps = PrimitiveParameter(False, aliases=('update_dependencies',))
-    # update_specs = PrimitiveParameter(False)
-    # update_all = PrimitiveParameter(False)
-
-    prune = PrimitiveParameter(False)
-    force_remove = PrimitiveParameter(False)
-    force_reinstall = PrimitiveParameter(False)
-
-=======
     featureless_minimization_disabled_feature_flag = PrimitiveParameter(False)
->>>>>>> 55ef01cd
     target_prefix_override = PrimitiveParameter('')
 
     # conda_build
