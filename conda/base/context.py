--- conflicted
+++ resolved
@@ -9,14 +9,8 @@
 import sys
 
 from .constants import (APP_NAME, DEFAULTS_CHANNEL_NAME, DEFAULT_CHANNELS, DEFAULT_CHANNEL_ALIAS,
-<<<<<<< HEAD
-                        ERROR_UPLOAD_URL, PLATFORM_DIRECTORIES, PathConflict, ROOT_ENV_NAME,
-                        SEARCH_PATH, SafetyChecks)
-from .. import __version__ as CONDA_VERSION
-=======
                         PLATFORM_DIRECTORIES, PathConflict, ROOT_ENV_NAME, SEARCH_PATH)
 from .. import CondaError
->>>>>>> 4c75b798
 from .._vendor.appdirs import user_data_dir
 from .._vendor.auxlib.collection import frozendict
 from .._vendor.auxlib.decorators import memoize, memoizedproperty
@@ -27,10 +21,6 @@
                                     SequenceParameter, ValidationError)
 from ..common.disk import conda_bld_ensure_dir
 from ..common.path import expand
-<<<<<<< HEAD
-from ..common.platform import linux_get_libc_version
-=======
->>>>>>> 4c75b798
 from ..common.url import has_scheme, path_to_url, split_scheme_auth_token
 
 try:
@@ -105,10 +95,7 @@
                                         element_type=string_types + (NoneType,),
                                         validation=default_python_validation)
     disallow = SequenceParameter(string_types)
-<<<<<<< HEAD
-=======
     download_only = PrimitiveParameter(False)
->>>>>>> 4c75b798
     enable_private_envs = PrimitiveParameter(False)
     force_32bit = PrimitiveParameter(False)
     non_admin_enabled = PrimitiveParameter(True)
@@ -398,15 +385,11 @@
     @property
     def aggressive_update_packages(self):
         from ..models.match_spec import MatchSpec
-<<<<<<< HEAD
-        return MatchSpec('openssl', optional=True),
-=======
         return (
             MatchSpec('ca-certificates', optional=True),
             MatchSpec('certifi', optional=True),
             MatchSpec('openssl', optional=True),
         )
->>>>>>> 4c75b798
 
     @property
     def deps_modifier(self):
