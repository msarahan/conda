# (c) 2012-2014 Continuum Analytics, Inc. / http://continuum.io
# All Rights Reserved
#
# conda is distributed under the terms of the BSD 3-clause license.
# Consult LICENSE.txt or http://opensource.org/licenses/BSD-3-Clause.
""" This module contains:
  * all low-level code for extracting, linking and unlinking packages
  * a very simple CLI

These API functions have argument names referring to:

    dist:        canonical package name (e.g. 'numpy-1.6.2-py26_0')

    pkgs_dir:    the "packages directory" (e.g. '/opt/anaconda/pkgs' or
                 '/home/joe/envs/.pkgs')

    prefix:      the prefix of a particular environment, which may also
                 be the "default" environment (i.e. sys.prefix),
                 but is otherwise something like '/opt/anaconda/envs/foo',
                 or even any prefix, e.g. '/home/joe/myenv'
"""
from __future__ import absolute_import, division, print_function, unicode_literals

import errno
import functools
import json
import logging
import os
import re
import shlex
import shutil
import stat
import struct
import subprocess
import sys
import tarfile
import traceback
<<<<<<< HEAD
from collections import namedtuple
from enum import Enum
from itertools import chain
from os.path import (abspath, basename, dirname, exists, isdir, isfile, islink, join, normcase,
                     normpath)
=======
from os.path import abspath, basename, dirname, isdir, isfile, islink, join

try:
    from conda.lock import Locked
    from conda.utils import win_path_to_unix, url_path
    from conda.config import remove_binstar_tokens, pkgs_dirs, url_channel
    import conda.config as config
except ImportError:
    # Make sure this still works as a standalone script for the Anaconda
    # installer.
    pkgs_dirs = [sys.prefix]

    class Locked(object):
        def __init__(self, *args, **kwargs):
            pass

        def __enter__(self):
            pass

        def __exit__(self, exc_type, exc_value, traceback):
            pass

    def win_path_to_unix(path, root_prefix=""):
        """Convert a path or ;-separated string of paths into a unix representation
>>>>>>> 27e426aa

from . import CondaError
from .base.constants import UTF8
from .base.context import context
from .common.disk import exp_backoff_fn, rm_rf
from .common.url import path_to_url
from .exceptions import CondaOSError, LinkError, PaddingError
from .lock import DirectoryLock, FileLock
from .models.channel import Channel
from .utils import on_win


# conda-build compatibility
from .common.disk import delete_trash, move_to_trash, move_path_to_trash  # NOQA


if on_win:
    import ctypes
    from ctypes import wintypes

    CreateHardLink = ctypes.windll.kernel32.CreateHardLinkW
    CreateHardLink.restype = wintypes.BOOL
    CreateHardLink.argtypes = [wintypes.LPCWSTR, wintypes.LPCWSTR,
                               wintypes.LPVOID]
    try:
        CreateSymbolicLink = ctypes.windll.kernel32.CreateSymbolicLinkW
        CreateSymbolicLink.restype = wintypes.BOOL
        CreateSymbolicLink.argtypes = [wintypes.LPCWSTR, wintypes.LPCWSTR,
                                       wintypes.DWORD]
    except AttributeError:
        CreateSymbolicLink = None

    def win_hard_link(src, dst):
        "Equivalent to os.link, using the win32 CreateHardLink call."
        if not CreateHardLink(dst, src, None):
            raise CondaOSError('win32 hard link failed')

    def win_soft_link(src, dst):
        "Equivalent to os.symlink, using the win32 CreateSymbolicLink call."
        if CreateSymbolicLink is None:
            raise CondaOSError('win32 soft link not supported')
        if not CreateSymbolicLink(dst, src, isdir(src)):
            raise CondaOSError('win32 soft link failed')

    def win_conda_bat_redirect(src, dst, shell):
        """Special function for Windows XP where the `CreateSymbolicLink`
        function is not available.

        Simply creates a `.bat` file at `dst` which calls `src` together with
        all command line arguments.

        Works of course only with callable files, e.g. `.bat` or `.exe` files.
        """
        from conda.utils import shells
        try:
            os.makedirs(os.path.dirname(dst))
        except OSError as exc:  # Python >2.5
            if exc.errno == errno.EEXIST and os.path.isdir(os.path.dirname(dst)):
                pass
            else:
                raise

        # bat file redirect
        if not os.path.isfile(dst + '.bat'):
            with open(dst + '.bat', 'w') as f:
                f.write('@echo off\ncall "%s" %%*\n' % src)

        # TODO: probably need one here for powershell at some point

        # This one is for bash/cygwin/msys
        # set default shell to bash.exe when not provided, as that's most common
        if not shell:
            shell = "bash.exe"

        # technically these are "links" - but islink doesn't work on win
        if not os.path.isfile(dst):
            with open(dst, "w") as f:
                f.write("#!/usr/bin/env bash \n")
                if src.endswith("conda"):
                    f.write('%s "$@"' % shells[shell]['path_to'](src+".exe"))
                else:
                    f.write('source %s "$@"' % shells[shell]['path_to'](src))
            # Make the new file executable
            # http://stackoverflow.com/a/30463972/1170370
            mode = os.stat(dst).st_mode
            mode |= (mode & 292) >> 2    # copy R bits to X
            os.chmod(dst, mode)

log = logging.getLogger(__name__)
stdoutlog = logging.getLogger('stdoutlog')


SHEBANG_REGEX = re.compile(br'^(#!((?:\\ |[^ \n\r])+)(.*))')


class FileMode(Enum):
    text = 'text'
    binary = 'binary'

    def __str__(self):
        return "%s" % self.value


LINK_HARD = 1
LINK_SOFT = 2
LINK_COPY = 3
link_name_map = {
    LINK_HARD: 'hard-link',
    LINK_SOFT: 'soft-link',
    LINK_COPY: 'copy',
}

def _link(src, dst, linktype=LINK_HARD):
    if linktype == LINK_HARD:
        if on_win:
            win_hard_link(src, dst)
        else:
            os.link(src, dst)
    elif linktype == LINK_SOFT:
        if on_win:
            win_soft_link(src, dst)
        else:
            os.symlink(src, dst)
    elif linktype == LINK_COPY:
        # copy relative symlinks as symlinks
        if not on_win and islink(src) and not os.readlink(src).startswith('/'):
            os.symlink(os.readlink(src), dst)
        else:
            shutil.copy2(src, dst)
    else:
        raise CondaError("Did not expect linktype=%r" % linktype)


def _remove_readonly(func, path, excinfo):
    os.chmod(path, stat.S_IWRITE)
    func(path)


def warn_failed_remove(function, path, exc_info):
    if exc_info[1].errno == errno.EACCES:
        log.warn("Cannot remove, permission denied: {0}".format(path))
    elif exc_info[1].errno == errno.ENOTEMPTY:
        log.warn("Cannot remove, not empty: {0}".format(path))
    else:
        log.warn("Cannot remove, unknown reason: {0}".format(path))


def yield_lines(path):
    """Generator function for lines in file.  Empty generator if path does not exist.

    Args:
        path (str): path to file

    Returns:
        iterator: each line in file, not starting with '#'

    """
    try:
        with open(path) as fh:
            for line in fh:
                line = line.strip()
                if not line or line.startswith('#'):
                    continue
                yield line
    except (IOError, OSError) as e:
        if e.errno == errno.ENOENT:
            raise StopIteration
        else:
            raise


PREFIX_PLACEHOLDER = ('/opt/anaconda1anaconda2'
                      # this is intentionally split into parts,
                      # such that running this program on itself
                      # will leave it unchanged
                      'anaconda3')

# backwards compatibility for conda-build
prefix_placeholder = PREFIX_PLACEHOLDER


def read_has_prefix(path):
    """
    reads `has_prefix` file and return dict mapping filepaths to tuples(placeholder, FileMode)

    A line in `has_prefix` contains one of
      * filepath
      * placeholder mode filepath

    mode values are one of
      * text
      * binary
    """
    ParseResult = namedtuple('ParseResult', ('placeholder', 'filemode', 'filepath'))

    def parse_line(line):
        # placeholder, filemode, filepath
        parts = tuple(x.strip('"\'') for x in shlex.split(line, posix=False))
        if len(parts) == 1:
            return ParseResult(PREFIX_PLACEHOLDER, FileMode.text, parts[0])
        elif len(parts) == 3:
            return ParseResult(parts[0], FileMode(parts[1]), parts[2])
        else:
            raise RuntimeError("Invalid has_prefix file at path: %s" % path)
    parsed_lines = (parse_line(line) for line in yield_lines(path))
    return {pr.filepath: (pr.placeholder, pr.filemode) for pr in parsed_lines}


class _PaddingError(Exception):
    pass


def binary_replace(data, a, b):
    """
    Perform a binary replacement of `data`, where the placeholder `a` is
    replaced with `b` and the remaining string is padded with null characters.
    All input arguments are expected to be bytes objects.
    """
    if on_win:
        if has_pyzzer_entry_point(data):
            return replace_pyzzer_entry_point_shebang(data, a, b)
        # currently we should skip replacement on Windows for things we don't understand.
        else:
            return data

    def replace(match):
        occurances = match.group().count(a)
        padding = (len(a) - len(b))*occurances
        if padding < 0:
            raise _PaddingError
        return match.group().replace(a, b) + b'\0' * padding

    original_data_len = len(data)
    pat = re.compile(re.escape(a) + b'([^\0]*?)\0')
    data = pat.sub(replace, data)
    assert len(data) == original_data_len

    return data


def replace_long_shebang(mode, data):
    if mode == FileMode.text:
        shebang_match = SHEBANG_REGEX.match(data)
        if shebang_match:
            whole_shebang, executable, options = shebang_match.groups()
            if len(whole_shebang) > 127:
                executable_name = executable.decode(UTF8).split('/')[-1]
                new_shebang = '#!/usr/bin/env %s%s' % (executable_name, options.decode(UTF8))
                data = data.replace(whole_shebang, new_shebang.encode(UTF8))
    else:
        # TODO: binary shebangs exist; figure this out in the future if text works well
        log.debug("TODO: binary shebangs exist; figure this out in the future if text works well")
    return data


def has_pyzzer_entry_point(data):
    pos = data.rfind(b'PK\x05\x06')
    return pos >= 0


def replace_pyzzer_entry_point_shebang(all_data, placeholder, new_prefix):
    """Code adapted from pyzzer.  This is meant to deal with entry point exe's created by distlib,
    which consist of a launcher, then a shebang, then a zip archive of the entry point code to run.
    We need to change the shebang.
    https://bitbucket.org/vinay.sajip/pyzzer/src/5d5740cb04308f067d5844a56fbe91e7a27efccc/pyzzer/__init__.py?at=default&fileviewer=file-view-default#__init__.py-112  # NOQA
    """
    # Copyright (c) 2013 Vinay Sajip.
    #
    # Permission is hereby granted, free of charge, to any person obtaining a copy
    # of this software and associated documentation files (the "Software"), to deal
    # in the Software without restriction, including without limitation the rights
    # to use, copy, modify, merge, publish, distribute, sublicense, and/or sell
    # copies of the Software, and to permit persons to whom the Software is
    # furnished to do so, subject to the following conditions:
    #
    # The above copyright notice and this permission notice shall be included in
    # all copies or substantial portions of the Software.
    #
    # THE SOFTWARE IS PROVIDED "AS IS", WITHOUT WARRANTY OF ANY KIND, EXPRESS OR
    # IMPLIED, INCLUDING BUT NOT LIMITED TO THE WARRANTIES OF MERCHANTABILITY,
    # FITNESS FOR A PARTICULAR PURPOSE AND NONINFRINGEMENT. IN NO EVENT SHALL THE
    # AUTHORS OR COPYRIGHT HOLDERS BE LIABLE FOR ANY CLAIM, DAMAGES OR OTHER
    # LIABILITY, WHETHER IN AN ACTION OF CONTRACT, TORT OR OTHERWISE, ARISING FROM,
    # OUT OF OR IN CONNECTION WITH THE SOFTWARE OR THE USE OR OTHER DEALINGS IN
    # THE SOFTWARE.
    launcher = shebang = None
    pos = all_data.rfind(b'PK\x05\x06')
    if pos >= 0:
        end_cdr = all_data[pos + 12:pos + 20]
        cdr_size, cdr_offset = struct.unpack('<LL', end_cdr)
        arc_pos = pos - cdr_size - cdr_offset
        data = all_data[arc_pos:]
        if arc_pos > 0:
            pos = all_data.rfind(b'#!', 0, arc_pos)
            if pos >= 0:
                shebang = all_data[pos:arc_pos]
                if pos > 0:
                    launcher = all_data[:pos]

        if data and shebang and launcher:
            if hasattr(placeholder, 'encode'):
                placeholder = placeholder.encode('utf-8')
            if hasattr(new_prefix, 'encode'):
                new_prefix = new_prefix.encode('utf-8')
            shebang = shebang.replace(placeholder, new_prefix)
            all_data = b"".join([launcher, shebang, data])
    return all_data


def replace_prefix(mode, data, placeholder, new_prefix):
    if mode == FileMode.text:
        data = data.replace(placeholder.encode(UTF8), new_prefix.encode(UTF8))
    elif mode == FileMode.binary:
        data = binary_replace(data, placeholder.encode(UTF8), new_prefix.encode(UTF8))
    else:
        raise RuntimeError("Invalid mode: %r" % mode)
    return data


def update_prefix(path, new_prefix, placeholder=PREFIX_PLACEHOLDER, mode=FileMode.text):
    if on_win and mode == FileMode.text:
        # force all prefix replacements to forward slashes to simplify need to escape backslashes
        # replace with unix-style path separators
        new_prefix = new_prefix.replace('\\', '/')

    path = os.path.realpath(path)
    with open(path, 'rb') as fi:
        original_data = data = fi.read()

    data = replace_prefix(mode, data, placeholder, new_prefix)
    if not on_win:
        data = replace_long_shebang(mode, data)

    if data == original_data:
        return
    st = os.lstat(path)
    with exp_backoff_fn(open, path, 'wb') as fo:
        fo.write(data)
    os.chmod(path, stat.S_IMODE(st.st_mode))


def dist2pair(dist):
    dist = str(dist)
    if dist.endswith(']'):
        dist = dist.split('[', 1)[0]
    if dist.endswith('.tar.bz2'):
        dist = dist[:-8]
    parts = dist.split('::', 1)
    return 'defaults' if len(parts) < 2 else parts[0], parts[-1]


def dist2quad(dist):
    channel, dist = dist2pair(dist)
    parts = dist.rsplit('-', 2) + ['', '']
    return (str(parts[0]), str(parts[1]), str(parts[2]), str(channel))


def dist2name(dist):
    return dist2quad(dist)[0]


def name_dist(dist):
    return dist2name(dist)


def dist2filename(dist, suffix='.tar.bz2'):
    return dist2pair(dist)[1] + suffix


def dist2dirname(dist):
    return dist2filename(dist, '')


def create_meta(prefix, dist, info_dir, extra_info):
    """
    Create the conda metadata, in a given prefix, for a given package.
    """
    # read info/index.json first
    with open(join(info_dir, 'index.json')) as fi:
        meta = json.load(fi)
    # add extra info, add to our intenral cache
    meta.update(extra_info)
    if not meta.get('url'):
        meta['url'] = read_url(dist)
    # write into <env>/conda-meta/<dist>.json
    meta_dir = join(prefix, 'conda-meta')
    if not isdir(meta_dir):
        os.makedirs(meta_dir)
    with open(join(meta_dir, dist2filename(dist, '.json')), 'w') as fo:
        json.dump(meta, fo, indent=2, sort_keys=True)
    if prefix in linked_data_:
        load_linked_data(prefix, dist, meta)


def mk_menus(prefix, files, remove=False):
    """
    Create cross-platform menu items (e.g. Windows Start Menu)

    Passes all menu config files %PREFIX%/Menu/*.json to ``menuinst.install``.
    ``remove=True`` will remove the menu items.
    """
    menu_files = [f for f in files
                  if (f.lower().startswith('menu/') and
                      f.lower().endswith('.json'))]
    if not menu_files:
        return
    elif basename(abspath(prefix)).startswith('_'):
        logging.warn("Environment name starts with underscore '_'.  "
                     "Skipping menu installation.")
        return

    try:
        import menuinst
    except:
        logging.warn("Menuinst could not be imported:")
        logging.warn(traceback.format_exc())
        return

    for f in menu_files:
        try:
            menuinst.install(join(prefix, f), remove, prefix)
        except:
            stdoutlog.error("menuinst Exception:")
            stdoutlog.error(traceback.format_exc())


def run_script(prefix, dist, action='post-link', env_prefix=None):
    """
    call the post-link (or pre-unlink) script, and return True on success,
    False on failure
    """
    path = join(prefix, 'Scripts' if on_win else 'bin', '.%s-%s.%s' % (
            name_dist(dist),
            action,
            'bat' if on_win else 'sh'))
    if not isfile(path):
        return True
    if on_win:
        try:
            args = [os.environ['COMSPEC'], '/c', path]
        except KeyError:
            return False
    else:
        shell_path = '/bin/sh' if 'bsd' in sys.platform else '/bin/bash'
        args = [shell_path, path]
    env = os.environ.copy()
    env[str('ROOT_PREFIX')] = sys.prefix
    env[str('PREFIX')] = str(env_prefix or prefix)
    env[str('PKG_NAME')], env[str('PKG_VERSION')], env[str('PKG_BUILDNUM')], _ = dist2quad(dist)
    if action == 'pre-link':
<<<<<<< HEAD
        env[str('SOURCE_DIR')] = str(prefix)
=======
        sys.stderr.write("""
Package %s uses a pre-link script. Pre-link scripts are potentially dangerous  discouraged.
This is because pre-link scripts have the ability to change the package contents in the
package cache, and therefore modify the underlying files for already-created conda
environments.  Future versions of conda may deprecate and ignore pre-link scripts.\n""" % dist)
        env['SOURCE_DIR'] = str(prefix)
>>>>>>> 27e426aa
    try:
        subprocess.check_call(args, env=env)
    except subprocess.CalledProcessError:
        return False
    return True


def read_url(dist):
    res = package_cache().get(dist, {}).get('urls', (None,))
    return res[0] if res else None


def read_icondata(source_dir):
    import base64

    try:
        data = open(join(source_dir, 'info', 'icon.png'), 'rb').read()
        return base64.b64encode(data).decode(UTF8)
    except IOError:
        pass
    return None


def read_no_link(info_dir):
    return set(chain(yield_lines(join(info_dir, 'no_link')),
                     yield_lines(join(info_dir, 'no_softlink'))))


# Should this be an API function?
def symlink_conda(prefix, root_dir, shell=None):
    # do not symlink root env - this clobbers activate incorrectly.
    # prefix should always be longer than, or outside the root dir.
    if normcase(normpath(prefix)) in normcase(normpath(root_dir)):
        return
    if on_win:
        where = 'Scripts'
        symlink_fn = functools.partial(win_conda_bat_redirect, shell=shell)
    else:
        where = 'bin'
        symlink_fn = os.symlink
    if not isdir(join(prefix, where)):
        os.makedirs(join(prefix, where))
    symlink_conda_hlp(prefix, root_dir, where, symlink_fn)


def symlink_conda_hlp(prefix, root_dir, where, symlink_fn):
    scripts = ["conda", "activate", "deactivate"]
    prefix_where = join(prefix, where)
    if not isdir(prefix_where):
        os.makedirs(prefix_where)
    for f in scripts:
        root_file = join(root_dir, where, f)
        prefix_file = join(prefix_where, f)
        try:
            # try to kill stale links if they exist
            if os.path.lexists(prefix_file):
                rm_rf(prefix_file)
            # if they're in use, they won't be killed.  Skip making new symlink.
            if not os.path.lexists(prefix_file):
                symlink_fn(root_file, prefix_file)
        except (IOError, OSError) as e:
            if (os.path.lexists(prefix_file) and
                    (e.errno in (errno.EPERM, errno.EACCES, errno.EROFS, errno.EEXIST))):
                log.debug("Cannot symlink {0} to {1}. Ignoring since link already exists."
                          .format(root_file, prefix_file))
            else:
                raise


# ========================== begin API functions =========================

def try_hard_link(pkgs_dir, prefix, dist):
    dist = dist2filename(dist, '')
    src = join(pkgs_dir, dist, 'info', 'index.json')
    dst = join(prefix, '.tmp-%s' % dist)
    assert isfile(src), src
    assert not isfile(dst), dst
    try:
        if not isdir(prefix):
            os.makedirs(prefix)
        _link(src, dst, LINK_HARD)
        # Some file systems (at least BeeGFS) do not support hard-links
        # between files in different directories. Depending on the
        # file system configuration, a symbolic link may be created
        # instead. If a symbolic link is created instead of a hard link,
        # return False.
        return not os.path.islink(dst)
    except OSError:
        return False
    finally:
        rm_rf(dst)


# ------- package cache ----- construction

# The current package cache does not support the ability to store multiple packages
# with the same filename from different channels. Furthermore, the filename itself
# cannot be used to disambiguate; we must read the URL from urls.txt to determine
# the source channel. For this reason, we now fully parse the directory and its
# accompanying urls.txt file so we can make arbitrary queries without having to
# read this data multiple times.

package_cache_ = {}
fname_table_ = {}


def add_cached_package(pdir, url, overwrite=False, urlstxt=False):
    """
    Adds a new package to the cache. The URL is used to determine the
    package filename and channel, and the directory pdir is scanned for
    both a compressed and an extracted version of that package. If
    urlstxt=True, this URL will be appended to the urls.txt file in the
    cache, so that subsequent runs will correctly identify the package.
    """
    package_cache()
    if '/' in url:
        dist = url.rsplit('/', 1)[-1]
    else:
        dist = url
        url = None
    if dist.endswith('.tar.bz2'):
        fname = dist
        dist = dist[:-8]
    else:
        fname = dist + '.tar.bz2'
    xpkg = join(pdir, fname)
    if not overwrite and xpkg in fname_table_:
        return
    if not isfile(xpkg):
        xpkg = None
    xdir = join(pdir, dist)
    if not (isdir(xdir) and
            isfile(join(xdir, 'info', 'files')) and
            isfile(join(xdir, 'info', 'index.json'))):
        xdir = None
    if not (xpkg or xdir):
        return
    if url:
        url = url
    schannel = Channel(url).canonical_name
    prefix = '' if schannel == 'defaults' else schannel + '::'
    xkey = xpkg or (xdir + '.tar.bz2')
    fname_table_[xkey] = fname_table_[path_to_url(xkey)] = prefix
    fkey = prefix + dist
    rec = package_cache_.get(fkey)
    if rec is None:
        rec = package_cache_[fkey] = dict(files=[], dirs=[], urls=[])
    if url and url not in rec['urls']:
        rec['urls'].append(url)
    if xpkg and xpkg not in rec['files']:
        rec['files'].append(xpkg)
    if xdir and xdir not in rec['dirs']:
        rec['dirs'].append(xdir)
    if urlstxt:
        try:
            with open(join(pdir, 'urls.txt'), 'a') as fa:
                fa.write('%s\n' % url)
        except IOError:
            pass


def package_cache():
    """
    Initializes the package cache. Each entry in the package cache
    dictionary contains three lists:
    - urls: the URLs used to refer to that package
    - files: the full pathnames to fetched copies of that package
    - dirs: the full pathnames to extracted copies of that package
    Nominally there should be no more than one entry in each list, but
    in theory this can handle the presence of multiple copies.
    """
    if package_cache_:
        return package_cache_
    # Stops recursion
    package_cache_['@'] = None
    # import pdb; pdb.set_trace()
    for pdir in context.pkgs_dirs:
        try:
            data = open(join(pdir, 'urls.txt')).read()
            for url in data.split()[::-1]:
                if '/' in url:
                    add_cached_package(pdir, url)
        except IOError:
            pass
        if isdir(pdir):
            for fn in os.listdir(pdir):
                add_cached_package(pdir, fn)
    del package_cache_['@']
    return package_cache_


def cached_url(url):
    package_cache()
    return fname_table_.get(url)


def find_new_location(dist):
    """
    Determines the download location for the given package, and the name
    of a package, if any, that must be removed to make room. If the
    given package is already in the cache, it returns its current location,
    under the assumption that it will be overwritten. If the conflict
    value is None, that means there is no other package with that same
    name present in the cache (e.g., no collision).
    """
    rec = package_cache().get(dist)
    if rec:
        return dirname((rec['files'] or rec['dirs'])[0]), None
    fname = dist2filename(dist)
    dname = fname[:-8]
    # Look for a location with no conflicts
    # On the second pass, just pick the first location
    for p in range(2):
        for pkg_dir in context.pkgs_dirs:
            pkg_path = join(pkg_dir, fname)
            prefix = fname_table_.get(pkg_path)
            if p or prefix is None:
                return pkg_dir, prefix + dname if p else None


# ------- package cache ----- fetched

def fetched():
    """
    Returns the (set of canonical names) of all fetched packages
    """
    return set(dist for dist, rec in package_cache().items() if rec['files'])


def is_fetched(dist):
    """
    Returns the full path of the fetched package, or None if it is not in the cache.
    """
    for fn in package_cache().get(dist, {}).get('files', ()):
        return fn


def rm_fetched(dist):
    """
    Checks to see if the requested package is in the cache; and if so, it removes both
    the package itself and its extracted contents.
    """
    rec = package_cache().get(dist)
    if rec is None:
        return
    for fname in rec['files']:
        del fname_table_[fname]
        del fname_table_[path_to_url(fname)]
        with FileLock(fname):
            rm_rf(fname)
            if exists(fname):
                log.warn("File not removed during RM_FETCHED instruction: %s", fname)
    for fname in rec['dirs']:
        with FileLock(fname):
            rm_rf(fname)
            if exists(fname):
                log.warn("Directory not removed during RM_FETCHED instruction: %s", fname)
    del package_cache_[dist]


# ------- package cache ----- extracted

def extracted():
    """
    return the (set of canonical names) of all extracted packages
    """
    return set(dist for dist, rec in package_cache().items() if rec['dirs'])


def is_extracted(dist):
    """
    returns the full path of the extracted data for the requested package,
    or None if that package is not extracted.
    """
    for fn in package_cache().get(dist, {}).get('dirs', ()):
        return fn


def rm_extracted(dist):
    """
    Removes any extracted versions of the given package found in the cache.
    """
    rec = package_cache().get(dist)
    if rec is None:
        return
    for fname in rec['dirs']:
        with FileLock(fname):
            rm_rf(fname)
            if exists(fname):
                log.warn("Directory not removed during RM_EXTRACTED instruction: %s", fname)
    if rec['files']:
        rec['dirs'] = []
    else:
        del package_cache_[dist]


def extract(dist):
    """
    Extract a package, i.e. make a package available for linkage. We assume
    that the compressed package is located in the packages directory.
    """
    rec = package_cache()[dist]
    url = rec['urls'][0]
    fname = rec['files'][0]
    assert url and fname
    pkgs_dir = dirname(fname)
    path = fname[:-8]
    with FileLock(path):
        temp_path = path + '.tmp'
        rm_rf(temp_path)
        with tarfile.open(fname) as t:
            t.extractall(path=temp_path)
        rm_rf(path)
        exp_backoff_fn(os.rename, temp_path, path)
        if sys.platform.startswith('linux') and os.getuid() == 0:
            # When extracting as root, tarfile will by restore ownership
            # of extracted files.  However, we want root to be the owner
            # (our implementation of --no-same-owner).
            for root, dirs, files in os.walk(path):
                for fn in files:
                    p = join(root, fn)
                    os.lchown(p, 0, 0)
        add_cached_package(pkgs_dir, url, overwrite=True)


# Because the conda-meta .json files do not include channel names in
# their filenames, we have to pull that information from the .json
# files themselves. This has made it necessary in virtually all
# circumstances to load the full set of files from this directory.
# Therefore, we have implemented a full internal cache of this
# data to eliminate redundant file reads.
linked_data_ = {}


def load_linked_data(prefix, dist, rec=None, ignore_channels=False):
    schannel, dname = dist2pair(dist)
    meta_file = join(prefix, 'conda-meta', dname + '.json')
    if rec is None:
        try:
            with open(meta_file) as fi:
                rec = json.load(fi)
        except IOError:
            return None
    else:
        linked_data(prefix)
    url = rec.get('url')
    fn = rec.get('fn')
    if not fn:
        fn = rec['fn'] = url.rsplit('/', 1)[-1] if url else dname + '.tar.bz2'
    if fn[:-8] != dname:
        log.debug('Ignoring invalid package metadata file: %s' % meta_file)
        return None
    channel = rec.get('channel')
    if channel:
        channel = channel.rstrip('/')
        if not url or (url.startswith('file:') and channel[0] != '<unknown>'):
            url = rec['url'] = channel + '/' + fn
    channel, schannel = Channel(url).url_channel_wtf
    rec['url'] = url
    rec['channel'] = channel
    rec['schannel'] = schannel
    rec['link'] = rec.get('link') or True
    if ignore_channels:
        linked_data_[prefix][dname] = rec
    else:
        cprefix = '' if schannel == 'defaults' else schannel + '::'
        linked_data_[prefix][str(cprefix + dname)] = rec
    return rec


def delete_linked_data(prefix, dist, delete=True):
    recs = linked_data_.get(prefix)
    if recs and dist in recs:
        del recs[dist]
    if delete:
        meta_path = join(prefix, 'conda-meta', dist2filename(dist, '.json'))
        if isfile(meta_path):
            rm_rf(meta_path)


def delete_linked_data_any(path):
    '''Here, path may be a complete prefix or a dist inside a prefix'''
    dist = ''
    while True:
        if path in linked_data_:
            if dist:
                delete_linked_data(path, dist)
                return True
            else:
                del linked_data_[path]
                return True
        path, dist = os.path.split(path)
        if not dist:
            return False


def load_meta(prefix, dist):
    """
    Return the install meta-data for a linked package in a prefix, or None
    if the package is not linked in the prefix.
    """
    return linked_data(prefix).get(dist)


def linked_data(prefix, ignore_channels=False):
    """
    Return a dictionary of the linked packages in prefix.
    """
    # Manually memoized so it can be updated
    recs = linked_data_.get(prefix)
    if recs is None:
        recs = linked_data_[prefix] = {}
        meta_dir = join(prefix, 'conda-meta')
        if isdir(meta_dir):
            for fn in os.listdir(meta_dir):
                if fn.endswith('.json'):
                    load_linked_data(prefix, fn[:-5], ignore_channels=ignore_channels)
    return recs


def linked(prefix, ignore_channels=False):
    """
    Return the set of canonical names of linked packages in prefix.
    """
    return set(linked_data(prefix, ignore_channels=ignore_channels).keys())


def is_linked(prefix, dist):
    """
    Return the install metadata for a linked package in a prefix, or None
    if the package is not linked in the prefix.
    """
    meta_path = join(prefix, 'conda-meta', dist + '.json')
    try:
        with open(meta_path) as fi:
            return json.load(fi)
    except IOError:
        return None


def link(prefix, dist, linktype=LINK_HARD, index=None):
    """
    Set up a package in a specified (environment) prefix.  We assume that
    the package has been extracted (using extract() above).
    """
    log.debug("linking package %s with link type %s", dist, linktype)
    index = index or {}
    source_dir = is_extracted(dist)
    assert source_dir is not None
    pkgs_dir = dirname(source_dir)
    log.debug('pkgs_dir=%r, prefix=%r, dist=%r, linktype=%r', pkgs_dir, prefix, dist, linktype)

    if not run_script(source_dir, dist, 'pre-link', prefix):
        raise LinkError('Error: pre-link failed: %s' % dist)

    info_dir = join(source_dir, 'info')

    if not os.path.isfile(join(info_dir, "files")):
        print("Installing %s requires a minimum conda version of 4.3." % dist, file=sys.stderr)
        sys.exit(1)

    files = list(yield_lines(join(info_dir, 'files')))
    has_prefix_files = read_has_prefix(join(info_dir, 'has_prefix'))
    no_link = read_no_link(info_dir)

<<<<<<< HEAD
    # for the lock issue
    # may run into lock if prefix not exist
    if not isdir(prefix):
        os.makedirs(prefix)

    with DirectoryLock(prefix), FileLock(source_dir):
        for filepath in files:
            src = join(source_dir, filepath)
            dst = join(prefix, filepath)
=======
    full_dist_name = "%s.tar.bz2" % dist
    if not index.get(full_dist_name, {}).get("noarch", None) in (True, False, None, "generic"):
        print("Installing %s requires a minimum conda version of 4.3." % dist, file=sys.stderr)
        sys.exit(1)

    with Locked(prefix), Locked(pkgs_dir):
        for f in files:
            src = join(source_dir, f)
            dst = join(prefix, f)
>>>>>>> 27e426aa
            dst_dir = dirname(dst)
            if not isdir(dst_dir):
                os.makedirs(dst_dir)
            if os.path.exists(dst):
                log.info("file exists, but clobbering: %r" % dst)
                rm_rf(dst)
            lt = linktype
            if filepath in has_prefix_files or filepath in no_link or islink(src):
                lt = LINK_COPY

            try:
                _link(src, dst, lt)
            except OSError as e:
                raise CondaOSError('failed to link (src=%r, dst=%r, type=%r, error=%r)' %
                                   (src, dst, lt, e))

        for filepath in sorted(has_prefix_files):
            placeholder, mode = has_prefix_files[filepath]
            try:
                update_prefix(join(prefix, filepath), prefix, placeholder, mode)
            except _PaddingError:
                raise PaddingError(dist, placeholder, len(placeholder))

        # make sure that the child environment behaves like the parent,
        #    wrt user/system install on win
        # This is critical for doing shortcuts correctly
        if on_win:
            nonadmin = join(sys.prefix, ".nonadmin")
            if isfile(nonadmin):
                open(join(prefix, ".nonadmin"), 'w').close()

        if context.shortcuts:
            mk_menus(prefix, files, remove=False)

        if not run_script(prefix, dist, 'post-link'):
            raise LinkError("Error: post-link failed for: %s" % dist)

        meta_dict = index.get(dist + '.tar.bz2', {})
        meta_dict['url'] = read_url(dist)
        alt_files_path = join(prefix, 'conda-meta', dist2filename(dist, '.files'))
        if isfile(alt_files_path):
            # alt_files_path is a hack for noarch
            meta_dict['files'] = list(yield_lines(alt_files_path))
        else:
            meta_dict['files'] = files
        meta_dict['link'] = {'source': source_dir,
                             'type': link_name_map.get(linktype)}
        if 'icon' in meta_dict:
            meta_dict['icondata'] = read_icondata(source_dir)

        create_meta(prefix, dist, info_dir, meta_dict)


def unlink(prefix, dist):
    """
    Remove a package from the specified environment, it is an error if the
    package does not exist in the prefix.
    """
    with DirectoryLock(prefix):
        log.debug("unlinking package %s", dist)
        run_script(prefix, dist, 'pre-unlink')

        meta = load_meta(prefix, dist)
        # Always try to run this - it should not throw errors where menus do not exist
        mk_menus(prefix, meta['files'], remove=True)
        dst_dirs1 = set()

        for f in meta['files']:
            dst = join(prefix, f)
            dst_dirs1.add(dirname(dst))
            rm_rf(dst)

        # remove the meta-file last
        delete_linked_data(prefix, dist, delete=True)

        dst_dirs2 = set()
        for path in dst_dirs1:
            while len(path) > len(prefix):
                dst_dirs2.add(path)
                path = dirname(path)
        # in case there is nothing left
        dst_dirs2.add(join(prefix, 'conda-meta'))
        dst_dirs2.add(prefix)

        # remove empty directories
        for path in sorted(dst_dirs2, key=len, reverse=True):
            if isdir(path) and not os.listdir(path):
                rm_rf(path)


def messages(prefix):
    path = join(prefix, '.messages.txt')
    try:
        with open(path) as fi:
            fh = sys.stderr if context.json else sys.stdout
            fh.write(fi.read())
    except IOError:
        pass
    finally:
        rm_rf(path)<|MERGE_RESOLUTION|>--- conflicted
+++ resolved
@@ -35,13 +35,6 @@
 import sys
 import tarfile
 import traceback
-<<<<<<< HEAD
-from collections import namedtuple
-from enum import Enum
-from itertools import chain
-from os.path import (abspath, basename, dirname, exists, isdir, isfile, islink, join, normcase,
-                     normpath)
-=======
 from os.path import abspath, basename, dirname, isdir, isfile, islink, join
 
 try:
@@ -66,7 +59,6 @@
 
     def win_path_to_unix(path, root_prefix=""):
         """Convert a path or ;-separated string of paths into a unix representation
->>>>>>> 27e426aa
 
 from . import CondaError
 from .base.constants import UTF8
@@ -517,16 +509,12 @@
     env[str('PREFIX')] = str(env_prefix or prefix)
     env[str('PKG_NAME')], env[str('PKG_VERSION')], env[str('PKG_BUILDNUM')], _ = dist2quad(dist)
     if action == 'pre-link':
-<<<<<<< HEAD
-        env[str('SOURCE_DIR')] = str(prefix)
-=======
         sys.stderr.write("""
 Package %s uses a pre-link script. Pre-link scripts are potentially dangerous  discouraged.
 This is because pre-link scripts have the ability to change the package contents in the
 package cache, and therefore modify the underlying files for already-created conda
 environments.  Future versions of conda may deprecate and ignore pre-link scripts.\n""" % dist)
         env['SOURCE_DIR'] = str(prefix)
->>>>>>> 27e426aa
     try:
         subprocess.check_call(args, env=env)
     except subprocess.CalledProcessError:
@@ -992,17 +980,6 @@
     has_prefix_files = read_has_prefix(join(info_dir, 'has_prefix'))
     no_link = read_no_link(info_dir)
 
-<<<<<<< HEAD
-    # for the lock issue
-    # may run into lock if prefix not exist
-    if not isdir(prefix):
-        os.makedirs(prefix)
-
-    with DirectoryLock(prefix), FileLock(source_dir):
-        for filepath in files:
-            src = join(source_dir, filepath)
-            dst = join(prefix, filepath)
-=======
     full_dist_name = "%s.tar.bz2" % dist
     if not index.get(full_dist_name, {}).get("noarch", None) in (True, False, None, "generic"):
         print("Installing %s requires a minimum conda version of 4.3." % dist, file=sys.stderr)
@@ -1012,7 +989,6 @@
         for f in files:
             src = join(source_dir, f)
             dst = join(prefix, f)
->>>>>>> 27e426aa
             dst_dir = dirname(dst)
             if not isdir(dst_dir):
                 os.makedirs(dst_dir)
