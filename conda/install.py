# (c) 2012-2014 Continuum Analytics, Inc. / http://continuum.io
# All Rights Reserved
#
# conda is distributed under the terms of the BSD 3-clause license.
# Consult LICENSE.txt or http://opensource.org/licenses/BSD-3-Clause.
""" This module contains:
  * all low-level code for extracting, linking and unlinking packages
  * a very simple CLI

These API functions have argument names referring to:

    dist:        canonical package name (e.g. 'numpy-1.6.2-py26_0')

    pkgs_dir:    the "packages directory" (e.g. '/opt/anaconda/pkgs' or
                 '/home/joe/envs/.pkgs')

    prefix:      the prefix of a particular environment, which may also
                 be the "default" environment (i.e. sys.prefix),
                 but is otherwise something like '/opt/anaconda/envs/foo',
                 or even any prefix, e.g. '/home/joe/myenv'

Also, this module is directly invoked by the (self extracting (sfx)) tarball
installer to create the initial environment, therefore it needs to be
standalone, i.e. not import any other parts of `conda` (only depend on
the standard library).
"""

from __future__ import print_function, division, absolute_import

import errno
import functools
import json
import logging
import os
import re
import shlex
import shutil
import stat
import subprocess
import sys
import tarfile
import time
import traceback
import random
from os.path import (abspath, basename, dirname, isdir, isfile, islink,
                     join, relpath, normpath)


on_win = bool(sys.platform == "win32")

try:
    from conda.lock import Locked
    from conda.utils import win_path_to_unix, url_path
    from conda.config import remove_binstar_tokens, pkgs_dirs, url_channel
except ImportError:
    # Make sure this still works as a standalone script for the Anaconda
    # installer.
    class Locked(object):
        def __init__(self, *args, **kwargs):
            pass

        def __enter__(self):
            pass

        def __exit__(self, exc_type, exc_value, traceback):
            pass

    def win_path_to_unix(path, root_prefix=""):
        """Convert a path or ;-separated string of paths into a unix representation

        Does not add cygdrive.  If you need that, set root_prefix to "/cygdrive"
        """
        path_re = '(?<![:/^a-zA-Z])([a-zA-Z]:[\/\\\\]+(?:[^:*?"<>|]+[\/\\\\]+)*[^:*?"<>|;\/\\\\]+?(?![a-zA-Z]:))'  # noqa

        def translation(found_path):
            found = found_path.group(1).replace("\\", "/").replace(":", "")
            return root_prefix + "/" + found
        return re.sub(path_re, translation, path).replace(";/", ":/")

    def url_path(path):
        path = abspath(path)
        if on_win:
            path = '/' + path.replace(':', '|').replace('\\', '/')
        return 'file://%s' % path

    # There won't be any binstar tokens in the installer anyway
    def remove_binstar_tokens(url):
        return url

    # A simpler version of url_channel will do
    def url_channel(url):
        return url.rsplit('/', 2)[0] + '/' if url and '/' in url else None, 'defaults'


    pkgs_dirs = [join(sys.prefix, 'pkgs')]

if on_win:
    import ctypes
    from ctypes import wintypes

    CreateHardLink = ctypes.windll.kernel32.CreateHardLinkW
    CreateHardLink.restype = wintypes.BOOL
    CreateHardLink.argtypes = [wintypes.LPCWSTR, wintypes.LPCWSTR,
                               wintypes.LPVOID]
    try:
        CreateSymbolicLink = ctypes.windll.kernel32.CreateSymbolicLinkW
        CreateSymbolicLink.restype = wintypes.BOOL
        CreateSymbolicLink.argtypes = [wintypes.LPCWSTR, wintypes.LPCWSTR,
                                       wintypes.DWORD]
    except AttributeError:
        CreateSymbolicLink = None

    def win_hard_link(src, dst):
        "Equivalent to os.link, using the win32 CreateHardLink call."
        if not CreateHardLink(dst, src, None):
            raise OSError('win32 hard link failed')

    def win_soft_link(src, dst):
        "Equivalent to os.symlink, using the win32 CreateSymbolicLink call."
        if CreateSymbolicLink is None:
            raise OSError('win32 soft link not supported')
        if not CreateSymbolicLink(dst, src, isdir(src)):
            raise OSError('win32 soft link failed')

    def win_conda_bat_redirect(src, dst, shell):
        """Special function for Windows XP where the `CreateSymbolicLink`
        function is not available.

        Simply creates a `.bat` file at `dst` which calls `src` together with
        all command line arguments.

        Works of course only with callable files, e.g. `.bat` or `.exe` files.
        """
        from conda.utils import shells
        try:
            os.makedirs(os.path.dirname(dst))
        except OSError as exc:  # Python >2.5
            if exc.errno == errno.EEXIST and os.path.isdir(os.path.dirname(dst)):
                pass
            else:
                raise

        if 'cmd.exe' in shell.lower():
            # bat file redirect
            with open(dst+'.bat', 'w') as f:
                f.write('@echo off\n"%s" %%*\n' % src)

        elif 'powershell' in shell.lower():
            # TODO: probably need one here for powershell at some point
            pass

        else:
            # This one is for bash/cygwin/msys
            with open(dst, "w") as f:
                f.write("#!/usr/bin/env bash \n")
                if src.endswith("conda"):
                    f.write('%s "$@"' % shells[shell]['path_to'](src+".exe"))
                else:
                    f.write('source %s "$@"' % shells[shell]['path_to'](src))
            # Make the new file executable
            # http://stackoverflow.com/a/30463972/1170370
            mode = os.stat(dst).st_mode
            mode |= (mode & 292) >> 2    # copy R bits to X
            os.chmod(dst, mode)

log = logging.getLogger(__name__)
stdoutlog = logging.getLogger('stdoutlog')

class NullHandler(logging.Handler):
    """ Copied from Python 2.7 to avoid getting
        `No handlers could be found for logger "patch"`
        http://bugs.python.org/issue16539
    """

    def handle(self, record):
        pass

    def emit(self, record):
        pass

    def createLock(self):
        self.lock = None

log.addHandler(NullHandler())

LINK_HARD = 1
LINK_SOFT = 2
LINK_COPY = 3
link_name_map = {
    LINK_HARD: 'hard-link',
    LINK_SOFT: 'soft-link',
    LINK_COPY: 'copy',
}

def _link(src, dst, linktype=LINK_HARD):
    if linktype == LINK_HARD:
        if on_win:
            win_hard_link(src, dst)
        else:
            os.link(src, dst)
    elif linktype == LINK_SOFT:
        if on_win:
            win_soft_link(src, dst)
        else:
            os.symlink(src, dst)
    elif linktype == LINK_COPY:
        # copy relative symlinks as symlinks
        if not on_win and islink(src) and not os.readlink(src).startswith('/'):
            os.symlink(os.readlink(src), dst)
        else:
            shutil.copy2(src, dst)
    else:
        raise Exception("Did not expect linktype=%r" % linktype)


def _remove_readonly(func, path, excinfo):
    os.chmod(path, stat.S_IWRITE)
    func(path)

def warn_failed_remove(function, path, exc_info):
    if exc_info[1].errno == errno.EACCES:
        log.warn("Cannot remove, permission denied: {0}".format(path))
    elif exc_info[1].errno == errno.ENOTEMPTY:
        log.warn("Cannot remove, not empty: {0}".format(path))
    else:
        log.warn("Cannot remove, unknown reason: {0}".format(path))


def exp_backoff_fn(fn, *args):
    """Mostly for retrying file operations that fail on Windows due to virus scanners"""
    max_retries = 5
    for n in range(max_retries):
        try:
            result = fn(*args)
        except Exception as e:
            if n == max_retries-1:
                raise
            time.sleep((2 ** n) + (random.randint(0, 1000) / 1000))
        else:
            return result


def rm_rf(path, max_retries=5, trash=True):
    """
    Completely delete path

    max_retries is the number of times to retry on failure. The default is
    5. This only applies to deleting a directory.

    If removing path fails and trash is True, files will be moved to the trash directory.
    """
    if islink(path) or isfile(path):
        # Note that we have to check if the destination is a link because
        # exists('/path/to/dead-link') will return False, although
        # islink('/path/to/dead-link') is True.
        try:
            os.unlink(path)
        except (OSError, IOError):
            log.warn("Cannot remove, permission denied: {0}".format(path))

    elif isdir(path):
        try:
            for i in range(max_retries):
                try:
                    shutil.rmtree(path, ignore_errors=False, onerror=warn_failed_remove)
                    return
                except OSError as e:
                    msg = "Unable to delete %s\n%s\n" % (path, e)
                    if on_win:
                        try:
                            shutil.rmtree(path, onerror=_remove_readonly)
                            return
                        except OSError as e1:
                            msg += "Retry with onerror failed (%s)\n" % e1

                        p = subprocess.Popen(['cmd', '/c', 'rd', '/s', '/q', path],
                                             stdout=subprocess.PIPE,
                                             stderr=subprocess.PIPE)
                        (stdout, stderr) = p.communicate()
                        if p.returncode != 0:
                            msg += '%s\n%s\n' % (stdout, stderr)
                        else:
                            if not isdir(path):
                                return

                        if trash:
                            try:
                                move_path_to_trash(path)
                                if not isdir(path):
                                    return
                            except OSError as e2:
                                raise
                                msg += "Retry with onerror failed (%s)\n" % e2

                    log.debug(msg + "Retrying after %s seconds..." % i)
                    time.sleep(i)
            # Final time. pass exceptions to caller.
            shutil.rmtree(path, ignore_errors=False, onerror=warn_failed_remove)
        finally:
            # If path was removed, ensure it's not in linked_data_
            if not isdir(path):
                delete_linked_data_any(path)

def rm_empty_dir(path):
    """
    Remove the directory `path` if it is a directory and empty.
    If the directory does not exist or is not empty, do nothing.
    """
    try:
        os.rmdir(path)
    except OSError:  # directory might not exist or not be empty
        pass


def yield_lines(path):
    for line in open(path):
        line = line.strip()
        if not line or line.startswith('#'):
            continue
        yield line


prefix_placeholder = ('/opt/anaconda1anaconda2'
                      # this is intentionally split into parts,
                      # such that running this program on itself
                      # will leave it unchanged
                      'anaconda3')


def read_has_prefix(path):
    """
    reads `has_prefix` file and return dict mapping filenames to
    tuples(placeholder, mode)
    """
    res = {}
    try:
        for line in yield_lines(path):
            try:
                placeholder, mode, f = [x.strip('"\'') for x in
                                        shlex.split(line, posix=False)]
                res[f] = (placeholder, mode)
            except ValueError:
                res[line] = (prefix_placeholder, 'text')
    except IOError:
        pass
    return res


class PaddingError(Exception):
    pass


def binary_replace(data, a, b):
    """
    Perform a binary replacement of `data`, where the placeholder `a` is
    replaced with `b` and the remaining string is padded with null characters.
    All input arguments are expected to be bytes objects.
    """

    def replace(match):
        occurances = match.group().count(a)
        padding = (len(a) - len(b))*occurances
        if padding < 0:
            raise PaddingError(a, b, padding)
        return match.group().replace(a, b) + b'\0' * padding
    pat = re.compile(re.escape(a) + b'([^\0]*?)\0')
    res = pat.sub(replace, data)
    assert len(res) == len(data)
    return res


def replace_long_shebang(mode, data):
    if mode == 'text':
        shebang_match = re.match(br'^(#!((?:\\ |[^ \n\r])+)(.*))', data)
        if shebang_match:
            whole_shebang, executable, options = shebang_match.groups()
            if len(whole_shebang) > 127:
                executable_name = executable.decode('utf-8').split('/')[-1]
                new_shebang = '#!/usr/bin/env {0}{1}'.format(executable_name,
                                                             options.decode('utf-8'))
                data = data.replace(whole_shebang, new_shebang.encode('utf-8'))
    else:
        pass  # TODO: binary shebangs exist; figure this out in the future if text works well
    return data


def replace_prefix(mode, data, placeholder, new_prefix):
    if mode == 'text':
        data = data.replace(placeholder.encode('utf-8'), new_prefix.encode('utf-8'))
    # Skip binary replacement in Windows.  Some files do have prefix information embedded, but
    #    this should not matter, as it is not used for things like RPATH.
    elif mode == 'binary':
        if not on_win:
            data = binary_replace(data, placeholder.encode('utf-8'), new_prefix.encode('utf-8'))
        else:
            logging.debug("Skipping prefix replacement in binary on Windows")
    else:
        sys.exit("Invalid mode: %s" % mode)
    return data


def update_prefix(path, new_prefix, placeholder=prefix_placeholder, mode='text'):
    if on_win:
        # force all prefix replacements to forward slashes to simplify need to escape backslashes
        # replace with unix-style path separators
        new_prefix = new_prefix.replace('\\', '/')

    path = os.path.realpath(path)
    with open(path, 'rb') as fi:
        original_data = data = fi.read()

    data = replace_prefix(mode, data, placeholder, new_prefix)
    if not on_win:
        data = replace_long_shebang(mode, data)

    if data == original_data:
        return
    st = os.lstat(path)
    # Remove file before rewriting to avoid destroying hard-linked cache
    os.remove(path)
    with exp_backoff_fn(open, path, 'wb') as fo:
        fo.write(data)
    os.chmod(path, stat.S_IMODE(st.st_mode))


def dist2pair(dist):
    dist = str(dist)
    if dist.endswith(']'):
        dist = dist.split('[', 1)[0]
    if dist.endswith('.tar.bz2'):
        dist = dist[:-8]
    parts = dist.split('::', 1)
    return 'defaults' if len(parts) < 2 else parts[0], parts[-1]


def dist2quad(dist):
    channel, dist = dist2pair(dist)
    parts = dist.rsplit('-', 2) + ['', '']
    return (parts[0], parts[1], parts[2], channel)


def dist2name(dist):
    return dist2quad(dist)[0]


def name_dist(dist):
    return dist2name(dist)


def dist2filename(dist, suffix='.tar.bz2'):
    return dist2pair(dist)[1] + suffix


def dist2dirname(dist):
    return dist2filename(dist, '')


def create_meta(prefix, dist, info_dir, extra_info):
    """
    Create the conda metadata, in a given prefix, for a given package.
    """
    # read info/index.json first
    with open(join(info_dir, 'index.json')) as fi:
        meta = json.load(fi)
    # add extra info, add to our intenral cache
    meta.update(extra_info)
    if 'url' not in meta:
        meta['url'] = read_url(dist)
    # write into <env>/conda-meta/<dist>.json
    meta_dir = join(prefix, 'conda-meta')
    if not isdir(meta_dir):
        os.makedirs(meta_dir)
    with open(join(meta_dir, dist2filename(dist, '.json')), 'w') as fo:
        json.dump(meta, fo, indent=2, sort_keys=True)
    if prefix in linked_data_:
        load_linked_data(prefix, dist, meta)


def mk_menus(prefix, files, remove=False):
    """
    Create cross-platform menu items (e.g. Windows Start Menu)

    Passes all menu config files %PREFIX%/Menu/*.json to ``menuinst.install``.
    ``remove=True`` will remove the menu items.
    """
    menu_files = [f for f in files
                  if (f.lower().startswith('menu/') and
                      f.lower().endswith('.json'))]
    if not menu_files:
        return
    elif basename(abspath(prefix)).startswith('_'):
        logging.warn("Environment name starts with underscore '_'.  "
                     "Skipping menu installation.")
        return

    try:
        import menuinst
    except:
        logging.warn("Menuinst could not be imported:")
        logging.warn(traceback.format_exc())
        return

    for f in menu_files:
        try:
            menuinst.install(join(prefix, f), remove, prefix)
        except:
            stdoutlog.error("menuinst Exception:")
            stdoutlog.error(traceback.format_exc())


def run_script(prefix, dist, action='post-link', env_prefix=None):
    """
    call the post-link (or pre-unlink) script, and return True on success,
    False on failure
    """
    path = join(prefix, 'Scripts' if on_win else 'bin', '.%s-%s.%s' % (
            name_dist(dist),
            action,
            'bat' if on_win else 'sh'))
    if not isfile(path):
        return True
    if on_win:
        try:
            args = [os.environ['COMSPEC'], '/c', path]
        except KeyError:
            return False
    else:
        shell_path = '/bin/sh' if 'bsd' in sys.platform else '/bin/bash'
        args = [shell_path, path]
    env = os.environ
    env['ROOT_PREFIX'] = sys.prefix
    env['PREFIX'] = str(env_prefix or prefix)
    env['PKG_NAME'], env['PKG_VERSION'], env['PKG_BUILDNUM'], _ = dist2quad(dist)
    if action == 'pre-link':
        env['SOURCE_DIR'] = str(prefix)
    try:
        subprocess.check_call(args, env=env)
    except subprocess.CalledProcessError:
        return False
    return True


def read_url(dist):
    res = package_cache().get(dist, {}).get('urls', (None,))
    return res[0] if res else None


def read_icondata(source_dir):
    import base64

    try:
        data = open(join(source_dir, 'info', 'icon.png'), 'rb').read()
        return base64.b64encode(data).decode('utf-8')
    except IOError:
        pass
    return None


def read_no_link(info_dir):
    res = set()
    for fn in 'no_link', 'no_softlink':
        try:
            res.update(set(yield_lines(join(info_dir, fn))))
        except IOError:
            pass
    return res


# Should this be an API function?
def symlink_conda(prefix, root_dir, shell):
    # do not symlink root env - this clobbers activate incorrectly.
    if normpath(prefix) == normpath(sys.prefix):
        return
    if on_win:
        where = 'Scripts'
        symlink_fn = functools.partial(win_conda_bat_redirect, shell=shell)
    else:
        where = 'bin'
        symlink_fn = os.symlink
    if not isdir(join(prefix, where)):
        os.makedirs(join(prefix, where))
    symlink_conda_hlp(prefix, root_dir, where, symlink_fn)


def symlink_conda_hlp(prefix, root_dir, where, symlink_fn):
    scripts = ["conda", "activate", "deactivate"]
    prefix_where = join(prefix, where)
    if not isdir(prefix_where):
        os.makedirs(prefix_where)
    for f in scripts:
        root_file = join(root_dir, where, f)
        prefix_file = join(prefix_where, f)
        try:
            # try to kill stale links if they exist
            if os.path.lexists(prefix_file):
                os.remove(prefix_file)
            # if they're in use, they won't be killed.  Skip making new symlink.
            if not os.path.lexists(prefix_file):
                symlink_fn(root_file, prefix_file)
        except (IOError, OSError) as e:
            if (os.path.lexists(prefix_file) and
                    (e.errno == errno.EPERM or e.errno == errno.EACCES)):
                log.debug("Cannot symlink {0} to {1}. Ignoring since link already exists."
                          .format(root_file, prefix_file))
            else:
                raise

# ========================== begin API functions =========================

def try_hard_link(pkgs_dir, prefix, dist):
    dist = dist2filename(dist, '')
    src = join(pkgs_dir, dist, 'info', 'index.json')
    dst = join(prefix, '.tmp-%s' % dist)
    assert isfile(src), src
    assert not isfile(dst), dst
    try:
        if not isdir(prefix):
            os.makedirs(prefix)
        _link(src, dst, LINK_HARD)
        # Some file systems (at least BeeGFS) do not support hard-links
        # between files in different directories. Depending on the
        # file system configuration, a symbolic link may be created
        # instead. If a symbolic link is created instead of a hard link,
        # return False.
        return not os.path.islink(dst)
    except OSError:
        return False
    finally:
        rm_rf(dst)
        rm_empty_dir(prefix)

# ------- package cache ----- construction

# The current package cache does not support the ability to store multiple packages
# with the same filename from different channels. Furthermore, the filename itself
# cannot be used to disambiguate; we must read the URL from urls.txt to determine
# the source channel. For this reason, we now fully parse the directory and its
# accompanying urls.txt file so we can make arbitrary queries without having to
# read this data multiple times.

package_cache_ = {}
fname_table_ = {}


def add_cached_package(pdir, url, overwrite=False, urlstxt=False):
    """
    Adds a new package to the cache. The URL is used to determine the
    package filename and channel, and the directory pdir is scanned for
    both a compressed and an extracted version of that package. If
    urlstxt=True, this URL will be appended to the urls.txt file in the
    cache, so that subsequent runs will correctly identify the package.
    """
    package_cache()
    if '/' in url:
        dist = url.rsplit('/', 1)[-1]
    else:
        dist = url
        url = None
    if dist.endswith('.tar.bz2'):
        fname = dist
        dist = dist[:-8]
    else:
        fname = dist + '.tar.bz2'
    xpkg = join(pdir, fname)
    if not overwrite and xpkg in fname_table_:
        return
    if not isfile(xpkg):
        xpkg = None
    xdir = join(pdir, dist)
    if not (isdir(xdir) and
            isfile(join(xdir, 'info', 'files')) and
            isfile(join(xdir, 'info', 'index.json'))):
        xdir = None
    if not (xpkg or xdir):
        return
    if url:
        url = remove_binstar_tokens(url)
    _, schannel = url_channel(url)
    prefix = '' if schannel == 'defaults' else schannel + '::'
    xkey = xpkg or (xdir + '.tar.bz2')
    fname_table_[xkey] = fname_table_[url_path(xkey)] = prefix
    fkey = prefix + dist
    rec = package_cache_.get(fkey)
    if rec is None:
        rec = package_cache_[fkey] = dict(files=[], dirs=[], urls=[])
    if url and url not in rec['urls']:
        rec['urls'].append(url)
    if xpkg and xpkg not in rec['files']:
        rec['files'].append(xpkg)
    if xdir and xdir not in rec['dirs']:
        rec['dirs'].append(xdir)
    if urlstxt:
        try:
            with open(join(pdir, 'urls.txt'), 'a') as fa:
                fa.write('%s\n' % url)
        except IOError:
            pass


def package_cache():
    """
    Initializes the package cache. Each entry in the package cache
    dictionary contains three lists:
    - urls: the URLs used to refer to that package
    - files: the full pathnames to fetched copies of that package
    - dirs: the full pathnames to extracted copies of that package
    Nominally there should be no more than one entry in each list, but
    in theory this can handle the presence of multiple copies.
    """
    if package_cache_:
        return package_cache_
    # Stops recursion
    package_cache_['@'] = None
    for pdir in pkgs_dirs:
        try:
            data = open(join(pdir, 'urls.txt')).read()
            for url in data.split()[::-1]:
                if '/' in url:
                    add_cached_package(pdir, url)
        except IOError:
            pass
        if isdir(pdir):
            for fn in os.listdir(pdir):
                add_cached_package(pdir, fn)
    del package_cache_['@']
    return package_cache_


def cached_url(url):
    package_cache()
    return fname_table_.get(url)


def find_new_location(dist):
    """
    Determines the download location for the given package, and the name
    of a package, if any, that must be removed to make room. If the
    given package is already in the cache, it returns its current location,
    under the assumption that it will be overwritten. If the conflict
    value is None, that means there is no other package with that same
    name present in the cache (e.g., no collision).
    """
    rec = package_cache().get(dist)
    if rec:
        return dirname((rec['files'] or rec['dirs'])[0]), None
    fname = dist2filename(dist)
    dname = fname[:-8]
    # Look for a location with no conflicts
    # On the second pass, just pick the first location
    for p in range(2):
        for pkg_dir in pkgs_dirs:
            pkg_path = join(pkg_dir, fname)
            prefix = fname_table_.get(pkg_path)
            if p or prefix is None:
                return pkg_dir, prefix + dname if p else None


# ------- package cache ----- fetched

def fetched():
    """
    Returns the (set of canonical names) of all fetched packages
    """
    return set(dist for dist, rec in package_cache().items() if rec['files'])


def is_fetched(dist):
    """
    Returns the full path of the fetched package, or None if it is not in the cache.
    """
    for fn in package_cache().get(dist, {}).get('files', ()):
        return fn


def rm_fetched(dist):
    """
    Checks to see if the requested package is in the cache; and if so, it removes both
    the package itself and its extracted contents.
    """
    rec = package_cache().get(dist)
    if rec is None:
        return
    for fname in rec['files']:
        del fname_table_[fname]
        del fname_table_[url_path(fname)]
        with Locked(dirname(fname)):
            rm_rf(fname)
    for fname in rec['dirs']:
        with Locked(dirname(fname)):
            rm_rf(fname)
    del package_cache_[dist]


# ------- package cache ----- extracted

def extracted():
    """
    return the (set of canonical names) of all extracted packages
    """
    return set(dist for dist, rec in package_cache().items() if rec['dirs'])


def is_extracted(dist):
    """
    returns the full path of the extracted data for the requested package,
    or None if that package is not extracted.
    """
    for fn in package_cache().get(dist, {}).get('dirs', ()):
        return fn


def rm_extracted(dist):
    """
    Removes any extracted versions of the given package found in the cache.
    """
    rec = package_cache().get(dist)
    if rec is None:
        return
    for fname in rec['dirs']:
        with Locked(dirname(fname)):
            rm_rf(fname)
    if rec['files']:
        rec['dirs'] = []
    else:
        del package_cache_[dist]


def extract(dist):
    """
    Extract a package, i.e. make a package available for linkage. We assume
    that the compressed package is located in the packages directory.
    """
    rec = package_cache()[dist]
    url = rec['urls'][0]
    fname = rec['files'][0]
    assert url and fname
    pkgs_dir = dirname(fname)
    with Locked(pkgs_dir):
        path = fname[:-8]
        temp_path = path + '.tmp'
        rm_rf(temp_path)
        with tarfile.open(fname) as t:
            t.extractall(path=temp_path)
        rm_rf(path)
        exp_backoff_fn(os.rename, temp_path, path)
        if sys.platform.startswith('linux') and os.getuid() == 0:
            # When extracting as root, tarfile will by restore ownership
            # of extracted files.  However, we want root to be the owner
            # (our implementation of --no-same-owner).
            for root, dirs, files in os.walk(path):
                for fn in files:
                    p = join(root, fn)
                    os.lchown(p, 0, 0)
        add_cached_package(pkgs_dir, url, overwrite=True)

# Because the conda-meta .json files do not include channel names in
# their filenames, we have to pull that information from the .json
# files themselves. This has made it necessary in virtually all
# circumstances to load the full set of files from this directory.
# Therefore, we have implemented a full internal cache of this
# data to eliminate redundant file reads.

linked_data_ = {}


def load_linked_data(prefix, dist, rec=None):
    schannel, dname = dist2pair(dist)
    meta_file = join(prefix, 'conda-meta', dname + '.json')
    if rec is None:
        try:
            with open(meta_file) as fi:
                rec = json.load(fi)
        except IOError:
            return None
    else:
        linked_data(prefix)
    url = rec.get('url')
    if 'fn' not in rec:
        rec['fn'] = url.rsplit('/', 1)[-1] if url else dname + '.tar.bz2'
    if not url and 'channel' in rec:
        url = rec['url'] = rec['channel'] + rec['fn']
    if rec['fn'][:-8] != dname:
        log.debug('Ignoring invalid package metadata file: %s' % meta_file)
        return None
    channel, schannel = url_channel(url)
    rec['channel'] = channel
    rec['schannel'] = schannel
    rec['link'] = rec.get('link') or True
    cprefix = '' if schannel == 'defaults' else schannel + '::'
    linked_data_[prefix][str(cprefix + dname)] = rec
    return rec


def delete_linked_data(prefix, dist, delete=True):
    recs = linked_data_.get(prefix)
    if recs and dist in recs:
        del recs[dist]
    if delete:
        meta_path = join(prefix, 'conda-meta', dist2filename(dist, '.json'))
        if isfile(meta_path):
            os.unlink(meta_path)


def delete_linked_data_any(path):
    '''Here, path may be a complete prefix or a dist inside a prefix'''
    dist = ''
    while True:
        if path in linked_data_:
            if dist:
                delete_linked_data(path, dist)
                return True
            else:
                del linked_data_[path]
                return True
        path, dist = os.path.split(path)
        if not dist:
            return False


def load_meta(prefix, dist):
    """
    Return the install meta-data for a linked package in a prefix, or None
    if the package is not linked in the prefix.
    """
    return linked_data(prefix).get(dist)


def linked_data(prefix):
    """
    Return a dictionary of the linked packages in prefix.
    """
    # Manually memoized so it can be updated
    recs = linked_data_.get(prefix)
    if recs is None:
        recs = linked_data_[prefix] = {}
        meta_dir = join(prefix, 'conda-meta')
        if isdir(meta_dir):
            for fn in os.listdir(meta_dir):
                if fn.endswith('.json'):
                    load_linked_data(prefix, fn[:-5])
    return recs


def linked(prefix):
    """
    Return the set of canonical names of linked packages in prefix.
    """
    return set(linked_data(prefix).keys())


def is_linked(prefix, dist):
    """
    Return the install metadata for a linked package in a prefix, or None
    if the package is not linked in the prefix.
    """
    # FIXME Functions that begin with `is_` should return True/False
    return load_meta(prefix, dist)


def _get_trash_dir(pkg_dir):
    unc_prefix = u'\\\\?\\' if on_win else ''
    return unc_prefix + join(pkg_dir, '.trash')


def _safe_relpath(path, start_path):
    """
    Used in the move_to_trash flow. Ensures that the result does not
    start with any '..' which would allow to escape the trash folder
    (and root prefix) and potentially ruin the user's system.
    """
    result = normpath(relpath(path, start_path))
    parts = result.rsplit(os.sep)
    for idx, part in enumerate(parts):
        if part != u'..':
            return os.sep.join(parts[idx:])
    return u''


def delete_trash(prefix=None):
    for pkg_dir in pkgs_dirs:
        trash_dir = _get_trash_dir(pkg_dir)
        try:
            log.debug("Trying to delete the trash dir %s" % trash_dir)
            rm_rf(trash_dir, max_retries=1, trash=False)
        except OSError as e:
            log.debug("Could not delete the trash dir %s (%s)" % (trash_dir, e))


def move_to_trash(prefix, f, tempdir=None):
    """
    Move a file or folder f from prefix to the trash

    tempdir is a deprecated parameter, and will be ignored.

    This function is deprecated in favor of `move_path_to_trash`.
    """
    return move_path_to_trash(join(prefix, f) if f else prefix)


def move_path_to_trash(path):
    """
    Move a path to the trash
    """
    # Try deleting the trash every time we use it.
    delete_trash()
    from conda.config import root_dir

    for pkg_dir in pkgs_dirs:
        import tempfile
        trash_dir = _get_trash_dir(pkg_dir)

        try:
            os.makedirs(trash_dir)
        except OSError as e1:
            if e1.errno != errno.EEXIST:
                continue

        trash_dir = tempfile.mkdtemp(dir=trash_dir)
        trash_dir = join(trash_dir, _safe_relpath(os.path.dirname(path), root_dir))

        try:
            os.makedirs(trash_dir)
        except OSError as e2:
            if e2.errno != errno.EEXIST:
                continue

        try:
            shutil.move(path, trash_dir)
        except OSError as e:
            log.debug("Could not move %s to %s (%s)" % (path, trash_dir, e))
        else:
            delete_linked_data_any(path)
            return True

    log.debug("Could not move %s to trash" % path)
    return False


def link(prefix, dist, linktype=LINK_HARD, index=None, shortcuts=False):
    """
    Set up a package in a specified (environment) prefix.  We assume that
    the package has been extracted (using extract() above).
    """
    index = index or {}
    source_dir = is_extracted(dist)
    assert source_dir is not None
    pkgs_dir = dirname(source_dir)
    log.debug('pkgs_dir=%r, prefix=%r, dist=%r, linktype=%r' %
              (pkgs_dir, prefix, dist, linktype))

    if not run_script(source_dir, dist, 'pre-link', prefix):
        sys.exit('Error: pre-link failed: %s' % dist)

    info_dir = join(source_dir, 'info')
    files = list(yield_lines(join(info_dir, 'files')))
    has_prefix_files = read_has_prefix(join(info_dir, 'has_prefix'))
    no_link = read_no_link(info_dir)

    with Locked(prefix), Locked(pkgs_dir):
        for f in files:
            src = join(source_dir, f)
            dst = join(prefix, f)
            dst_dir = dirname(dst)
            if not isdir(dst_dir):
                os.makedirs(dst_dir)
            if os.path.exists(dst):
                log.warn("file already exists: %r" % dst)
                try:
                    os.unlink(dst)
                except OSError:
                    log.error('failed to unlink: %r' % dst)
                    if on_win:
                        try:
                            move_path_to_trash(dst)
                        except ImportError:
                            # This shouldn't be an issue in the installer anyway
                            pass

            lt = linktype
            if f in has_prefix_files or f in no_link or islink(src):
                lt = LINK_COPY
            try:
                _link(src, dst, lt)
            except OSError as e:
                log.error('failed to link (src=%r, dst=%r, type=%r, error=%r)' %
                          (src, dst, lt, e))

        if name_dist(dist) == '_cache':
            return

        for f in sorted(has_prefix_files):
            placeholder, mode = has_prefix_files[f]
            try:
                update_prefix(join(prefix, f), prefix, placeholder, mode)
            except PaddingError:
                sys.exit("ERROR: placeholder '%s' too short in: %s\n" %
                         (placeholder, dist))

        # make sure that the child environment behaves like the parent,
        #    wrt user/system install on win
        # This is critical for doing shortcuts correctly
        if on_win:
            nonadmin = join(sys.prefix, ".nonadmin")
            if isfile(nonadmin):
                open(join(prefix, ".nonadmin"), 'w').close()

        if shortcuts:
            mk_menus(prefix, files, remove=False)

        if not run_script(prefix, dist, 'post-link'):
            sys.exit("Error: post-link failed for: %s" % dist)

        meta_dict = index.get(dist + '.tar.bz2', {})
        meta_dict['url'] = read_url(dist)
        try:
            alt_files_path = join(prefix, 'conda-meta', dist2filename(dist, '.files'))
            meta_dict['files'] = list(yield_lines(alt_files_path))
            os.unlink(alt_files_path)
        except IOError:
            meta_dict['files'] = files
        meta_dict['link'] = {'source': source_dir,
                             'type': link_name_map.get(linktype)}
        if 'icon' in meta_dict:
            meta_dict['icondata'] = read_icondata(source_dir)

        create_meta(prefix, dist, info_dir, meta_dict)


def unlink(prefix, dist):
    """
    Remove a package from the specified environment, it is an error if the
    package does not exist in the prefix.
    """
    with Locked(prefix):
        run_script(prefix, dist, 'pre-unlink')

        meta = load_meta(prefix, dist)
        # Always try to run this - it should not throw errors where menus do not exist
        mk_menus(prefix, meta['files'], remove=True)
        dst_dirs1 = set()

        for f in meta['files']:
            dst = join(prefix, f)
            dst_dirs1.add(dirname(dst))
            try:
                os.unlink(dst)
            except OSError:  # file might not exist
                log.debug("could not remove file: '%s'" % dst)
                if on_win and os.path.exists(join(prefix, f)):
                    try:
                        log.debug("moving to trash")
                        move_path_to_trash(dst)
                    except ImportError:
                        # This shouldn't be an issue in the installer anyway
                        #   but it can potentially happen with importing conda.config
                        log.debug("cannot import conda.config; probably not an issue")

        # remove the meta-file last
        delete_linked_data(prefix, dist, delete=True)

        dst_dirs2 = set()
        for path in dst_dirs1:
            while len(path) > len(prefix):
                dst_dirs2.add(path)
                path = dirname(path)
        # in case there is nothing left
        dst_dirs2.add(join(prefix, 'conda-meta'))
        dst_dirs2.add(prefix)

        for path in sorted(dst_dirs2, key=len, reverse=True):
            rm_empty_dir(path)


def messages(prefix):
    path = join(prefix, '.messages.txt')
    try:
        with open(path) as fi:
            sys.stdout.write(fi.read())
    except IOError:
        pass
    finally:
        rm_rf(path)


def duplicates_to_remove(dist_metas, keep_dists):
    """
    Returns the (sorted) list of distributions to be removed, such that
    only one distribution (for each name) remains.  `keep_dists` is an
    interable of distributions (which are not allowed to be removed).
    """
    from collections import defaultdict

    keep_dists = set(keep_dists)
    ldists = defaultdict(set)  # map names to set of distributions
    for dist in dist_metas:
        name = name_dist(dist)
        ldists[name].add(dist)

    res = set()
    for dists in ldists.values():
        # `dists` is the group of packages with the same name
        if len(dists) == 1:
            # if there is only one package, nothing has to be removed
            continue
        if dists & keep_dists:
            # if the group has packages which are have to be kept, we just
            # take the set of packages which are in group but not in the
            # ones which have to be kept
            res.update(dists - keep_dists)
        else:
            # otherwise, we take lowest (n-1) (sorted) packages
            res.update(sorted(dists)[:-1])
    return sorted(res)


# =========================== end API functions ==========================


def main():
    # This CLI is only invoked from the self-extracting shell installers
    from optparse import OptionParser

    p = OptionParser(description="conda link tool used by installer")

    p.add_option('--file',
                 action="store",
                 help="path of a file containing distributions to link, "
                      "by default all packages extracted in the cache are "
                      "linked")

    p.add_option('--prefix',
                 action="store",
                 default=sys.prefix,
                 help="prefix (defaults to %default)")

    p.add_option('-v', '--verbose',
                 action="store_true")

<<<<<<< HEAD
=======
    if sys.platform == "win32":
        p.add_option(
            "--shortcuts",
            action="store_true",
            help="Install start menu shortcuts"
        )

>>>>>>> 302d849a
    opts, args = p.parse_args()
    if args:
        p.error('no arguments expected')

    logging.basicConfig()

    prefix = opts.prefix
    pkgs_dir = join(prefix, 'pkgs')
    pkgs_dirs[0] = [pkgs_dir]
    if opts.verbose:
        print("prefix: %r" % prefix)

    if opts.file:
        idists = list(yield_lines(join(prefix, opts.file)))
    else:
        idists = sorted(extracted())

    linktype = (LINK_HARD
                if idists and try_hard_link(pkgs_dir, prefix, idists[0]) else
                LINK_COPY)
    if opts.verbose:
        print("linktype: %s" % link_name_map[linktype])

    for dist in idists:
        if opts.verbose:
            print("linking: %s" % dist)
        link(prefix, dist, linktype)

    messages(prefix)

    for dist in duplicates_to_remove(linked(prefix), idists):
        meta_path = join(prefix, 'conda-meta', dist + '.json')
        print("WARNING: unlinking: %s" % meta_path)
        try:
            os.rename(meta_path, meta_path + '.bak')
        except OSError:
            rm_rf(meta_path)


if __name__ == '__main__':
    main()<|MERGE_RESOLUTION|>--- conflicted
+++ resolved
@@ -1236,8 +1236,6 @@
     p.add_option('-v', '--verbose',
                  action="store_true")
 
-<<<<<<< HEAD
-=======
     if sys.platform == "win32":
         p.add_option(
             "--shortcuts",
@@ -1245,7 +1243,6 @@
             help="Install start menu shortcuts"
         )
 
->>>>>>> 302d849a
     opts, args = p.parse_args()
     if args:
         p.error('no arguments expected')
