--- conflicted
+++ resolved
@@ -24,11 +24,6 @@
 import functools
 import logging
 import os
-<<<<<<< HEAD
-from errno import EACCES, EEXIST, EPERM, EROFS
-from os import chmod, makedirs, stat
-from os.path import dirname, isdir, isfile, join, normcase, normpath
-=======
 import re
 import shlex
 import shutil
@@ -62,7 +57,6 @@
 
     def win_path_to_unix(path, root_prefix=""):
         """Convert a path or ;-separated string of paths into a unix representation
->>>>>>> 2ea54abd
 
 from .base.constants import PREFIX_PLACEHOLDER
 from .gateways.disk.delete import delete_trash, move_path_to_trash, rm_rf
@@ -125,9 +119,6 @@
             # http://stackoverflow.com/a/30463972/1170370
             mode = stat(dst).st_mode
             mode |= (mode & 292) >> 2    # copy R bits to X
-<<<<<<< HEAD
-            chmod(dst, mode)
-=======
             os.chmod(dst, mode)
 
 log = logging.getLogger(__name__)
@@ -524,7 +515,6 @@
 def read_no_link(info_dir):
     return set(chain(yield_lines(join(info_dir, 'no_link')),
                      yield_lines(join(info_dir, 'no_softlink'))))
->>>>>>> 2ea54abd
 
 
 # Should this be an API function?
@@ -565,9 +555,6 @@
                 log.debug("Cannot symlink {0} to {1}. Ignoring since link already exists."
                           .format(root_file, prefix_file))
             else:
-<<<<<<< HEAD
-                raise
-=======
                 raise
 
 
@@ -1075,5 +1062,4 @@
     except IOError:
         pass
     finally:
-        rm_rf(path)
->>>>>>> 2ea54abd
+        rm_rf(path)