--- conflicted
+++ resolved
@@ -47,12 +47,7 @@
 
 try:
     from conda.lock import Locked
-<<<<<<< HEAD
-    from conda.utils import win_path_to_unix, url_path
-    from conda.config import remove_binstar_tokens, pkgs_dirs, url_channel
-=======
     from conda.config import pkgs_dirs
->>>>>>> fba4b674
 except ImportError:
     # Make sure this still works as a standalone script for the Anaconda
     # installer.
@@ -271,49 +266,6 @@
                 return
 
     elif isdir(path):
-<<<<<<< HEAD
-        try:
-            for i in range(max_retries):
-                try:
-                    shutil.rmtree(path, ignore_errors=False, onerror=warn_failed_remove)
-                    return
-                except OSError as e:
-                    msg = "Unable to delete %s\n%s\n" % (path, e)
-                    if on_win:
-                        try:
-                            shutil.rmtree(path, onerror=_remove_readonly)
-                            return
-                        except OSError as e1:
-                            msg += "Retry with onerror failed (%s)\n" % e1
-
-                        p = subprocess.Popen(['cmd', '/c', 'rd', '/s', '/q', path],
-                                             stdout=subprocess.PIPE,
-                                             stderr=subprocess.PIPE)
-                        (stdout, stderr) = p.communicate()
-                        if p.returncode != 0:
-                            msg += '%s\n%s\n' % (stdout, stderr)
-                        else:
-                            if not isdir(path):
-                                return
-
-                        if trash:
-                            try:
-                                move_path_to_trash(path)
-                                if not isdir(path):
-                                    return
-                            except OSError as e2:
-                                raise
-                                msg += "Retry with onerror failed (%s)\n" % e2
-
-                    log.debug(msg + "Retrying after %s seconds..." % i)
-                    time.sleep(i)
-            # Final time. pass exceptions to caller.
-            shutil.rmtree(path, ignore_errors=False, onerror=warn_failed_remove)
-        finally:
-            # If path was removed, ensure it's not in linked_data_
-            if not isdir(path):
-                delete_linked_data_any(path)
-=======
 
         # On Windows, always move to trash first.
         if trash and on_win and move_path_to_trash(path, preclean=False):
@@ -340,7 +292,6 @@
 
         # Final time. pass exceptions to caller.
         shutil.rmtree(path, ignore_errors=False, onerror=warn_failed_remove)
->>>>>>> fba4b674
 
 
 def rm_empty_dir(path):
@@ -1055,19 +1006,12 @@
         except OSError as e:
             log.debug("Could not move %s to %s (%s)" % (path, trash_file, e))
         else:
-<<<<<<< HEAD
-            delete_linked_data_any(path)
-            return trash_file
-
-    log.debug("Could not move %s to trash" % path)
-=======
             log.debug("Moved to trash: %s" % (path,))
             if not preclean:
                 rm_rf(trash_file, max_retries=1, trash=False)
             return True
 
     return False
->>>>>>> fba4b674
 
 
 def link(prefix, dist, linktype=LINK_HARD, index=None, shortcuts=False):
@@ -1163,22 +1107,7 @@
         for f in meta['files']:
             dst = join(prefix, f)
             dst_dirs1.add(dirname(dst))
-<<<<<<< HEAD
-            try:
-                os.unlink(dst)
-            except OSError:  # file might not exist
-                log.debug("could not remove file: '%s'" % dst)
-                if on_win and os.path.exists(join(prefix, f)):
-                    try:
-                        log.debug("moving to trash")
-                        move_path_to_trash(dst)
-                    except ImportError:
-                        # This shouldn't be an issue in the installer anyway
-                        #   but it can potentially happen with importing conda.config
-                        log.debug("cannot import conda.config; probably not an issue")
-=======
             rm_rf(dst)
->>>>>>> fba4b674
 
         # remove the meta-file last
         delete_linked_data(prefix, dist, delete=True)
@@ -1277,10 +1206,7 @@
 
     prefix = opts.prefix
     pkgs_dir = join(prefix, 'pkgs')
-<<<<<<< HEAD
-=======
     global pkgs_dirs
->>>>>>> fba4b674
     pkgs_dirs = [pkgs_dir]
     if opts.verbose:
         print("prefix: %r" % prefix)
