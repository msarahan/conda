--- conflicted
+++ resolved
@@ -271,30 +271,6 @@
         if trash and on_win and move_path_to_trash(path, preclean=False):
             return
 
-<<<<<<< HEAD
-        for i in range(max_retries):
-            try:
-                shutil.rmtree(path, ignore_errors=False, onerror=warn_failed_remove)
-                return
-            except OSError as e:
-                if trash and move_path_to_trash(path):
-                    return
-                msg = "Unable to delete %s\n%s\n" % (path, e)
-                if on_win:
-                    try:
-                        shutil.rmtree(path, onerror=_remove_readonly)
-                        return
-                    except OSError as e2:
-                        raise
-                        msg += "Retry with onerror failed (%s)\n" % e2
-
-            log.debug(msg + "Retrying after %s seconds..." % i)
-            time.sleep(i)
-
-        # Final time. pass exceptions to caller.
-        shutil.rmtree(path, ignore_errors=False, onerror=warn_failed_remove)
-
-=======
         try:
             for i in range(max_retries):
                 try:
@@ -328,7 +304,6 @@
             # If path was removed, ensure it's not in linked_data_
             if not isdir(path):
                 delete_linked_data_any(path)
->>>>>>> cbff0519
 
 def rm_empty_dir(path):
     """
@@ -1043,10 +1018,7 @@
             log.debug("Could not move %s to %s (%s)" % (path, trash_file, e))
         else:
             log.debug("Moved to trash: %s" % (path,))
-<<<<<<< HEAD
-=======
             delete_linked_data_any(path)
->>>>>>> cbff0519
             if not preclean:
                 rm_rf(trash_file, max_retries=1, trash=False)
             return True
