--- conflicted
+++ resolved
@@ -607,11 +607,7 @@
                 symlink_fn(root_file, prefix_file)
         except (IOError, OSError) as e:
             if (os.path.lexists(prefix_file) and
-<<<<<<< HEAD
-                    (e.errno in [errno.EPERM, errno.EACCES, errno.EROFS])):
-=======
                     (e.errno in (errno.EPERM, errno.EACCES, errno.EROFS))):
->>>>>>> 29e2fbae
                 log.debug("Cannot symlink {0} to {1}. Ignoring since link already exists."
                           .format(root_file, prefix_file))
             else:
