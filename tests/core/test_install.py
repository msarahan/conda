--- conflicted
+++ resolved
@@ -1,107 +1,3 @@
-<<<<<<< HEAD
-# from os.path import join
-#
-# import pytest
-# import unittest
-#
-# from conda.base.constants import LinkType, FileMode
-# from conda.models.dist import Dist
-# from conda.models.package_info import PathInfo, PackageInfo, NoarchInfo, PathType
-# from conda.models.record import Link, Record
-# from conda.utils import on_win
-#
-# try:
-#     from unittest.mock import patch, Mock
-# except ImportError:
-#     from mock import patch, Mock
-#
-#
-# class TestPackageInstaller(unittest.TestCase):
-#     def setUp(self):
-#         self.dist = Dist("channel", "dist_name")
-#         index_json_records = Record(build=0, build_number=0, name="test_foo", version=0)
-#         icondata = "icondata"
-#         paths = [PathInfo(_path="test/path/1", file_mode=FileMode.text, path_type=PathType.hardlink,
-#                           prefix_placeholder="/opt/anaconda1anaconda2anaconda3", ),
-#                  PathInfo(_path="test/path/2", no_link=True, path_type=PathType.hardlink),
-#                  PathInfo(_path="test/path/3", path_type=PathType.softlink),
-#                  PathInfo(_path="menu/test.json", path_type=PathType.hardlink)]
-#
-#         self.package_info = PackageInfo(paths_version=0, paths=paths, icondata=icondata,
-#                                         index_json_record=index_json_records)
-#
-#     def test_make_link_operation(self):
-#         package_installer = PackageInstaller("prefix", {}, self.dist)
-#         package_installer.package_info = self.package_info
-#         output = package_installer._make_link_operations(LinkType.hardlink)
-#         expected_output = tuple([LinkOperation("test/path/1", "test/path/1", LinkType.copy,
-#                                                "/opt/anaconda1anaconda2anaconda3", FileMode.text,
-#                                                False),
-#                                  LinkOperation("test/path/2", "test/path/2", LinkType.copy, "",
-#                                                None, False),
-#                                  LinkOperation("test/path/3", "test/path/3", LinkType.copy, "",
-#                                                None, False),
-#                                  LinkOperation("menu/test.json", "menu/test.json",
-#                                                LinkType.hardlink, "", None, True)])
-#
-#         self.assertEquals(output, expected_output)
-#
-#     def test_create_meta(self):
-#         dest_short_paths = ["dest/path/1", "dest/path/2", "dest/path/3"]
-#         package_installer = PackageInstaller("prefix", {self.dist: {"icon": "icon"}}, self.dist)
-#         package_installer.package_info = self.package_info
-#         package_installer.extracted_package_dir = "extracted_package_dir"
-#
-#         output = package_installer._create_meta(dest_short_paths, LinkType.directory,
-#                                                 "http://test.url")
-#         expected_output = Record(icon="icon", icondata="icondata", build=0, build_number=0,
-#                                  name="test_foo", version=0, url="http://test.url",
-#                                  files=dest_short_paths,
-#                                  link=Link(source="extracted_package_dir", type=LinkType.directory))
-#         self.assertEquals(output, expected_output)
-#
-#
-# class TestNoarchPackageInstaller(unittest.TestCase):
-#     def setUp(self):
-#         self.dist = Dist("channel", "dist_name")
-#         index_json_records = Record(build=0, build_number=0, name="test_foo", version=0)
-#         icondata = "icondata"
-#
-#         paths = [PathInfo(_path="site-packages/test/1", file_mode=FileMode.text,
-#                           path_type=PathType.hardlink,
-#                           prefix_placeholder="/opt/anaconda1anaconda2anaconda3", ),
-#                  PathInfo(_path="python-scripts/test/2", no_link=True, path_type=PathType.hardlink),
-#                  PathInfo(_path="test/path/3", path_type=PathType.softlink),
-#                  PathInfo(_path="menu/test.json", path_type=PathType.hardlink)]
-#
-#         self.package_info = PackageInfo(paths_version=0, paths=paths, icondata=icondata,
-#                                         index_json_record=index_json_records)
-#
-#     @patch("conda.core.linked_data.get_python_version_for_prefix", return_value="2.4")
-#     def test_make_link_operation(self, get_site_packages_dir):
-#         noarch_installer = NoarchPythonPackageInstaller("prefix", {}, self.dist)
-#         noarch_installer.package_info = self.package_info
-#         site_packages_dir = "Lib/site-packages" if on_win else "lib/python2.4/site-packages"
-#         bin_dir = "Scripts" if on_win else "bin"
-#
-#         output = noarch_installer._make_link_operations(LinkType.softlink)
-#         expected_output = tuple([LinkOperation("site-packages/test/1",
-#                                                "%s/test/1" % site_packages_dir,
-#                                                LinkType.copy,
-#                                                "/opt/anaconda1anaconda2anaconda3",
-#                                                FileMode.text,
-#                                                False),
-#                                  LinkOperation("python-scripts/test/2",
-#                                                "%s/test/2" % bin_dir,
-#                                                LinkType.copy, "", None, False),
-#                                  LinkOperation("test/path/3",
-#                                                "test/path/3", LinkType.copy,
-#                                                "", None, False),
-#                                  LinkOperation("menu/test.json",
-#                                                "menu/test.json",
-#                                                LinkType.softlink, "", None, True)])
-#         assert output == expected_output
-=======
 from conda.core.install import LinkOperation, NoarchPythonPackageInstaller, PackageInstaller
 from conda.models.dist import Dist
 from conda.models.enums import FileMode, LinkType
@@ -201,7 +97,6 @@
                                                "menu/test.json",
                                                LinkType.softlink, "", None, True)])
         assert output == expected_output
->>>>>>> 06072746
 
 
 # def setup_info_dir(info_dir):
