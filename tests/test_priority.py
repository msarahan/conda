--- conflicted
+++ resolved
@@ -5,13 +5,8 @@
 
 from conda.base.context import context, reset_context
 from conda.common.io import env_var
-<<<<<<< HEAD
-from .test_create import (make_temp_env, assert_package_is_installed,
-                          run_command, Commands, get_conda_list_tuple)
-=======
 from .test_create import Commands, assert_package_is_installed, get_conda_list_tuple, \
     make_temp_env, run_command
->>>>>>> 4c75b798
 
 
 @pytest.mark.integration
@@ -34,27 +29,6 @@
                 # this assertion works with the pinned_packages config to make sure
                 # conda update --all still respects the pinned python version
                 assert_package_is_installed(prefix, 'python-3.5')
-<<<<<<< HEAD
-
-                # pycosat should be in the SUPERSEDED list
-                # after the 4.4 solver work, looks like it's in the DOWNGRADED list
-                # This language needs changed anyway here.
-                # For packages that CHANGE because they're being moved to a higher-priority channel
-                # the message should be
-                #
-                # The following packages will be UPDATED to a higher-priority channel:
-                #
-                superceded_split = update_stdout.split('DOWNGRADED')
-                assert len(superceded_split) == 2
-                assert 'pycosat' in superceded_split[1]
-
-                # python sys.version should show conda-forge python
-                python_tuple = get_conda_list_tuple(prefix, "python")
-                assert python_tuple[3] == 'conda-forge'
-                # conda list should show pycosat coming from conda-forge
-                pycosat_tuple = get_conda_list_tuple(prefix, "pycosat")
-                assert pycosat_tuple[3] == 'conda-forge'
-=======
 
                 # pycosat should be in the SUPERSEDED list
                 # after the 4.4 solver work, looks like it's in the DOWNGRADED list
@@ -74,7 +48,6 @@
             # conda list should show xz coming from conda-forge
             pycosat_tuple = get_conda_list_tuple(prefix, "xz")
             assert pycosat_tuple[3] == 'conda-forge'
->>>>>>> 4c75b798
 
     def test_channel_priority_update(self):
         """
