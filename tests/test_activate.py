--- conflicted
+++ resolved
@@ -2648,48 +2648,14 @@
                 **shells["cmd.exe"])
 
         try:
-<<<<<<< HEAD
-            p = subprocess.Popen(cmd_bits,
-                                 stdout=subprocess.PIPE,
-                                 stderr=subprocess.PIPE,
-                                 cwd=cwd,
-                                 env=env)
-            streams = p.communicate()
-=======
             print(cmd_bits)
             p = subprocess.Popen(cmd_bits, stdout=subprocess.PIPE, stderr=subprocess.PIPE,
                                  cwd=cwd, env=env)
             stdout, stderr = p.communicate()
->>>>>>> f17b2dd4
         finally:
             # unlink temporary file such that it is garbage collected
             os.unlink(cmd_name)
     else:
-<<<<<<< HEAD
-        # heredoc/hereword are the closest we can get to truly mimicking a
-        # proper sourcing of the activate/deactivate scripts
-        #
-        # must use heredoc to avoid Ubuntu/dash incompatibility with hereword
-        cmd_bits = dedent("""\
-            {exe} {shell_args} {extra_args} <<- 'HEREDOC'
-            {command}
-            HEREDOC
-            """).format(
-                command=translate_stream(command, shells[shell]["path_to"]),
-                extra_args=extra_args,
-                **shells[shell])
-
-        print("cmd_bits: {{{}}}".format(cmd_bits))
-
-        p = subprocess.Popen(cmd_bits,
-                             shell=True,
-                             stdout=subprocess.PIPE,
-                             stderr=subprocess.PIPE,
-                             cwd=cwd,
-                             env=env)
-        streams = p.communicate()
-    return map(lambda s: u"{}".format(s.decode('utf-8').replace('\r\n', '\n').rstrip("\n")), streams)
-=======
         cmd_bits = ([shells[shell]["exe"]] + shells[shell]["shell_args"] +
                     [translate_stream(command, shells[shell]["path_to"])])
         print(cmd_bits)
@@ -2697,5 +2663,4 @@
         stdout, stderr = p.communicate()
     streams = [u"%s" % stream.decode('utf-8').replace('\r\n', '\n').rstrip("\n")
                for stream in (stdout, stderr)]
-    return streams
->>>>>>> f17b2dd4
+    return streams