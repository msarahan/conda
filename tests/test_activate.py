# -*- coding: utf-8 -*-
from __future__ import print_function, absolute_import

import subprocess
import tempfile

import os,stat
from os.path import dirname
import stat
import sys
from textwrap import dedent

import pytest

from conda.compat import TemporaryDirectory
from conda.config import root_dir, platform
from conda.install import symlink_conda
from conda.utils import path_identity, shells, on_win, translate_stream
from conda.cli.activate import binpath_from_arg

from tests.helpers import assert_equals, assert_in, assert_not_in


def gen_test_env_paths(envs, shell, num_test_folders=5):
    """People need not use all the test folders listed here.
    This is only for shortening the environment string generation.

    Also encapsulates paths in double quotes.
    """
    paths = [os.path.join(envs, "test {}".format(test_folder+1)) for test_folder in range(num_test_folders)]
    for path in paths[:2]:      # Create symlinks ONLY for the first two folders.
        symlink_conda(path, sys.prefix, shell)
    converter = shells[shell]["path_to"]
    paths = {i:converter(path) for i, path in enumerate(paths)}
    paths["root"]="root"
    paths["bad"]="foo bar baz qux"
    envname = {k:shells[shell]["setvar"].format(variable="CONDA_ENVNAME",value=path) for k,path in paths.items()}
    return (paths, envname)

def _envpaths(env_root, env_name="", shelldict={}):
    """Supply the appropriate platform executable folders.  rstrip on root removes
       trailing slash if env_name is empty (the default)

    Assumes that any prefix used here exists.  Will not work on prefixes that don't.
    """
    sep = shelldict['sep']
    return binpath_from_arg(sep.join([env_root, env_name]), shelldict=shelldict)


PYTHONPATH = os.path.dirname(os.path.dirname(__file__))

# Make sure the subprocess activate calls this python
syspath = os.pathsep.join(_envpaths(root_dir, shelldict={"path_to": path_identity,
                                                         "path_from": path_identity,
                                                         "sep": os.sep}))

def print_ps1(env_dirs, base_ps, number):
    return (u"({}) ".format(env_dirs[number]) + base_ps)


CONDA_ENTRY_POINT = dedent("""\
    #!{syspath}/python
    import sys
    from conda.cli import main

    sys.exit(main())
    """)

def raw_string(s):
    if isinstance(s, str):
        s = s.encode('string-escape')
    elif isinstance(s, unicode):
        s = s.encode('unicode-escape')
    return s

def strip_leading_library_bin(path_string, shelldict):
    entries = path_string.split(shelldict['pathsep'])
    if "library{}bin".format(shelldict['sep']) in entries[0].lower():
        entries = entries[1:]
    return shelldict['pathsep'].join(entries)


def _format_vars(shell):
    shelldict = shells[shell]

    base_path, _ = run_in(shelldict['printpath'], shell)
    # windows forces Library/bin onto PATH when starting up.  Strip it for the purposes of this test.
    if on_win:
        base_path = strip_leading_library_bin(base_path, shelldict)

    base_ps, _ = run_in(shelldict["printps1"], shell)

    syspath = shelldict['path_to'](sys.prefix)

    pythonpath=shelldict["setenvvar"].format(
        variable="PYTHONPATH",
        value=shelldict['path_to'](PYTHONPATH))
    condarc=shelldict["unsetenvvar"].format(
        variable="CONDARC")
    condapathbackup=shelldict["unsetenvvar"].format(
        variable="CONDA_PATH_BACKUP")
    command_setup = dedent("""\
        {pythonpath}
        {condarc}
        {condapathbackup}
        """).format(pythonpath=pythonpath,
                    condarc=condarc,
                    condapathbackup=condapathbackup)

    if shelldict["shell_suffix"] == '.bat':
        command_setup = "@echo off\n" + command_setup

    shelldict.update({
        'base_ps': base_ps,
        'syspath': syspath,
        'command_setup': command_setup,
        'base_path': base_path,
    })

    return shelldict


@pytest.fixture(scope="module")
def bash_profile(request):
    profile=os.path.join(os.path.expanduser("~"), ".bash_profile")
    if os.path.isfile(profile):
        os.rename(profile, profile+"_backup")
    with open(profile, "w") as f:
        f.write("export PS1=test_ps1\n")
        f.write("export PROMPT=test_ps1\n")
    def fin():
        if os.path.isfile(profile+"_backup"):
            os.remove(profile)
            os.rename(profile+"_backup", profile)
    request.addfinalizer(fin)
    return request  # provide the fixture value


@pytest.mark.installed
def test_activate_test1(shell):
    shell_vars = _format_vars(shell)
    with TemporaryDirectory(prefix='envs', dir=dirname(__file__)) as envs:
        env_dirs,env_vars=gen_test_env_paths(envs, shell)

        # all unix shells support environment variables instead of parameter passing
        scripts=[dedent("""\
            {env_vars[0]} ; {source} "{syspath}{binpath}activate{shell_suffix}"
            {printpath}
            """)]
        # most unix shells support parameter passing, dash is the exception
        if shell not in ["dash","sh","csh"]:
            scripts+=[dedent("""\
                {source} "{syspath}{binpath}activate{shell_suffix}" "{env_dirs[0]}"
                {printpath}
                """)]

        for script in scripts:
            commands = shell_vars['command_setup'] + script.format(
                env_vars=env_vars,
                env_dirs=env_dirs,
                **shell_vars)
            stdout, stderr = run_in(commands, shell)
            assert_in(shell_vars['pathsep'].join(_envpaths(envs, 'test 1', shelldict=shell_vars)),
                stdout, shell)
            assert_equals(stderr,'')


@pytest.mark.installed
def test_activate_env_from_env_with_root_activate(shell):
    shell_vars = _format_vars(shell)
    with TemporaryDirectory(prefix='envs', dir=dirname(__file__)) as envs:
        env_dirs,env_vars=gen_test_env_paths(envs, shell)

        # all unix shells support environment variables instead of parameter passing
        scripts=[dedent("""\
            {env_vars[0]} ; {source} "{syspath}{binpath}activate{shell_suffix}" {nul}
            {env_vars[1]} ; {source} "{syspath}{binpath}activate{shell_suffix}"
            {printpath}
            """)]
        # most unix shells support parameter passing, dash is the exception
        if shell not in ["dash","sh","csh"]:
            scripts+=[dedent("""\
                {source} "{syspath}{binpath}activate{shell_suffix}" "{env_dirs[0]}" {nul}
                {source} "{syspath}{binpath}activate{shell_suffix}" "{env_dirs[1]}"
                {printpath}
                """)]

        for script in scripts:
            commands = shell_vars['command_setup'] + script.format(
                env_vars=env_vars,
                env_dirs=env_dirs,
                **shell_vars)
            stdout, stderr = run_in(commands, shell)
            assert_in(shell_vars['pathsep'].join(_envpaths(envs, 'test 2', shelldict=shell_vars)),
                stdout, shell)
            assert_equals(stderr,'')


@pytest.mark.installed
def test_activate_bad_directory(shell):
    shell_vars = _format_vars(shell)
    with TemporaryDirectory(prefix='envs', dir=dirname(__file__)) as envs:
        # Strange semicolons are here to defeat MSYS' automatic path conversion.
        # See http://www.mingw.org/wiki/Posix_path_conversion
        env_dirs,env_vars=gen_test_env_paths(envs, shell)

        # all unix shells support environment variables instead of parameter passing
        scripts=[dedent("""\
            {env_vars[2]} ; {source} "{syspath}{binpath}activate{shell_suffix}"
            {printpath}
            """)]
        # most unix shells support parameter passing, dash is the exception
        if shell not in ["dash","sh","csh"]:
            scripts+=[dedent("""\
                {source} "{syspath}{binpath}activate{shell_suffix}" "{env_dirs[2]}"
                {printpath}
                """)]

        for script in scripts:
            commands = shell_vars['command_setup'] + script.format(
                env_vars=env_vars,
                env_dirs=env_dirs,
                **shell_vars)
            stdout, stderr = run_in(commands, shell)
            # another semicolon here for comparison reasons with one above.
            assert_in('could not find environment',stderr,shell)
            assert_not_in(env_dirs[2], stdout, shell)


@pytest.mark.installed
def test_activate_bad_env_keeps_existing_good_env(shell):
    shell_vars = _format_vars(shell)
    with TemporaryDirectory(prefix='envs', dir=dirname(__file__)) as envs:
        env_dirs,env_vars=gen_test_env_paths(envs, shell)

        # all unix shells support environment variables instead of parameter passing
        scripts=[dedent("""\
            {env_vars[0]} ; {source} "{syspath}{binpath}activate{shell_suffix}" {nul}
            {env_vars[2]} ; {source} "{syspath}{binpath}activate{shell_suffix}"
            {printpath}
            """)]
        # most unix shells support parameter passing, dash is the exception
        if shell not in ["dash","sh","csh"]:
            scripts+=[dedent("""\
                {source} "{syspath}{binpath}activate{shell_suffix}" "{env_dirs[0]}" {nul}
                {source} "{syspath}{binpath}activate{shell_suffix}" "{env_dirs[2]}"
                {printpath}
                """)]

        for script in scripts:
            commands = shell_vars['command_setup'] + script.format(
                env_vars=env_vars,
                env_dirs=env_dirs,
                **shell_vars)
            stdout, stderr = run_in(commands, shell)
            assert_in(shell_vars['pathsep'].join(_envpaths(envs, 'test 1', shelldict=shell_vars)),
                stdout, shell)
            assert_in("Could not find environment",stderr)


@pytest.mark.installed
def test_activate_deactivate(shell):
    shell_vars = _format_vars(shell)
    with TemporaryDirectory(prefix='envs', dir=dirname(__file__)) as envs:
        env_dirs,env_vars=gen_test_env_paths(envs, shell)

        # all unix shells support environment variables instead of parameter passing
        scripts=[dedent("""\
            {env_vars[0]} ; {source} "{syspath}{binpath}activate{shell_suffix}" {nul}
            {source} "{env_dirs[0]}{binpath}deactivate{shell_suffix}"
            {printpath}
            """)]
        # most unix shells support parameter passing, dash is the exception
        if shell not in ["dash","sh","csh"]:
            scripts+=[dedent("""\
                {source} "{syspath}{binpath}activate{shell_suffix}" "{env_dirs[0]}" {nul}
                {source} "{env_dirs[0]}{binpath}deactivate{shell_suffix}"
                {printpath}
                """)]

        for script in scripts:
            commands = shell_vars['command_setup'] + script.format(
                env_vars=env_vars,
                env_dirs=env_dirs,
                **shell_vars)
            stdout, stderr = run_in(commands, shell)
            stdout = strip_leading_library_bin(stdout, shell_vars)
            assert_equals(stdout, u"%s" % shell_vars['base_path'], stderr)
            assert_equals(stderr,'')


@pytest.mark.installed
def test_activate_root(shell):
    shell_vars = _format_vars(shell)
    with TemporaryDirectory(prefix='envs', dir=dirname(__file__)) as envs:
        env_dirs,env_vars=gen_test_env_paths(envs, shell)

        # all unix shells support environment variables instead of parameter passing
        scripts=[dedent("""\
            {env_vars[root]} ; {source} "{syspath}{binpath}activate{shell_suffix}"
            {printpath}
            """)]
        # most unix shells support parameter passing, dash is the exception
        if shell not in ["dash","sh","csh"]:
            scripts+=[dedent("""\
                {source} "{syspath}{binpath}activate{shell_suffix}" "{env_dirs[root]}"
                {printpath}
                """)]

        for script in scripts:
            commands = shell_vars['command_setup'] + script.format(
                env_vars=env_vars,
                env_dirs=env_dirs,
                **shell_vars)
            stdout, stderr = run_in(commands, shell)
            assert_in(shell_vars['pathsep'].join(_envpaths(root_dir, shelldict=shell_vars)),
                stdout, shell)
            assert_equals(stderr,'')


@pytest.mark.installed
def test_activate_deactivate_root(shell):
    shell_vars = _format_vars(shell)
    with TemporaryDirectory(prefix='envs', dir=dirname(__file__)) as envs:
        env_dirs,env_vars=gen_test_env_paths(envs, shell)

        # all unix shells support environment variables instead of parameter passing
        scripts=[dedent("""\
            {env_vars[root]} ; {source} "{syspath}{binpath}activate{shell_suffix}"
            {source} "{syspath}{binpath}deactivate{shell_suffix}"
            {printpath}
            """)]
        # most unix shells support parameter passing, dash is the exception
        if shell not in ["dash","sh","csh"]:
            scripts=[dedent("""\
                {source} "{syspath}{binpath}activate{shell_suffix}" "{env_dirs[root]}"
                {source} "{syspath}{binpath}deactivate{shell_suffix}"
                {printpath}
                """)]

        for script in scripts:
            commands = shell_vars['command_setup'] + script.format(
                env_vars=env_vars,
                env_dirs=env_dirs,
                **shell_vars)
            stdout, stderr = run_in(commands, shell)
            stdout = strip_leading_library_bin(stdout, shell_vars)
            assert_equals(stdout, u"%s" % shell_vars['base_path'], stderr)
            assert_equals(stderr,'')


@pytest.mark.installed
def test_activate_root_env_from_other_env(shell):
    shell_vars = _format_vars(shell)
    with TemporaryDirectory(prefix='envs', dir=dirname(__file__)) as envs:
        env_dirs,env_vars=gen_test_env_paths(envs, shell)

        # all unix shells support environment variables instead of parameter passing
        scripts=[dedent("""\
            {env_vars[0]} ; {source} "{syspath}{binpath}activate{shell_suffix}" {nul}
            {env_vars[root]} ; {source} "{syspath}{binpath}activate{shell_suffix}"
            {printpath}
            """)]
        # most unix shells support parameter passing, dash is the exception
        if shell not in ["dash","sh","csh"]:
            scripts+=[dedent("""\
                {source} "{syspath}{binpath}activate{shell_suffix}" "{env_dirs[0]}" {nul}
                {source} "{syspath}{binpath}activate{shell_suffix}" "{env_dirs[root]}"
                {printpath}
                """)]

        for script in scripts:
            commands = shell_vars['command_setup'] + script.format(
                    env_vars=env_vars,
                    env_dirs=env_dirs,
                    **shell_vars)
            stdout, stderr = run_in(commands, shell)
            assert_in(shell_vars['pathsep'].join(_envpaths(root_dir, shelldict=shell_vars)),
                stdout, shell)
            assert_not_in(shell_vars['pathsep'].join(_envpaths(envs, 'test 1', shelldict=shell_vars)),
                stdout, shell)
            assert_equals(stderr,'')


@pytest.mark.installed
def test_wrong_args(shell):
    shell_vars = _format_vars(shell)
    with TemporaryDirectory(prefix='envs', dir=dirname(__file__)) as envs:
        env_dirs,env_vars=gen_test_env_paths(envs, shell)

        # all unix shells support environment variables instead of parameter passing
        # cannot accidentally pass too many args to program when setting environment variables
        scripts=[]
        # most unix shells support parameter passing, dash is the exception
        if shell not in ["dash","sh","csh"]:
            scripts+=[dedent("""\
            {source} "{syspath}{binpath}activate{shell_suffix}" two args
            {printpath}
            """)]

        for script in scripts:
            commands = shell_vars['command_setup'] + script.format(
                    env_vars=env_vars,
                    env_dirs=env_dirs,
                    **shell_vars)
            stdout, stderr = run_in(commands, shell)
            stdout = strip_leading_library_bin(stdout, shell_vars)
            assert_equals(stdout, shell_vars['base_path'], stderr)
            assert_in("[ACTIVATE]: ERROR: Unknown/Invalid flag/parameter (args)",
                stderr, shell)


@pytest.mark.installed
def test_activate_check_sourcing(shell):
    shell_vars = _format_vars(shell)
    with TemporaryDirectory(prefix='envs', dir=dirname(__file__)) as envs:
        env_dirs,env_vars=gen_test_env_paths(envs, shell)

        if shell not in ['powershell.exe', 'cmd.exe']:
            # all unix shells support environment variables instead of parameter passing
            scripts=[dedent("""\
                {env_vars[0]} ; "{syspath}{binpath}activate{shell_suffix}"
                """)]
            # most unix shells support parameter passing, dash is the exception
            if shell not in ["dash","sh","csh"]:
                scripts+=[dedent("""\
                    "{syspath}{binpath}activate{shell_suffix}" "{env_dirs[0]}"
                    """)]

            for script in scripts:
                commands = shell_vars['command_setup'] + script.format(
                    env_vars=env_vars,
                    env_dirs=env_dirs,
                    **shell_vars)
                stdout, stderr = run_in(commands, shell)
                assert_equals(stdout, '', stderr)
                assert_in("[ACTIVATE]: ERROR: Only supports sourcing from tcsh/csh and bash/zsh/dash.",
                    stderr, shell)


@pytest.mark.installed
def test_activate_help(shell):
    shell_vars = _format_vars(shell)
    with TemporaryDirectory(prefix='envs', dir=dirname(__file__)) as envs:
        env_dirs,env_vars=gen_test_env_paths(envs, shell)

        # all unix shells support environment variables instead of parameter passing
        help=shell_vars["setvar"].format(variable="CONDA_HELP",value="true")
        scripts=[dedent("""\
            {help} ; {source} "{syspath}{binpath}activate{shell_suffix}"
            """)]
        # most unix shells support parameter passing, dash is the exception
        if shell not in ["dash","sh","csh"]:
            scripts+=[dedent("""\
                {source} "{syspath}{binpath}activate{shell_suffix}" --help
                """)]

        for script in scripts:
            commands = shell_vars['command_setup'] + script.format(
                help=help,
                env_vars=env_vars,
                env_dirs=env_dirs,
                **shell_vars)
            stdout, stderr = run_in(commands, shell)
<<<<<<< HEAD
            assert_equals(stdout, '', stderr)
=======
            assert_equals(stdout, '')
            assert_in("activate must be sourced", stderr)
            # assert_in("Usage: source activate ENV", stderr)
>>>>>>> 358fa8f7

            if shell in ["cmd.exe", "powershell"]:
                assert_in('Usage: activate [ENV] [-h] [-v]', stderr, shell)
            elif shell in ["csh","tcsh"]:
                assert_in('Usage: source "`which activate`" [ENV] [-h] [-v]', stderr, shell)
            else:
                assert_in('Usage: . activate [ENV] [-h] [-v]', stderr, shell)


<<<<<<< HEAD
@pytest.mark.installed
def test_deactivate_check_sourcing(shell):
    shell_vars = _format_vars(shell)
    with TemporaryDirectory(prefix='envs', dir=dirname(__file__)) as envs:
        env_dirs,env_vars=gen_test_env_paths(envs, shell)
=======
        if shell in ["cmd.exe", "powershell"]:
            # assert_in("Usage: activate ENV", stderr)
            pass
        else:
            # assert_in("Usage: source activate ENV", stderr)
>>>>>>> 358fa8f7

        if shell not in ['powershell.exe', 'cmd.exe']:
            # all unix shells support environment variables instead of parameter passing
            scripts=[dedent("""\
                "{syspath}{binpath}deactivate{shell_suffix}"
                """)]
            # most unix shells support parameter passing, dash is the exception
            if shell not in ["dash","sh","csh"]:
                scripts+=[dedent("""\
                    "{syspath}{binpath}deactivate{shell_suffix}"
                    """)]

            for script in scripts:
                commands = shell_vars['command_setup'] + script.format(
                    env_vars=env_vars,
                    env_dirs=env_dirs,
                    **shell_vars)
                stdout, stderr = run_in(commands, shell)
                assert_equals(stdout, '', stderr)
                assert_in("[DEACTIVATE]: ERROR: Only supports sourcing from tcsh/csh and bash/zsh/dash.",
                    stderr, shell)


@pytest.mark.installed
def test_deactivate_help(shell):
    shell_vars = _format_vars(shell)
    with TemporaryDirectory(prefix='envs', dir=dirname(__file__)) as envs:
        env_dirs,env_vars=gen_test_env_paths(envs, shell)

        # all unix shells support environment variables instead of parameter passing
        help=shell_vars["setvar"].format(variable="CONDA_HELP",value="true")
        scripts=[dedent("""\
            {help} ; {source} "{syspath}{binpath}deactivate{shell_suffix}"
            """)]
        # most unix shells support parameter passing, dash is the exception
        if shell not in ["dash","sh","csh"]:
            scripts+=[dedent("""\
                {source} "{syspath}{binpath}deactivate{shell_suffix}" --help
                """)]

        for script in scripts:
            commands = shell_vars['command_setup'] + script.format(
                help=help,
                env_vars=env_vars,
                env_dirs=env_dirs,
                **shell_vars)
            stdout, stderr = run_in(commands, shell)
<<<<<<< HEAD
            assert_equals(stdout, '', stderr)

            if shell in ["cmd.exe", "powershell"]:
                assert_in('Usage: deactivate [-h] [-v]', stderr, shell)
            elif shell in ["csh","tcsh"]:
                assert_in('Usage: source "`which deactivate`" [-h] [-v]', stderr, shell)
            else:
                assert_in('Usage: . deactivate [-h] [-v]', stderr, shell)
=======
            assert_equals(stdout, '')
            assert_in("deactivate must be sourced", stderr)
            # assert_in("Usage: source deactivate", stderr)

        commands = (shell_vars['command_setup'] + """
        {source} {syspath}{binpath}deactivate --help
        """).format(envs=envs, **shell_vars)
        stdout, stderr = run_in(commands, shell)
        assert_equals(stdout, '')
        # if shell in ["cmd.exe", "powershell"]:
        #     assert_in("Usage: deactivate", stderr)
        # else:
        #     assert_in("Usage: source deactivate", stderr)
>>>>>>> 358fa8f7


@pytest.mark.installed
def test_activate_symlinking(shell):
    """Symlinks or bat file redirects are created at activation time.  Make sure that the
    files/links exist, and that they point where they should."""
    shell_vars = _format_vars(shell)
    with TemporaryDirectory(prefix='envs', dir=dirname(__file__)) as envs:
        env_dirs,env_vars=gen_test_env_paths(envs, shell)
        for k in [0,1]:
            for f in ["conda", "activate", "deactivate"]:
                file_path = "{env_dir}{binpath}{f}{shell_suffix}".format(
                    env_dir=env_dirs[k],
                    f=f,
                    **shell_vars)
                if on_win:
                    # must translate path to windows representation for Python's sake
                    file_path = shell_vars["path_from"](file_path)
                    assert(os.path.lexists(file_path))
                else:
                    real_path = "{syspath}{binpath}{f}{shell_suffix}".format(
                        f=f,
                        **shell_vars)
                    assert(os.path.lexists(file_path))
                    assert(stat.S_ISLNK(os.lstat(file_path).st_mode))
                    assert(os.readlink(file_path) == real_path)

        if platform != 'win':
            # Test activate when there are no write permissions in the
            # env.

            # all unix shells support environment variables instead of parameter passing
            scripts=[dedent("""\
                mkdir -p "{env_dirs[2]}{binpath}"
                chmod 444 "{env_dirs[2]}{binpath}"
                {env_vars[2]} ; {source} "{syspath}{binpath}activate{shell_suffix}"
                """)]
            # most unix shells support parameter passing, dash is the exception
            if shell not in ["dash","sh","csh"]:
                scripts+=[dedent("""\
                    mkdir -p "{env_dirs[2]}{binpath}"
                    chmod 444 "{env_dirs[2]}{binpath}"
                    {source} "{syspath}{binpath}activate{shell_suffix}" "{env_dirs[2]}"
                    """)]

            for script in scripts:
                commands = shell_vars['command_setup'] + script.format(
                    env_vars=env_vars,
                    env_dirs=env_dirs,
                    **shell_vars)
                stdout, stderr = run_in(commands, shell)
                assert_equals(stdout,'')
                assert_in("not have write access", stderr, shell)

            # restore permissions so the dir will get cleaned up
            commands = dedent("""\
                chmod 777 "{env_dirs[2]}{binpath}"
                """).format(
                    env_vars=env_vars,
                    env_dirs=env_dirs,
                    **shell_vars)
            run_in(commands, shell)


@pytest.mark.installed
def test_PS1(shell, bash_profile):
    shell_vars = _format_vars(shell)
    with TemporaryDirectory(prefix='envs', dir=dirname(__file__)) as envs:
        env_dirs,env_vars=gen_test_env_paths(envs, shell)

        #-----------------------------------------------------------------------
        # TEST 1: activate changes PS1 correctly
        #-----------------------------------------------------------------------
        # all unix shells support environment variables instead of parameter passing
        scripts=[dedent("""\
            {env_vars[0]} ; {source} "{syspath}{binpath}activate{shell_suffix}"
            {printps1}
            """)]
        # most unix shells support parameter passing, dash is the exception
        if shell not in ["dash","sh","csh"]:
            scripts+=[dedent("""\
                {source} "{syspath}{binpath}activate{shell_suffix}" "{env_dirs[0]}"
                {printps1}
                """)]

        for script in scripts:
            commands = shell_vars['command_setup'] + script.format(
                    env_vars=env_vars,
                    env_dirs=env_dirs,
                    **shell_vars)
            stdout, stderr = run_in(commands, shell)
            assert_equals(stdout, print_ps1(env_dirs=env_dirs,
                                            base_ps=shell_vars["base_ps"],
                                            number=0), stderr)
            assert_equals(stderr,'')

        #-----------------------------------------------------------------------
        # TEST 2: second activate replaces earlier activated env PS1
        #-----------------------------------------------------------------------
        # all unix shells support environment variables instead of parameter passing
        scripts=[dedent("""\
            {env_vars[0]} ; {source} "{syspath}{binpath}activate{shell_suffix}" {nul}
            {env_vars[1]} ; {source} "{syspath}{binpath}activate{shell_suffix}"
            {printps1}
            """)]
        # most unix shells support parameter passing, dash is the exception
        if shell not in ["dash","sh","csh"]:
            scripts+=[dedent("""\
                {source} "{syspath}{binpath}activate{shell_suffix}" "{env_dirs[0]}" {nul}
                {source} "{syspath}{binpath}activate{shell_suffix}" "{env_dirs[1]}"
                {printps1}
                """)]

        for script in scripts:
            commands = shell_vars['command_setup'] + script.format(
                    env_vars=env_vars,
                    env_dirs=env_dirs,
                    **shell_vars)
            stdout, sterr = run_in(commands, shell)
            assert_equals(stdout, print_ps1(env_dirs=env_dirs,
                                            base_ps=shell_vars["base_ps"],
                                            number=1), stderr)
            assert_equals(stderr,'')

        #-----------------------------------------------------------------------
        # TEST 3: failed activate does not touch raw PS1
        #-----------------------------------------------------------------------
        # all unix shells support environment variables instead of parameter passing
        scripts=[dedent("""\
            {env_vars[2]} ; {source} "{syspath}{binpath}activate{shell_suffix}"
            {printps1}
            """)]
        # most unix shells support parameter passing, dash is the exception
        if shell not in ["dash","sh","csh"]:
            scripts+=[dedent("""\
                {source} "{syspath}{binpath}activate{shell_suffix}" "{env_dirs[2]}"
                {printps1}
                """)]

        for script in scripts:
            commands = shell_vars['command_setup'] + script.format(
                env_vars=env_vars,
                env_dirs=env_dirs,
                **shell_vars)
            stdout, stderr = run_in(commands, shell)
            assert_equals(stdout, shell_vars['base_ps'], stderr)
            assert_in("Could not find environment",stderr)

        #-----------------------------------------------------------------------
        # TEST 4: ensure that a failed activate does not touch PS1
        #-----------------------------------------------------------------------
        # all unix shells support environment variables instead of parameter passing
        scripts=[dedent("""\
            {env_vars[0]} ; {source} "{syspath}{binpath}activate{shell_suffix}" {nul}
            {env_vars[2]} ; {source} "{syspath}{binpath}activate{shell_suffix}"
            {printps1}
            """)]
        # most unix shells support parameter passing, dash is the exception
        if shell not in ["dash","sh","csh"]:
            scripts+=[dedent("""\
            {source} "{syspath}{binpath}activate{shell_suffix}" "{env_dirs[0]}" {nul}
            {source} "{syspath}{binpath}activate{shell_suffix}" "{env_dirs[2]}"
            {printps1}
            """)]

        if script in scripts:
            commands = shell_vars['command_setup'] + script.format(
                env_vars=env_vars,
                env_dirs=env_dirs,
                **shell_vars)
            stdout, stderr = run_in(commands, shell)
            assert_equals(stdout, print_ps1(env_dirs=env_dirs,
                                            base_ps=shell_vars["base_ps"],
                                            number=0), stderr)
            assert_equals(stderr,'')

        #-----------------------------------------------------------------------
        # TEST 5: deactivate doesn't do anything bad to PS1 when no env active to deactivate
        #-----------------------------------------------------------------------
        scripts=[dedent("""\
            {source} "{syspath}{binpath}deactivate{shell_suffix}"
            {printps1}
            """)]

        for script in scripts:
            commands = shell_vars['command_setup'] + script.format(
                **shell_vars)
            stdout, stderr = run_in(commands, shell)
            assert_equals(stdout, shell_vars['base_ps'], stderr)
            assert_equals(stderr,'')

        #-----------------------------------------------------------------------
        # TEST 6: deactivate script in activated env returns us to raw PS1
        #-----------------------------------------------------------------------
        # all unix shells support environment variables instead of parameter passing
        scripts=[dedent("""\
            {env_vars[0]} ; {source} "{syspath}{binpath}activate{shell_suffix}" {nul}
            {source} "{env_dirs[0]}{binpath}deactivate{shell_suffix}"
            {printps1}
            """)]
        # most unix shells support parameter passing, dash is the exception
        if shell not in ["dash","sh","csh"]:
            scripts+=[dedent("""\
                {source} "{syspath}{binpath}activate{shell_suffix}" "{env_dirs[0]}" {nul}
                {source} "{env_dirs[0]}{binpath}deactivate{shell_suffix}"
                {printps1}
                """)]

        for script in scripts:
            commands = shell_vars['command_setup'] + script.format(
                env_vars=env_vars,
                env_dirs=env_dirs,
                **shell_vars)
            stdout, stderr = run_in(commands, shell)
            assert_equals(stdout, shell_vars['base_ps'], stderr)
            assert_equals(stderr,'')

        #-----------------------------------------------------------------------
        # TEST 7: make sure PS1 is unchanged by faulty activate input
        #-----------------------------------------------------------------------
        # all unix shells support environment variables instead of parameter passing
        # cannot accidentally pass too many args to program when setting environment variables
        scripts=[]
        # most unix shells support parameter passing, dash is the exception
        if shell not in ["dash","sh","csh"]:
            scripts+=[dedent("""\
                {source} "{syspath}{binpath}activate{shell_suffix}" two args
                {printps1}
                """)]

        for script in scripts:
            commands = shell_vars['command_setup'] + script.format(
                env_vars=env_vars,
                env_dirs=env_dirs,
                **shell_vars)
            stdout, stderr = run_in(commands, shell)
            assert_equals(stdout, shell_vars['base_ps'], stderr)
            assert_in('[ACTIVATE]: ERROR: Unknown/invalid flag/parameter',stderr)

@pytest.mark.installed
def test_PS1_no_changeps1(shell, bash_profile):
    """Ensure that people's PS1 remains unchanged if they have that setting in their RC file."""
    shell_vars = _format_vars(shell)
    with TemporaryDirectory(prefix='envs', dir=dirname(__file__)) as envs:
        rc_file = os.path.join(envs, ".condarc")
        with open(rc_file, 'w') as f:
            f.write("changeps1: False\n")
        condarc = shell_vars["setenvvar"].format(
            variable="CONDARC",
            value=rc_file)

        env_dirs,env_vars=gen_test_env_paths(envs, shell)

        # all unix shells support environment variables instead of parameter passing
        scripts_with_stderr=[(dedent("""
            {env_vars[0]} ; {source} "{syspath}{binpath}activate{shell_suffix}"
            {printps1}
            """),None),(dedent("""
            {env_vars[0]} ; {source} "{syspath}{binpath}activate{shell_suffix}" {nul}
            {env_vars[1]} ; {source} "{syspath}{binpath}activate{shell_suffix}"
            {printps1}
            """),None),(dedent("""
            {env_vars[2]} ; {source} "{syspath}{binpath}activate{shell_suffix}"
            {printps1}
            """),'Could not find environment'),(dedent("""
            {env_vars[0]} ; {source} "{syspath}{binpath}activate{shell_suffix}" {nul}
            {env_vars[2]} ; {source} "{syspath}{binpath}activate{shell_suffix}"
            {printps1}
            """),'Could not find environment'),(dedent("""
            {env_vars[0]} ; {source} "{syspath}{binpath}activate{shell_suffix}" {nul}
            {source} "{env_dirs[0]}{binpath}deactivate{shell_suffix}"
            {printps1}
            """),None)]
        # most unix shells support parameter passing, dash is the exception
        if shell not in ["dash","sh","csh"]:
            scripts_with_stderr+=[(dedent("""
                {source} "{syspath}{binpath}activate{shell_suffix}" "{env_dirs[0]}"
                {printps1}
                """),None),(dedent("""
                {source} "{syspath}{binpath}activate{shell_suffix}" "{env_dirs[0]}" {nul}
                {source} "{syspath}{binpath}activate{shell_suffix}" "{env_dirs[1]}"
                {printps1}
                """),None),(dedent("""
                {source} "{syspath}{binpath}activate{shell_suffix}" "{env_dirs[2]}"
                {printps1}
                """),'Could not find environment'),(dedent("""
                {source} "{syspath}{binpath}activate{shell_suffix}" "{env_dirs[0]}" {nul}
                {source} "{syspath}{binpath}activate{shell_suffix}" "{env_dirs[2]}"
                {printps1}
                """),'Could not find environment'),(dedent("""
                {source} "{syspath}{binpath}activate{shell_suffix}" "{env_dirs[0]}" {nul}
                {source} "{env_dirs[0]}{binpath}deactivate{shell_suffix}"
                {printps1}
                """),None),(dedent("""
                {source} "{syspath}{binpath}activate{shell_suffix}" two args
                {printps1}
                """),'[ACTIVATE]: ERROR: Unknown/invalid flag/parameter')]

        for script,err in scripts_with_stderr:
            commands = shell_vars['command_setup'] + condarc + script.format(
                env_vars=env_vars,
                env_dirs=env_dirs,
                **shell_vars)
            stdout, stderr = run_in(commands, shell)
            assert_equals(stdout, shell_vars['base_ps'], stderr)
            if err is None:
                assert_equals(stderr,'')
            else:
                assert_in(err,stderr)


@pytest.mark.installed
def test_CONDA_DEFAULT_ENV(shell):
    shell_vars = _format_vars(shell)
    with TemporaryDirectory(prefix='envs', dir=dirname(__file__)) as envs:
        env_dirs,env_vars=gen_test_env_paths(envs, shell)

        #-----------------------------------------------------------------------
        # TEST 1
        #-----------------------------------------------------------------------
        # all unix shells support environment variables instead of parameter passing
        scripts=[dedent("""\
            {env_vars[0]} ; {source} "{syspath}{binpath}activate{shell_suffix}"
            {printdefaultenv}
            """)]
        # most unix shells support parameter passing, dash is the exception
        if shell not in ["dash","sh","csh"]:
            scripts+=[dedent("""\
                {source} "{syspath}{binpath}activate{shell_suffix}" "{env_dirs[0]}"
                {printdefaultenv}
                """)]

        for script in scripts:
            commands = shell_vars['command_setup'] + script.format(
                env_vars=env_vars,
                env_dirs=env_dirs,
                **shell_vars)
            stdout, stderr = run_in(commands, shell)
            assert_equals(stdout.rstrip(), env_dirs[0], stderr)
            assert_equals(stderr,'')

        #-----------------------------------------------------------------------
        # TEST 2
        #-----------------------------------------------------------------------
        # all unix shells support environment variables instead of parameter passing
        scripts=[dedent("""\
            {env_vars[0]} ; {source} "{syspath}{binpath}activate{shell_suffix}" {nul}
            {env_vars[1]} ; {source} "{syspath}{binpath}activate{shell_suffix}"
            {printdefaultenv}
            """)]
        # most unix shells support parameter passing, dash is the exception
        if shell not in ["dash","sh","csh"]:
            scripts+=[dedent("""\
                {source} "{syspath}{binpath}activate{shell_suffix}" "{env_dirs[0]}" {nul}
                {source} "{syspath}{binpath}activate{shell_suffix}" "{env_dirs[1]}"
                {printdefaultenv}
                """)]

        for script in scripts:
            commands = shell_vars['command_setup'] + script.format(
                env_vars=env_vars,
                env_dirs=env_dirs,
                **shell_vars)
            stdout, stderr = run_in(commands, shell)
            assert_equals(stdout.rstrip(), env_dirs[1], stderr)
            assert_equals(stderr,'')

        #-----------------------------------------------------------------------
        # TEST 3
        #-----------------------------------------------------------------------
        # all unix shells support environment variables instead of parameter passing
        scripts=[dedent("""\
            {env_vars[2]} ; {source} "{syspath}{binpath}activate{shell_suffix}"
            {printdefaultenv}
            """)]
        # most unix shells support parameter passing, dash is the exception
        if shell not in ["dash","sh","csh"]:
            scripts=[dedent("""\
            {source} "{syspath}{binpath}activate{shell_suffix}" "{env_dirs[2]}"
            {printdefaultenv}
            """)]

        for script in scripts:
            commands = shell_vars['command_setup'] + script.format(
                env_vars=env_vars,
                env_dirs=env_dirs,
                **shell_vars)
            stdout, stderr = run_in(commands, shell)
            assert_equals(stdout, '', stderr)
            assert_in("Could not find environment",stderr)

        #-----------------------------------------------------------------------
        # TEST 4
        #-----------------------------------------------------------------------
        # all unix shells support environment variables instead of parameter passing
        scripts=[dedent("""\
            {env_vars[0]} ; {source} "{syspath}{binpath}activate{shell_suffix}" {nul}
            {env_vars[2]} ; {source} "{syspath}{binpath}activate{shell_suffix}"
            {printdefaultenv}
            """)]
        # most unix shells support parameter passing, dash is the exception
        if shell not in ["dash","sh","csh"]:
            scripts+=[dedent("""\
                {source} "{syspath}{binpath}activate{shell_suffix}" "{env_dirs[0]}" {nul}
                {source} "{syspath}{binpath}activate{shell_suffix}" "{env_dirs[2]}"
                {printdefaultenv}
                """)]

        for script in scripts:
            commands = shell_vars['command_setup'] + script.format(
                env_vars=env_vars,
                env_dirs=env_dirs,
                **shell_vars)
            stdout, stderr = run_in(commands, shell)
            assert_equals(stdout.rstrip(), env_dirs[0], stderr)
            assert_in("Could not find environment",stderr)

        #-----------------------------------------------------------------------
        # TEST 5
        #-----------------------------------------------------------------------
        scripts=[dedent("""\
            {source} "{syspath}{binpath}deactivate{shell_suffix}"
            echo "`env | grep {var}`."
            """)]

        for script in scripts:
            commands = shell_vars['command_setup'] + script.format(
                env_vars=env_vars,
                env_dirs=env_dirs,
                var="CONDA_DEFAULT_ENV",
                **shell_vars)
            stdout, stderr = run_in(commands, shell)
            assert_equals(stdout, '.', stderr)
            assert_equals(stderr,'')

        #-----------------------------------------------------------------------
        # TEST 6
        #-----------------------------------------------------------------------
        # all unix shells support environment variables instead of parameter passing
        scripts=[dedent("""\
            {env_vars[0]} ; {source} "{syspath}{binpath}activate{shell_suffix}" {nul}
            {source} "{env_dirs[0]}{binpath}deactivate{shell_suffix}"
            echo "`env | grep {var}`."
            """)]
        # most unix shells support parameter passing, dash is the exception
        if shell not in ["dash","sh","csh"]:
            scripts+=[dedent("""\
                {source} "{syspath}{binpath}activate{shell_suffix}" "{env_dirs[0]}" {nul}
                {source} "{env_dirs[0]}{binpath}deactivate{shell_suffix}"
                echo "`env | grep {var}`."
                """)]

        for script in scripts:
            commands = shell_vars['command_setup'] + script.format(
                env_vars=env_vars,
                env_dirs=env_dirs,
                var="CONDA_DEFAULT_ENV",
                **shell_vars)
            stdout, stderr = run_in(commands, shell)
            assert_equals(stdout,'.',stderr)
            assert_equals(stderr,'')

        #-----------------------------------------------------------------------
        # TEST 7
        #-----------------------------------------------------------------------
        # all unix shells support environment variables instead of parameter passing
        # cannot accidentally pass too many args to program when setting environment variables
        scripts=[]
        # most unix shells support parameter passing, dash is the exception
        if shell not in ["dash","sh","csh"]:
            scripts+=[dedent("""\
                {source} "{syspath}{binpath}activate{shell_suffix}" two args
                {printdefaultenv}
                """)]

        for script in scripts:
            commands = shell_vars['command_setup'] + script.format(
                env_vars=env_vars,
                env_dirs=env_dirs,
                **shell_vars)
            stdout, stderr = run_in(commands, shell)
            assert_equals(stdout, '', stderr)
            assert_in('[ACTIVATE]: ERROR: Unknown/invalid flag/parameter',stderr)

        #-----------------------------------------------------------------------
        # TEST 8
        #-----------------------------------------------------------------------
        # all unix shells support environment variables instead of parameter passing
        scripts=[dedent("""\
            {env_vars[root]} ; {source} "{syspath}{binpath}activate{shell_suffix}" {nul}
            {printdefaultenv}
            """)]
        # most unix shells support parameter passing, dash is the exception
        if shell not in ["dash","sh","csh"]:
            scripts+=[dedent("""\
                {source} "{syspath}{binpath}activate{shell_suffix}" "{env_dirs[root]}" {nul}
                {printdefaultenv}
                """)]

        for script in scripts:
            commands = shell_vars['command_setup'] + script.format(
                env_vars=env_vars,
                env_dirs=env_dirs,
                **shell_vars)
            stdout, stderr = run_in(commands, shell)
            assert_equals(stdout.rstrip(), 'root', stderr)
            assert_equals(stderr,'')

        #-----------------------------------------------------------------------
        # TEST 9
        #-----------------------------------------------------------------------
        # all unix shells support environment variables instead of parameter passing
        scripts=[dedent("""\
            {env_vars[root]} ; {source} "{syspath}{binpath}activate{shell_suffix}" {nul}
            {source} "{env_dirs[0]}{binpath}deactivate{shell_suffix}" {nul}
            echo "`env | grep {var}`."
            """)]
        # most unix shells support parameter passing, dash is the exception
        if shell not in ["dash","sh","csh"]:
            scripts+=[dedent("""\
                {source} "{syspath}{binpath}activate{shell_suffix}" "{env_dirs[root]}" {nul}
                {source} "{env_dirs[0]}{binpath}deactivate{shell_suffix}" {nul}
                echo "`env | grep {var}`."
                """)]

        for script in scripts:
            commands = shell_vars['command_setup'] + script.format(
                env_vars=env_vars,
                env_dirs=env_dirs,
                var="CONDA_DEFAULT_ENV",
                **shell_vars)
            stdout, stderr = run_in(commands, shell)
            assert_equals(stdout,'.',stderr)
            assert_equals(stderr,'')


@pytest.mark.installed
def test_activate_from_env(shell):
    """Tests whether the activate bat file or link in the activated environment works OK"""
    shell_vars = _format_vars(shell)
    with TemporaryDirectory(prefix='envs', dir=dirname(__file__)) as envs:
        env_dirs,env_vars=gen_test_env_paths(envs, shell)

        # all unix shells support environment variables instead of parameter passing
        scripts=[dedent("""\
            {env_vars[0]} ; {source} "{syspath}{binpath}activate{shell_suffix}"
            {env_vars[1]} ; {source} "{env_dirs[0]}{binpath}activate{shell_suffix}"
            {printdefaultenv}
            """)]
        # most unix shells support parameter passing, dash is the exception
        if shell not in ["dash","sh","csh"]:
            scripts+=[dedent("""\
                {source} "{syspath}{binpath}activate{shell_suffix}" "{env_dirs[0]}"
                {source} "{env_dirs[0]}{binpath}activate{shell_suffix}" "{env_dirs[1]}"
                {printdefaultenv}
                """)]

        for script in scripts:
            commands = shell_vars['command_setup'] + script.format(
                env_vars=env_vars,
                env_dirs=env_dirs,
                **shell_vars)
            stdout, stderr = run_in(commands, shell)
            # rstrip on output is because the printing to console picks up an extra space
            assert_equals(stdout.rstrip(), env_dirs[1], stderr)
            assert_equals(stderr,'')


@pytest.mark.installed
def test_deactivate_from_env(shell):
    """Tests whether the deactivate bat file or link in the activated environment works OK"""
    shell_vars = _format_vars(shell)
    with TemporaryDirectory(prefix='envs', dir=dirname(__file__)) as envs:
        env_dirs,env_vars=gen_test_env_paths(envs, shell)

        # all unix shells support environment variables instead of parameter passing
        scripts=[dedent("""\
            {env_vars[0]} ; {source} "{syspath}{binpath}activate{shell_suffix}"
            {source} "{env_dirs[0]}{binpath}deactivate{shell_suffix}"
            echo "`env | grep {var}`."
            """)]
        # most unix shells support parameter passing, dash is the exception
        if shell not in ["dash","sh","csh"]:
            scripts+=[dedent("""\
                {source} "{syspath}{binpath}activate{shell_suffix}" "{env_dirs[0]}"
                {source} "{env_dirs[0]}{binpath}deactivate{shell_suffix}"
                echo "`env | grep {var}`."
                """)]

        for script in scripts:
            commands = shell_vars['command_setup'] + script.format(
                env_vars=env_vars,
                env_dirs=env_dirs,
                var="CONDA_DEFAULT_ENV",
                **shell_vars)
            stdout, stderr = run_in(commands, shell)
            assert_equals(stdout,'.',stderr)
            assert_equals(stderr,'')


@pytest.mark.installed
def test_activate_relative_path(shell):
    """
    current directory should be searched for environments
    """
    shell_vars = _format_vars(shell)
    with TemporaryDirectory(prefix='envs', dir=dirname(__file__)) as envs:
        env_dirs,env_vars=gen_test_env_paths(envs, shell)

        work_dir = os.path.dirname(env_dirs[0])
        env_dir = os.path.basename(env_dirs[0])
        env_var = shell_vars["setvar"].format(variable="CONDA_ENVNAME",value=env_dir)

        # all unix shells support environment variables instead of parameter passing
        scripts=[dedent("""\
            cd {work_dir}
            {env_var} ; {source} "{syspath}{binpath}activate{shell_suffix}"
            {printdefaultenv}
            """)]
        # most unix shells support parameter passing, dash is the exception
        if shell not in ["dash","sh","csh"]:
            scripts+=[dedent("""\
                cd {work_dir}
                {source} "{syspath}{binpath}activate{shell_suffix}" "{env_dir}"
                {printdefaultenv}
                """)]

        for script in scripts:
            commands = shell_vars['command_setup'] + script.format(
                work_dir=work_dir,
                env_var=env_var,
                env_dir=env_dir,
                **shell_vars)
            cwd = os.getcwd()
            # this is not effective for running bash on windows.  It starts
            # in your home dir no matter what. That's what the cd is for above.
            os.chdir(envs)
            try:
                stdout, stderr = run_in(commands, shell, cwd=envs)
            except:
                raise
            finally:
                os.chdir(cwd)
            assert_equals(stdout.rstrip(), env_dir, stderr)
            assert_equals(stderr,'')


@pytest.mark.skipif(not on_win, reason="only relevant on windows")
def test_activate_does_not_leak_echo_setting(shell):
    """Test that activate's setting of echo to off does not disrupt later echo calls"""

    if not on_win or shell != "cmd.exe":
        pytest.skip("test only relevant for cmd.exe on win")
    shell_vars = _format_vars(shell)
    with TemporaryDirectory(prefix='envs', dir=dirname(__file__)) as envs:
        commands = shell_vars['command_setup'] + dedent("""\
            @echo on
            @call "{syspath}{binpath}activate.bat" "{env_dirs[0]}"
            @echo
            """).format(
                envs=envs,
                env_dirs=gen_test_env_paths(envs, shell),
                **shell_vars)
        stdout, stderr = run_in(commands, shell)
        assert_equals(stdout, u'ECHO is on.', stderr)


@pytest.mark.xfail(reason="subprocess with python 2.7 is broken with unicode")
@pytest.mark.installed
def test_activate_non_ascii_char_in_path(shell):
    shell_vars = _format_vars(shell)
    with TemporaryDirectory(prefix='Ånvs', dir=dirname(__file__)) as envs:
        env_dirs,env_vars=gen_test_env_paths(envs, shell)

        # all unix shells support environment variables instead of parameter passing
        scripts=[dedent("""\
            {env_vars[0]} ; {source} "{syspath}{binpath}activate{shell_suffix}"
            {source} "{env_dirs[0]}{binpath}deactivate{shell_suffix}"
            {printdefaultenv}.
            """)]
        # most unix shells support parameter passing, dash is the exception
        if shell not in ["dash","sh","csh"]:
            scripts+=[dedent("""\
                {source} "{syspath}{binpath}activate{shell_suffix}" "{env_dirs[0]}"
                {source} "{env_dirs[0]}{binpath}deactivate{shell_suffix}"
                {printdefaultenv}.
                """)]

        for script in scripts:
            commands = shell_vars['command_setup'] + script.format(
                env_vars=env_vars,
                env_dirs=env_dirs,
                **shell_vars)
            stdout, stderr = run_in(commands, shell)
            assert_equals(stdout, u'.', stderr)
            assert_equals(stderr,'')


@pytest.mark.installed
def test_activate_has_extra_env_vars(shell):
    """Test that environment variables in activate.d show up when activated"""
    shell_vars = _format_vars(shell)
    with TemporaryDirectory(prefix='envs', dir=dirname(__file__)) as envs:
        env_dirs,env_vars=gen_test_env_paths(envs, shell)

        testvariable="TEST_VAR"

        dir=os.path.join(shell_vars['path_from'](env_dirs[0]), "etc", "conda", "activate.d")
        os.makedirs(dir)
        file="test{}".format(shell_vars["env_script_suffix"])
        file=os.path.join(dir,file)
        with open(file, 'w') as f:
            f.write(shell_vars["setenvvar"].format(
                variable=testvariable,
                value="test"))

        dir=os.path.join(shell_vars['path_from'](env_dirs[0]), "etc", "conda", "deactivate.d")
        os.makedirs(dir)
        file="test{}".format(shell_vars["env_script_suffix"])
        file=os.path.join(dir,file)
        with open(file, 'w') as f:
            f.write(shell_vars["unsetenvvar"].format(
                variable=testvariable))

        #-----------------------------------------------------------------------
        # TEST ACTIVATE
        #-----------------------------------------------------------------------
        # all unix shells support environment variables instead of parameter passing
        scripts=[dedent("""\
            {env_vars[0]} ; {source} "{syspath}{binpath}activate{shell_suffix}"
            {echo} {var}
            """)]
        # most unix shells support parameter passing, dash is the exception
        if shell not in ["dash","sh","csh"]:
            scripts+=[dedent("""\
                {source} "{syspath}{binpath}activate{shell_suffix}" "{env_dirs[0]}"
                {echo} {var}
                """)]

            for script in scripts:
                commands = shell_vars['command_setup'] + script.format(
                    env_vars=env_vars,
                    env_dirs=env_dirs,
                    var=shell_vars["var_format"].format(testvariable),
                    **shell_vars)
                stdout, stderr = run_in(commands, shell)
                assert_equals(stdout, u'test', stderr)
                assert_equals(stderr,'')

        #-----------------------------------------------------------------------
        # TEST DEACTIVATE
        #-----------------------------------------------------------------------
        # all unix shells support environment variables instead of parameter passing
        scripts=[dedent("""\
            {env_vars[0]} ; {source} "{syspath}{binpath}activate{shell_suffix}"
            {source} "{env_dirs[0]}{binpath}deactivate{shell_suffix}"
            echo "`env | grep {var}`."
            """)]
        # most unix shells support parameter passing, dash is the exception
        if shell not in ["dash","sh","csh"]:
            scripts+=[dedent("""\
                {source} "{syspath}{binpath}activate{shell_suffix}" "{env_dirs[0]}"
                {source} "{env_dirs[0]}{binpath}deactivate{shell_suffix}"
                echo "`env | grep {var}`."
                """)]

        for script in scripts:
            commands = shell_vars['command_setup'] + script.format(
                    env_vars=env_vars,
                    env_dirs=env_dirs,
                    var=testvariable,
                    **shell_vars)
            stdout, stderr = run_in(commands, shell)
            assert_equals(stdout, u'.', stderr)
            assert_equals(stderr,'')


@pytest.mark.installed
def test_activate_verbose(shell):
    """Test that environment variables in activate.d show up when activated"""
    shell_vars = _format_vars(shell)
    with TemporaryDirectory(prefix='envs', dir=dirname(__file__)) as envs:
        env_dirs,env_vars=gen_test_env_paths(envs, shell)

        testvariable="TEST_VAR"

        dir=os.path.join(shell_vars['path_from'](env_dirs[0]), "etc", "conda", "activate.d")
        os.makedirs(dir)
        file="test{}".format(shell_vars["env_script_suffix"])
        file=os.path.join(dir,file)
        with open(file, 'w') as f:
            f.write(shell_vars["setenvvar"].format(
                variable=testvariable,
                value="test"))

        dir=os.path.join(shell_vars['path_from'](env_dirs[0]), "etc", "conda", "deactivate.d")
        os.makedirs(dir)
        file="test{}".format(shell_vars["env_script_suffix"])
        file=os.path.join(dir,file)
        with open(file, 'w') as f:
            f.write(shell_vars["unsetenvvar"].format(
                variable=testvariable))

        #-----------------------------------------------------------------------
        # TEST ACTIVATE
        #-----------------------------------------------------------------------
        # all unix shells support environment variables instead of parameter passing
        scripts=[dedent("""\
            {env_vars[0]} ; {verbose_var} ; {source} "{syspath}{binpath}activate{shell_suffix}"
            """)]
        # most unix shells support parameter passing, dash is the exception
        if shell not in ["dash","sh","csh"]:
            scripts+=[dedent("""\
                {source} "{syspath}{binpath}activate{shell_suffix}" "{env_dirs[0]}" "--verbose"
                """)]

            for script in scripts:
                commands = shell_vars['command_setup'] + script.format(
                    verbose_var=shell_vars["setvar"].format(variable="CONDA_VERBOSE",value="true"),
                    env_vars=env_vars,
                    env_dirs=env_dirs,
                    **shell_vars)
                stdout, stderr = run_in(commands, shell)
                assert_in('[ACTIVATE]: Sourcing',stdout,shell)
                assert_equals(stderr,'')

        #-----------------------------------------------------------------------
        # TEST DEACTIVATE
        #-----------------------------------------------------------------------
        # all unix shells support environment variables instead of parameter passing
        scripts=[dedent("""\
            {env_vars[0]} ; {source} "{syspath}{binpath}activate{shell_suffix}"
            {verbose_var} ; {source} "{env_dirs[0]}{binpath}deactivate{shell_suffix}"
            """)]
        # most unix shells support parameter passing, dash is the exception
        if shell not in ["dash","sh","csh"]:
            scripts+=[dedent("""\
                {source} "{syspath}{binpath}activate{shell_suffix}" "{env_dirs[0]}"
                {source} "{env_dirs[0]}{binpath}deactivate{shell_suffix}" "--verbose"
                """)]

        for script in scripts:
            commands = shell_vars['command_setup'] + script.format(
                    verbose_var=shell_vars["setvar"].format(variable="CONDA_VERBOSE",value="true"),
                    env_vars=env_vars,
                    env_dirs=env_dirs,
                    **shell_vars)
            stdout, stderr = run_in(commands, shell)
            assert_in('[DEACTIVATE]: Sourcing',stdout,shell)
            assert_equals(stderr,'')


@pytest.mark.slow
def test_activate_keeps_PATH_order(shell):
    if not on_win or shell != "cmd.exe":
        pytest.xfail("test only implemented for cmd.exe on win")
    shell_vars = _format_vars(shell)
    with TemporaryDirectory(prefix='envs', dir=dirname(__file__)) as envs:
        commands = shell_vars['command_setup'] + dedent("""\
            @set "PATH=somepath;CONDA_PATH_PLACEHOLDER;%PATH%"
            @call "{syspath}{binpath}activate.bat"
            {printpath}
            """).format(
                envs=envs,
                env_dirs=gen_test_env_paths(envs, shell),
                **shell_vars)
        stdout, stderr = run_in(commands, shell)
        assert stdout.startswith("somepath;" + sys.prefix)

@pytest.mark.slow
def test_deactivate_placeholder(shell):
    if not on_win or shell != "cmd.exe":
        pytest.xfail("test only implemented for cmd.exe on win")
    shell_vars = _format_vars(shell)
    with TemporaryDirectory(prefix='envs', dir=dirname(__file__)) as envs:
        commands = shell_vars['command_setup'] + dedent("""\
            @set "PATH=flag;%PATH%"
            @call "{syspath}{binpath}activate.bat"
            @call "{syspath}{binpath}deactivate.bat" "hold"
            {printpath}
            """).format(
                envs=envs,
                env_dirs=gen_test_env_paths(envs, shell),
                **shell_vars)
        stdout, stderr = run_in(commands, shell)
        assert stdout.startswith("CONDA_PATH_PLACEHOLDER;flag")


# This test depends on files that are copied/linked in the conda recipe.  It is unfortunately not going to run after
#    a setup.py install step
# @pytest.mark.slow
# def test_activate_from_exec_folder(shell):
#     """The exec folder contains only the activate and conda commands.  It is for users
#     who want to avoid conda packages shadowing system ones."""
#     shell_vars = _format_vars(shell)
#     with TemporaryDirectory(prefix='envs', dir=dirname(__file__)) as envs:
#         env_dirs=gen_test_env_paths(envs, shell)
#         commands = shell_vars['command_setup'] + dedent("""\
#             {source} "{syspath}/exec/activate{shell_suffix}" "{env_dirs[0]}"
#             {echo} {var}
#             """).format(
#                 envs=envs,
#                 env_dirs=env_dirs,
#                 var=shell_vars["var_format"].format("TEST_VAR"),
#                 **shell_vars)
#         stdout, stderr = run_in(commands, shell)
#         assert_equals(stdout, u'test', stderr)


def run_in(command, shell, cwd=None, env=None):
    if hasattr(shell, "keys"):
        shell = shell["exe"]
    if shell == 'cmd.exe':
        cmd_script = tempfile.NamedTemporaryFile(suffix='.bat', mode='wt', delete=False)
        cmd_script.write(command)
        cmd_script.close()
        cmd_bits = ([shells[shell]["exe"]] +
                    shells[shell]["shell_args"] +
                    [cmd_script.name])
        try:
            p = subprocess.Popen(cmd_bits, stdout=subprocess.PIPE, stderr=subprocess.PIPE,
                                 cwd=cwd, env=env)
            stdout, stderr = p.communicate()
        finally:
            os.unlink(cmd_script.name)
    elif shell == 'powershell':
        raise NotImplementedError
    else:
        # heredoc/hereword are the closest we can get to truly mimicking a
        # proper sourcing of the activate/deactivate scripts
        #
        # must use heredoc to avoid Ubuntu/dash incompatibility with hereword
        cmd_bits = dedent("""\
            {exe} <<- 'RUNINCMD'
            {command}
            RUNINCMD
            """).format(
                exe=shells[shell]["exe"],
                command=translate_stream(command, shells[shell]["path_to"]),
                )
        p = subprocess.Popen(cmd_bits, shell=True, stdout=subprocess.PIPE, stderr=subprocess.PIPE)
        stdout, stderr = p.communicate()
    streams = [u"%s" % stream.decode('utf-8').replace('\r\n', '\n').rstrip("\n")
               for stream in (stdout, stderr)]
    return streams<|MERGE_RESOLUTION|>--- conflicted
+++ resolved
@@ -462,13 +462,9 @@
                 env_dirs=env_dirs,
                 **shell_vars)
             stdout, stderr = run_in(commands, shell)
-<<<<<<< HEAD
-            assert_equals(stdout, '', stderr)
-=======
             assert_equals(stdout, '')
             assert_in("activate must be sourced", stderr)
             # assert_in("Usage: source activate ENV", stderr)
->>>>>>> 358fa8f7
 
             if shell in ["cmd.exe", "powershell"]:
                 assert_in('Usage: activate [ENV] [-h] [-v]', stderr, shell)
@@ -478,19 +474,11 @@
                 assert_in('Usage: . activate [ENV] [-h] [-v]', stderr, shell)
 
 
-<<<<<<< HEAD
-@pytest.mark.installed
-def test_deactivate_check_sourcing(shell):
-    shell_vars = _format_vars(shell)
-    with TemporaryDirectory(prefix='envs', dir=dirname(__file__)) as envs:
-        env_dirs,env_vars=gen_test_env_paths(envs, shell)
-=======
         if shell in ["cmd.exe", "powershell"]:
             # assert_in("Usage: activate ENV", stderr)
             pass
         else:
             # assert_in("Usage: source activate ENV", stderr)
->>>>>>> 358fa8f7
 
         if shell not in ['powershell.exe', 'cmd.exe']:
             # all unix shells support environment variables instead of parameter passing
@@ -538,16 +526,6 @@
                 env_dirs=env_dirs,
                 **shell_vars)
             stdout, stderr = run_in(commands, shell)
-<<<<<<< HEAD
-            assert_equals(stdout, '', stderr)
-
-            if shell in ["cmd.exe", "powershell"]:
-                assert_in('Usage: deactivate [-h] [-v]', stderr, shell)
-            elif shell in ["csh","tcsh"]:
-                assert_in('Usage: source "`which deactivate`" [-h] [-v]', stderr, shell)
-            else:
-                assert_in('Usage: . deactivate [-h] [-v]', stderr, shell)
-=======
             assert_equals(stdout, '')
             assert_in("deactivate must be sourced", stderr)
             # assert_in("Usage: source deactivate", stderr)
@@ -561,7 +539,6 @@
         #     assert_in("Usage: deactivate", stderr)
         # else:
         #     assert_in("Usage: source deactivate", stderr)
->>>>>>> 358fa8f7
 
 
 @pytest.mark.installed
