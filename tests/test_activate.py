--- conflicted
+++ resolved
@@ -12,358 +12,6 @@
 from conda._vendor.auxlib.ish import dals
 import pytest
 
-<<<<<<< HEAD
-from conda._vendor.toolz.itertoolz import concatv
-from conda.activate import Activator, native_path_to_unix
-from conda.base.context import context, reset_context
-from conda.common.compat import on_win, string_types
-from conda.common.io import env_var
-from conda.exceptions import EnvironmentLocationNotFound, EnvironmentNameNotFound
-from conda.gateways.disk.create import mkdir_p
-from conda.gateways.disk.delete import rm_rf
-from conda.gateways.disk.update import touch
-from tests.helpers import tempdir
-
-try:
-    from unittest.mock import patch
-except ImportError:
-    from mock import patch
-
-log = getLogger(__name__)
-
-
-class ActivatorUnitTests(TestCase):
-
-    def test_activate_environment_not_found(self):
-        activator = Activator('posix')
-
-        with tempdir() as td:
-            with pytest.raises(EnvironmentLocationNotFound):
-                activator.build_activate(td)
-
-        with pytest.raises(EnvironmentLocationNotFound):
-            activator.build_activate('/not/an/environment')
-
-        with pytest.raises(EnvironmentNameNotFound):
-            activator.build_activate('wontfindmeIdontexist_abc123')
-
-    def test_wrong_args(self):
-        pass
-
-    def test_activate_help(self):
-        pass
-
-    def test_PS1(self):
-        with env_var("CONDA_CHANGEPS1", "yes", reset_context):
-            activator = Activator('posix')
-            assert activator._prompt_modifier('root') == '(root) '
-
-            instructions = activator.build_activate("root")
-            assert instructions['set_vars']['CONDA_PROMPT_MODIFIER'] == '(root) '
-
-    def test_PS1_no_changeps1(self):
-        with env_var("CONDA_CHANGEPS1", "no", reset_context):
-            activator = Activator('posix')
-            assert activator._prompt_modifier('root') == ''
-
-            instructions = activator.build_activate("root")
-            assert instructions['set_vars']['CONDA_PROMPT_MODIFIER'] == ''
-
-    def test_add_prefix_to_path(self):
-        activator = Activator('posix')
-
-        path_dirs = activator.path_conversion(*['/path1/bin', '/path2/bin', '/usr/local/bin', '/usr/bin', '/bin'])
-        assert len(path_dirs) == 5
-        test_prefix = '/usr/mytest/prefix'
-        added_paths = activator.path_conversion(*tuple(activator._get_path_dirs(test_prefix)))
-        if isinstance(added_paths, string_types):
-            added_paths = added_paths,
-
-        new_path = activator._add_prefix_to_path(test_prefix, path_dirs)
-        assert new_path == added_paths + path_dirs
-
-    def test_remove_prefix_from_path_1(self):
-        activator = Activator('posix')
-        original_path = tuple(activator._get_starting_path_list())
-        keep_path = activator.path_conversion('/keep/this/path')
-        final_path = (keep_path,) + original_path
-        final_path = activator.path_conversion(*final_path)
-
-        test_prefix = join(os.getcwd(), 'mytestpath')
-        new_paths = tuple(activator._get_path_dirs(test_prefix))
-        prefix_added_path = (keep_path,) + new_paths + original_path
-        new_path = activator._remove_prefix_from_path(test_prefix, prefix_added_path)
-        assert final_path == new_path
-
-    def test_remove_prefix_from_path_2(self):
-        # this time prefix doesn't actually exist in path
-        activator = Activator('posix')
-        original_path = tuple(activator._get_starting_path_list())
-        keep_path = activator.path_conversion('/keep/this/path')
-        final_path = (keep_path,) + original_path
-        final_path = activator.path_conversion(*final_path)
-
-        test_prefix = join(os.getcwd(), 'mytestpath')
-        prefix_added_path = (keep_path,) + original_path
-        new_path = activator._remove_prefix_from_path(test_prefix, prefix_added_path)
-
-        assert final_path == new_path
-
-    def test_replace_prefix_in_path_1(self):
-        activator = Activator('posix')
-        original_path = tuple(activator._get_starting_path_list())
-        new_prefix = join(os.getcwd(), 'mytestpath-new')
-        new_paths = activator.path_conversion(*tuple(activator._get_path_dirs(new_prefix)))
-        if isinstance(new_paths, string_types):
-            new_paths = new_paths,
-        keep_path = activator.path_conversion('/keep/this/path')
-        final_path = (keep_path,) + new_paths + original_path
-        final_path = activator.path_conversion(*final_path)
-
-        replace_prefix = join(os.getcwd(), 'mytestpath')
-        replace_paths = tuple(activator._get_path_dirs(replace_prefix))
-        prefix_added_path = (keep_path,) + replace_paths + original_path
-        new_path = activator._replace_prefix_in_path(replace_prefix, new_prefix, prefix_added_path)
-
-        assert final_path == new_path
-
-    def test_default_env(self):
-        activator = Activator('posix')
-        assert 'root' == activator._default_env(context.root_prefix)
-
-        with tempdir() as td:
-            assert td == activator._default_env(td)
-
-            p = mkdir_p(join(td, 'envs', 'named-env'))
-            assert 'named-env' == activator._default_env(p)
-
-    def test_build_activate_shlvl_0(self):
-        with tempdir() as td:
-            mkdir_p(join(td, 'conda-meta'))
-            activate_d_dir = mkdir_p(join(td, 'etc', 'conda', 'activate.d'))
-            activate_d_1 = join(activate_d_dir, 'see-me.sh')
-            activate_d_2 = join(activate_d_dir, 'dont-see-me.bat')
-            touch(join(activate_d_1))
-            touch(join(activate_d_2))
-
-            with env_var('CONDA_SHLVL', '0'):
-                with env_var('CONDA_PREFIX', ''):
-                    activator = Activator('posix')
-                    builder = activator.build_activate(td)
-                    new_path = activator.pathsep_join(activator._add_prefix_to_path(td))
-
-                    assert builder['unset_vars'] == ()
-
-                    set_vars = {
-                        'CONDA_PYTHON_EXE': sys.executable,
-                        'PATH': new_path,
-                        'CONDA_PREFIX': td,
-                        'CONDA_SHLVL': 1,
-                        'CONDA_DEFAULT_ENV': td,
-                        'CONDA_PROMPT_MODIFIER': "(%s) " % td,
-                    }
-                    assert builder['set_vars'] == set_vars
-                    assert builder['activate_scripts'] == [activate_d_1]
-                    assert builder['deactivate_scripts'] == ()
-
-    def test_build_activate_shlvl_1(self):
-        with tempdir() as td:
-            mkdir_p(join(td, 'conda-meta'))
-            activate_d_dir = mkdir_p(join(td, 'etc', 'conda', 'activate.d'))
-            activate_d_1 = join(activate_d_dir, 'see-me.sh')
-            activate_d_2 = join(activate_d_dir, 'dont-see-me.bat')
-            touch(join(activate_d_1))
-            touch(join(activate_d_2))
-
-            old_prefix = '/old/prefix'
-            with env_var('CONDA_SHLVL', '1'):
-                with env_var('CONDA_PREFIX', old_prefix):
-                    activator = Activator('posix')
-                    builder = activator.build_activate(td)
-                    new_path = activator.pathsep_join(activator._add_prefix_to_path(td))
-
-                    assert builder['unset_vars'] == ()
-
-                    set_vars = {
-                        'PATH': new_path,
-                        'CONDA_PREFIX': td,
-                        'CONDA_PREFIX_1': old_prefix,
-                        'CONDA_SHLVL': 2,
-                        'CONDA_DEFAULT_ENV': td,
-                        'CONDA_PROMPT_MODIFIER': "(%s) " % td,
-                    }
-                    assert builder['set_vars'] == set_vars
-                    assert builder['activate_scripts'] == [activate_d_1]
-                    assert builder['deactivate_scripts'] == ()
-
-    def test_build_activate_shlvl_2(self):
-        with tempdir() as td:
-            mkdir_p(join(td, 'conda-meta'))
-            activate_d_dir = mkdir_p(join(td, 'etc', 'conda', 'activate.d'))
-            activate_d_1 = join(activate_d_dir, 'see-me.sh')
-            activate_d_2 = join(activate_d_dir, 'dont-see-me.bat')
-            touch(join(activate_d_1))
-            touch(join(activate_d_2))
-
-            old_prefix = join(td, 'old')
-            deactivate_d_dir = mkdir_p(join(old_prefix, 'etc', 'conda', 'deactivate.d'))
-            deactivate_d_1 = join(deactivate_d_dir, 'see-me.sh')
-            deactivate_d_2 = join(deactivate_d_dir, 'dont-see-me.bat')
-            touch(join(deactivate_d_1))
-            touch(join(deactivate_d_2))
-
-            with env_var('CONDA_SHLVL', '2'):
-                with env_var('CONDA_PREFIX', old_prefix):
-                    activator = Activator('posix')
-                    builder = activator.build_activate(td)
-                    new_path = activator.pathsep_join(activator._add_prefix_to_path(td))
-
-                    assert builder['unset_vars'] == ()
-
-                    set_vars = {
-                        'PATH': new_path,
-                        'CONDA_PREFIX': td,
-                        'CONDA_DEFAULT_ENV': td,
-                        'CONDA_PROMPT_MODIFIER': "(%s) " % td,
-                    }
-                    assert builder['set_vars'] == set_vars
-                    assert builder['activate_scripts'] == [activate_d_1]
-                    assert builder['deactivate_scripts'] == [deactivate_d_1]
-
-    def test_activate_same_environment(self):
-        with tempdir() as td:
-            mkdir_p(join(td, 'conda-meta'))
-            activate_d_dir = mkdir_p(join(td, 'etc', 'conda', 'activate.d'))
-            activate_d_1 = join(activate_d_dir, 'see-me.sh')
-            activate_d_2 = join(activate_d_dir, 'dont-see-me.bat')
-            touch(join(activate_d_1))
-            touch(join(activate_d_2))
-
-            old_prefix = td
-            deactivate_d_dir = mkdir_p(join(old_prefix, 'etc', 'conda', 'deactivate.d'))
-            deactivate_d_1 = join(deactivate_d_dir, 'see-me.sh')
-            deactivate_d_2 = join(deactivate_d_dir, 'dont-see-me.bat')
-            touch(join(deactivate_d_1))
-            touch(join(deactivate_d_2))
-
-            with env_var('CONDA_SHLVL', '2'):
-                with env_var('CONDA_PREFIX', old_prefix):
-                    activator = Activator('posix')
-                    builder = activator.build_activate(td)
-
-                    assert builder['unset_vars'] == ()
-                    assert builder['set_vars'] == {}
-                    assert builder['activate_scripts'] == [activate_d_1]
-                    assert builder['deactivate_scripts'] == [deactivate_d_1]
-
-    def test_build_deactivate_shlvl_2(self):
-        with tempdir() as td:
-            mkdir_p(join(td, 'conda-meta'))
-            deactivate_d_dir = mkdir_p(join(td, 'etc', 'conda', 'deactivate.d'))
-            deactivate_d_1 = join(deactivate_d_dir, 'see-me-deactivate.sh')
-            deactivate_d_2 = join(deactivate_d_dir, 'dont-see-me.bat')
-            touch(join(deactivate_d_1))
-            touch(join(deactivate_d_2))
-
-            old_prefix = join(td, 'old')
-            activate_d_dir = mkdir_p(join(old_prefix, 'etc', 'conda', 'activate.d'))
-            activate_d_1 = join(activate_d_dir, 'see-me-activate.sh')
-            activate_d_2 = join(activate_d_dir, 'dont-see-me.bat')
-            touch(join(activate_d_1))
-            touch(join(activate_d_2))
-
-            with env_var('CONDA_SHLVL', '2'):
-                with env_var('CONDA_PREFIX_1', old_prefix):
-                    with env_var('CONDA_PREFIX', td):
-                        activator = Activator('posix')
-                        original_path = tuple(activator._get_starting_path_list())
-
-                        builder = activator.build_deactivate()
-
-                        assert builder['unset_vars'] == ('CONDA_PREFIX_1',)
-
-                        new_path = activator.pathsep_join(activator.path_conversion(*original_path))
-
-                        set_vars = {
-                            'PATH': new_path,
-                            'CONDA_SHLVL': 1,
-                            'CONDA_PREFIX': old_prefix,
-                            'CONDA_DEFAULT_ENV': old_prefix,
-                            'CONDA_PROMPT_MODIFIER': "(%s) " % old_prefix,
-                        }
-                        assert builder['set_vars'] == set_vars
-                        assert builder['activate_scripts'] == [activate_d_1]
-                        assert builder['deactivate_scripts'] == [deactivate_d_1]
-
-    def test_build_deactivate_shlvl_1(self):
-        with tempdir() as td:
-            mkdir_p(join(td, 'conda-meta'))
-            deactivate_d_dir = mkdir_p(join(td, 'etc', 'conda', 'deactivate.d'))
-            deactivate_d_1 = join(deactivate_d_dir, 'see-me-deactivate.sh')
-            deactivate_d_2 = join(deactivate_d_dir, 'dont-see-me.bat')
-            touch(join(deactivate_d_1))
-            touch(join(deactivate_d_2))
-
-            with env_var('CONDA_SHLVL', '1'):
-                with env_var('CONDA_PREFIX', td):
-                    activator = Activator('posix')
-                    original_path = tuple(activator._get_starting_path_list())
-                    builder = activator.build_deactivate()
-
-                    assert builder['unset_vars'] == (
-                        'CONDA_PREFIX',
-                        'CONDA_DEFAULT_ENV',
-                        'CONDA_PYTHON_EXE',
-                        'CONDA_PROMPT_MODIFIER',
-                    )
-
-                    new_path = activator.pathsep_join(activator.path_conversion(*original_path))
-                    assert builder['set_vars'] == {
-                        'PATH': new_path,
-                        'CONDA_SHLVL': 0,
-                    }
-                    assert builder['activate_scripts'] == ()
-                    assert builder['deactivate_scripts'] == [deactivate_d_1]
-
-
-class ShellWrapperUnitTests(TestCase):
-
-    def setUp(self):
-        tempdirdir = gettempdir()
-
-        prefix_dirname = str(uuid4())[:4] + ' ' + str(uuid4())[:4]
-        self.prefix = join(tempdirdir, prefix_dirname)
-        mkdir_p(join(self.prefix, 'conda-meta'))
-        assert isdir(self.prefix)
-        touch(join(self.prefix, 'conda-meta', 'history'))
-
-    def tearDown(self):
-        rm_rf(self.prefix)
-
-    def make_dot_d_files(self, extension):
-        mkdir_p(join(self.prefix, 'etc', 'conda', 'activate.d'))
-        mkdir_p(join(self.prefix, 'etc', 'conda', 'deactivate.d'))
-
-        touch(join(self.prefix, 'etc', 'conda', 'activate.d', 'ignore.txt'))
-        touch(join(self.prefix, 'etc', 'conda', 'deactivate.d', 'ignore.txt'))
-
-        touch(join(self.prefix, 'etc', 'conda', 'activate.d', 'activate1' + extension))
-        touch(join(self.prefix, 'etc', 'conda', 'deactivate.d', 'deactivate1' + extension))
-
-    def test_native_path_to_unix(self):
-        def assert_unix_path(path):
-            assert '\\' not in path, path
-            assert ':' not in path, path
-            return True
-
-        path1 = join(self.prefix, 'path', 'number', 'one')
-        path2 = join(self.prefix, 'path', 'two')
-        path3 = join(self.prefix, 'three')
-        paths = (path1, path2, path3)
-
-        if on_win:
-            assert_unix_path(native_path_to_unix(path1))
-=======
 from conda.base.context import context
 from conda.cli.activate import _get_prefix_paths, binpath_from_arg
 from conda.compat import TemporaryDirectory
@@ -638,7 +286,6 @@
         if shell in ["cmd.exe", "powershell"]:
             # assert_in("Usage: activate ENV", stderr)
             pass
->>>>>>> 92d1ed2a
         else:
             assert native_path_to_unix(path1) == path1
 
