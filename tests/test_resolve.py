from __future__ import absolute_import, print_function

import json
import os
import unittest
from conda.base.context import reset_context
from conda.common.compat import iteritems, text_type
from conda.exceptions import NoPackagesFoundError, UnsatisfiableError
from conda.models.dist import Dist
from conda.models.record import Record
from conda.resolve import MatchSpec, Package, Resolve
from os.path import dirname, join
<<<<<<< HEAD

import pytest

from conda.config import MAX_PRIORITY
from conda.resolve import MatchSpec, Package, Resolve, NoPackagesFound, Unsatisfiable
=======
>>>>>>> 4f6ab97f
from tests.helpers import raises

with open(join(dirname(__file__), 'index.json')) as fi:
    index = {Dist(key): Record(**value) for key, value in iteritems(json.load(fi))}

r = Resolve(index)

f_mkl = set(['mkl'])


class TestMatchSpec(unittest.TestCase):

    def test_match(self):
        for spec, res in [
            ('numpy 1.7*', True),          ('numpy 1.7.1', True),
            ('numpy 1.7', False),          ('numpy 1.5*', False),
            ('numpy >=1.5', True),         ('numpy >=1.5,<2', True),
            ('numpy >=1.8,<1.9', False),   ('numpy >1.5,<2,!=1.7.1', False),
            ('numpy >1.8,<2|==1.7', False),('numpy >1.8,<2|>=1.7.1', True),
            ('numpy >=1.8|1.7*', True),    ('numpy ==1.7', False),
            ('numpy >=1.5,>1.6', True),    ('numpy ==1.7.1', True),
            ('numpy >=1,*.7.*', True),     ('numpy *.7.*,>=1', True),
            ('numpy >=1,*.8.*', False),    ('numpy >=2,*.7.*', False),
            ('numpy 1.6*|1.7*', True),     ('numpy 1.6*|1.8*', False),
            ('numpy 1.6.2|1.7*', True),    ('numpy 1.6.2|1.7.1', True),
            ('numpy 1.6.2|1.7.0', False),  ('numpy 1.7.1 py27_0', True),
            ('numpy 1.7.1 py26_0', False), ('numpy >1.7.1a', True),
            ('python', False),
            ]:
            m = MatchSpec(spec)
            self.assertEqual(m.match(Dist('numpy-1.7.1-py27_0.tar.bz2')), res)

        # both version numbers conforming to PEP 440
        self.assertFalse(MatchSpec('numpy >=1.0.1').match(Dist('numpy-1.0.1a-0.tar.bz2')))
        # both version numbers non-conforming to PEP 440
        self.assertFalse(MatchSpec('numpy >=1.0.1.vc11').match(Dist('numpy-1.0.1a.vc11-0.tar.bz2')))
        self.assertTrue(MatchSpec('numpy >=1.0.1*.vc11').match(Dist('numpy-1.0.1a.vc11-0.tar.bz2')))
        # one conforming, other non-conforming to PEP 440
        self.assertTrue(MatchSpec('numpy <1.0.1').match(Dist('numpy-1.0.1.vc11-0.tar.bz2')))
        self.assertTrue(MatchSpec('numpy <1.0.1').match(Dist('numpy-1.0.1a.vc11-0.tar.bz2')))
        self.assertFalse(MatchSpec('numpy >=1.0.1.vc11').match(Dist('numpy-1.0.1a-0.tar.bz2')))
        self.assertTrue(MatchSpec('numpy >=1.0.1a').match(Dist('numpy-1.0.1z-0.tar.bz2')))
        self.assertTrue(MatchSpec('numpy >=1.0.1a py27*').match(Dist('numpy-1.0.1z-py27_1.tar.bz2')))
        self.assertTrue(MatchSpec('blas * openblas').match(Dist('blas-1.0-openblas.tar.bz2')))

        self.assertTrue(MatchSpec('blas').is_simple())
        self.assertFalse(MatchSpec('blas').is_exact())
        self.assertFalse(MatchSpec('blas 1.0').is_simple())
        self.assertFalse(MatchSpec('blas 1.0').is_exact())
        self.assertFalse(MatchSpec('blas 1.0 1').is_simple())
        self.assertTrue(MatchSpec('blas 1.0 1').is_exact())
        self.assertFalse(MatchSpec('blas 1.0 *').is_exact())

        m = MatchSpec('blas 1.0', optional=True)
        m2 = MatchSpec(m, optional=False)
        m3 = MatchSpec(m2, target='blas-1.0-0.tar.bz2')
        m4 = MatchSpec(m3, target=None, optional=True)
        self.assertTrue(m.spec == m2.spec and m.optional != m2.optional)
        self.assertTrue(m2.spec == m3.spec and m2.optional == m3.optional and m2.target != m3.target)
        self.assertTrue(m == m4)

        self.assertRaises(ValueError, MatchSpec, 'blas (optional')
        self.assertRaises(ValueError, MatchSpec, 'blas (optional,test)')

    def test_to_filename(self):
        ms = MatchSpec('foo 1.7 52')
        self.assertEqual(ms.to_filename(), 'foo-1.7-52.tar.bz2')

        for spec in 'bitarray', 'pycosat 0.6.0', 'numpy 1.6*':
            ms = MatchSpec(spec)
            self.assertEqual(ms.to_filename(), None)

    def test_hash(self):
        a, b = MatchSpec('numpy 1.7*'), MatchSpec('numpy 1.7*')
        # optional should not change the hash
        d = MatchSpec('numpy 1.7* (optional)')
        self.assertTrue(a is not b)
        self.assertTrue(a is not d)
        self.assertEqual(a, b)
        self.assertNotEqual(a, d)
        self.assertEqual(hash(a), hash(b))
        self.assertEqual(hash(a), hash(d))
        c, d = MatchSpec('python'), MatchSpec('python 2.7.4')
        self.assertNotEqual(a, c)
        self.assertNotEqual(hash(a), hash(c))
        self.assertNotEqual(c, d)
        self.assertNotEqual(hash(c), hash(d))

    def test_string(self):
        a = MatchSpec("foo1 >=1.3 2 (optional,target=burg)")
        assert a.optional and a.target=='burg'


class TestPackage(unittest.TestCase):

    def test_llvm(self):
        ms = MatchSpec('llvm')
        pkgs = [Package(fn, r.index[Dist(fn)]) for fn in r.find_matches(ms)]
        pkgs.sort()
        self.assertEqual([p.fn for p in pkgs],
                         ['llvm-3.1-0.tar.bz2',
                          'llvm-3.1-1.tar.bz2',
                          'llvm-3.2-0.tar.bz2'])

    def test_different_names(self):
        pkgs = [Package(fn, r.index[Dist(fn)]) for fn in [
                'llvm-3.1-1.tar.bz2', 'python-2.7.5-0.tar.bz2']]
        self.assertRaises(TypeError, pkgs.sort)


class TestSolve(unittest.TestCase):

    def assert_have_mkl(self, dists, names):
        for dist in dists:
            if dist.quad[0] in names:
                self.assertEqual(r.features(dist), f_mkl)

    def test_explicit0(self):
        self.assertEqual(r.explicit([]), [])

    def test_explicit1(self):
        self.assertEqual(r.explicit(['pycosat 0.6.0 py27_0']), None)
        self.assertEqual(r.explicit(['zlib']), None)
        self.assertEqual(r.explicit(['zlib 1.2.7']), None)
        # because zlib has no dependencies it is also explicit
        self.assertEqual(r.explicit(['zlib 1.2.7 0']),
                         [Dist('zlib-1.2.7-0.tar.bz2')])

    def test_explicit2(self):
        self.assertEqual(r.explicit(['pycosat 0.6.0 py27_0',
                                     'zlib 1.2.7 0']),
                         [Dist('pycosat-0.6.0-py27_0.tar.bz2'),
                          Dist('zlib-1.2.7-0.tar.bz2')])
        self.assertEqual(r.explicit(['pycosat 0.6.0 py27_0',
                                     'zlib 1.2.7']), None)

    def test_explicitNone(self):
        self.assertEqual(r.explicit(['pycosat 0.6.0 notarealbuildstring']), None)

    def test_empty(self):
        self.assertEqual(r.install([]), [])

    def test_anaconda_14(self):
        specs = ['anaconda 1.4.0 np17py33_0']
        res = r.explicit(specs)
        self.assertEqual(len(res), 51)
        self.assertEqual(r.install(specs), res)
        specs.append('python 3.3*')
        self.assertEqual(r.explicit(specs), None)
        self.assertEqual(r.install(specs), res)

    def test_iopro_nomkl(self):
        installed = r.install(['iopro 1.4*', 'python 2.7*', 'numpy 1.7*'], returnall=True)
        installed = [[dist.to_filename() for dist in psol] for psol in installed]

        self.assertEqual(installed,
            [['iopro-1.4.3-np17py27_p0.tar.bz2',
              'numpy-1.7.1-py27_0.tar.bz2',
              'openssl-1.0.1c-0.tar.bz2',
              'python-2.7.5-0.tar.bz2',
              'readline-6.2-0.tar.bz2',
              'sqlite-3.7.13-0.tar.bz2',
              'system-5.8-1.tar.bz2',
              'tk-8.5.13-0.tar.bz2',
              'unixodbc-2.3.1-0.tar.bz2',
              'zlib-1.2.7-0.tar.bz2']])

    def test_iopro_mkl(self):
        installed = r.install(['iopro 1.4*', 'python 2.7*', 'numpy 1.7*', 'mkl@'], returnall=True)
        installed = [[dist.to_filename() for dist in psol] for psol in installed]

        self.assertEqual(installed,
            [['iopro-1.4.3-np17py27_p0.tar.bz2',
              'mkl-rt-11.0-p0.tar.bz2',
              'numpy-1.7.1-py27_p0.tar.bz2',
              'openssl-1.0.1c-0.tar.bz2',
              'python-2.7.5-0.tar.bz2',
              'readline-6.2-0.tar.bz2',
              'sqlite-3.7.13-0.tar.bz2',
              'system-5.8-1.tar.bz2',
              'tk-8.5.13-0.tar.bz2',
              'unixodbc-2.3.1-0.tar.bz2',
              'zlib-1.2.7-0.tar.bz2']])

    def test_mkl(self):
        self.assertEqual(r.install(['mkl']),
                         r.install(['mkl 11*', 'mkl@']))

    def test_accelerate(self):
        self.assertEqual(
            r.install(['accelerate']),
            r.install(['accelerate', 'mkl@']))

    def test_scipy_mkl(self):
        dists = r.install(['scipy', 'python 2.7*', 'numpy 1.7*', 'mkl@'])
        self.assert_have_mkl(dists, ('numpy', 'scipy'))
        self.assertTrue(Dist('scipy-0.12.0-np17py27_p0.tar.bz2') in dists)

    def test_anaconda_nomkl(self):
        dists = r.install(['anaconda 1.5.0', 'python 2.7*', 'numpy 1.7*'])
        self.assertEqual(len(dists), 107)
        self.assertTrue(Dist('scipy-0.12.0-np17py27_0.tar.bz2') in dists)

    def test_anaconda_mkl_2(self):
        # to test "with_features_depends"
        dists = r.install(['anaconda 1.5.0', 'python 2.7*', 'numpy 1.7*', 'mkl@'])
        self.assert_have_mkl(dists, ('numpy', 'scipy', 'numexpr', 'scikit-learn'))
        self.assertTrue(Dist('scipy-0.12.0-np17py27_p0.tar.bz2') in dists)
        self.assertTrue(Dist('mkl-rt-11.0-p0.tar.bz2') in dists)
        self.assertEqual(len(dists), 108)

        dists2 = r.install(['anaconda 1.5.0', 'python 2.7*', 'numpy 1.7*', 'mkl'])
        self.assertTrue(set(dists) <= set(dists2))
        self.assertEqual(len(dists2), 110)

    def test_anaconda_mkl_3(self):
        # to test "with_features_depends"
        dists = r.install(['anaconda 1.5.0', 'python 3*', 'mkl@'])
        self.assert_have_mkl(dists, ('numpy', 'scipy'))
        self.assertTrue(Dist('scipy-0.12.0-np17py33_p0.tar.bz2') in dists)
        self.assertTrue(Dist('mkl-rt-11.0-p0.tar.bz2') in dists)
        self.assertEqual(len(dists), 61)


class TestFindSubstitute(unittest.TestCase):

    def test1(self):
        installed = r.install(['anaconda 1.5.0', 'python 2.7*', 'numpy 1.7*', 'mkl@'])
        for old, new in [('numpy-1.7.1-py27_p0.tar.bz2', 'numpy-1.7.1-py27_0.tar.bz2'),
                         ('scipy-0.12.0-np17py27_p0.tar.bz2', 'scipy-0.12.0-np17py27_0.tar.bz2'),
                         ('mkl-rt-11.0-p0.tar.bz2', None)
                         ]:
            assert Dist(old) in installed
            assert r.find_substitute(installed, f_mkl, old) == (Dist(new) if new else None)


def test_pseudo_boolean():
    # The latest version of iopro, 1.5.0, was not built against numpy 1.5
    assert r.install(['iopro', 'python 2.7*', 'numpy 1.5*'], returnall=True) == [[Dist(fn) for fn in [
        'iopro-1.4.3-np15py27_p0.tar.bz2',
        'numpy-1.5.1-py27_4.tar.bz2',
        'openssl-1.0.1c-0.tar.bz2',
        'python-2.7.5-0.tar.bz2',
        'readline-6.2-0.tar.bz2',
        'sqlite-3.7.13-0.tar.bz2',
        'system-5.8-1.tar.bz2',
        'tk-8.5.13-0.tar.bz2',
        'unixodbc-2.3.1-0.tar.bz2',
        'zlib-1.2.7-0.tar.bz2',
    ]]]

    assert r.install(['iopro', 'python 2.7*', 'numpy 1.5*', 'mkl@'], returnall=True) == [[Dist(fn) for fn in [
        'iopro-1.4.3-np15py27_p0.tar.bz2',
        'mkl-rt-11.0-p0.tar.bz2',
        'numpy-1.5.1-py27_p4.tar.bz2',
        'openssl-1.0.1c-0.tar.bz2',
        'python-2.7.5-0.tar.bz2',
        'readline-6.2-0.tar.bz2',
        'sqlite-3.7.13-0.tar.bz2',
        'system-5.8-1.tar.bz2',
        'tk-8.5.13-0.tar.bz2',
        'unixodbc-2.3.1-0.tar.bz2',
        'zlib-1.2.7-0.tar.bz2',
    ]]]


def test_get_dists():
    dists = r.get_reduced_index(["anaconda 1.5.0"])
    assert Dist('anaconda-1.5.0-np17py27_0.tar.bz2') in dists
    assert Dist('dynd-python-0.3.0-np17py33_0.tar.bz2') in dists


def test_generate_eq():
    dists = r.get_reduced_index(['anaconda'])
    r2 = Resolve(dists, True, True)
    C = r2.gen_clauses()
    eqv, eqb = r2.generate_version_metrics(C, list(r2.groups.keys()))
    # Should satisfy the following criteria:
    # - lower versions of the same package should should have higher
    #   coefficients.
    # - the same versions of the same package (e.g., different build strings)
    #   should have the same coefficients.
    # - a package that only has one version should not appear, unless
    #   include=True as it will have a 0 coefficient. The same is true of the
    #   latest version of a package.
    eqv = {Dist(key).to_filename(): value for key, value in iteritems(eqv)}
    eqb = {Dist(key).to_filename(): value for key, value in iteritems(eqb)}
    assert eqv == {
        'anaconda-1.4.0-np15py26_0.tar.bz2': 1,
        'anaconda-1.4.0-np15py27_0.tar.bz2': 1,
        'anaconda-1.4.0-np16py26_0.tar.bz2': 1,
        'anaconda-1.4.0-np16py27_0.tar.bz2': 1,
        'anaconda-1.4.0-np17py26_0.tar.bz2': 1,
        'anaconda-1.4.0-np17py27_0.tar.bz2': 1,
        'anaconda-1.4.0-np17py33_0.tar.bz2': 1,
        'astropy-0.2-np15py26_0.tar.bz2': 1,
        'astropy-0.2-np15py27_0.tar.bz2': 1,
        'astropy-0.2-np16py26_0.tar.bz2': 1,
        'astropy-0.2-np16py27_0.tar.bz2': 1,
        'astropy-0.2-np17py26_0.tar.bz2': 1,
        'astropy-0.2-np17py27_0.tar.bz2': 1,
        'astropy-0.2-np17py33_0.tar.bz2': 1,
        'biopython-1.60-np15py26_0.tar.bz2': 1,
        'biopython-1.60-np15py27_0.tar.bz2': 1,
        'biopython-1.60-np16py26_0.tar.bz2': 1,
        'biopython-1.60-np16py27_0.tar.bz2': 1,
        'biopython-1.60-np17py26_0.tar.bz2': 1,
        'biopython-1.60-np17py27_0.tar.bz2': 1,
        'bitarray-0.8.0-py26_0.tar.bz2': 1,
        'bitarray-0.8.0-py27_0.tar.bz2': 1,
        'bitarray-0.8.0-py33_0.tar.bz2': 1,
        'boto-2.8.0-py26_0.tar.bz2': 1,
        'boto-2.8.0-py27_0.tar.bz2': 1,
        'conda-1.4.4-py27_0.tar.bz2': 1,
        'cython-0.18-py26_0.tar.bz2': 1,
        'cython-0.18-py27_0.tar.bz2': 1,
        'cython-0.18-py33_0.tar.bz2': 1,
        'distribute-0.6.34-py26_1.tar.bz2': 1,
        'distribute-0.6.34-py27_1.tar.bz2': 1,
        'distribute-0.6.34-py33_1.tar.bz2': 1,
        'gevent-0.13.7-py26_0.tar.bz2': 1,
        'gevent-0.13.7-py27_0.tar.bz2': 1,
        'ipython-0.13.1-py26_1.tar.bz2': 1,
        'ipython-0.13.1-py27_1.tar.bz2': 1,
        'ipython-0.13.1-py33_1.tar.bz2': 1,
        'llvmpy-0.11.1-py26_0.tar.bz2': 1,
        'llvmpy-0.11.1-py27_0.tar.bz2': 1,
        'llvmpy-0.11.1-py33_0.tar.bz2': 1,
        'lxml-3.0.2-py26_0.tar.bz2': 1,
        'lxml-3.0.2-py27_0.tar.bz2': 1,
        'lxml-3.0.2-py33_0.tar.bz2': 1,
        'matplotlib-1.2.0-np15py26_1.tar.bz2': 1,
        'matplotlib-1.2.0-np15py27_1.tar.bz2': 1,
        'matplotlib-1.2.0-np16py26_1.tar.bz2': 1,
        'matplotlib-1.2.0-np16py27_1.tar.bz2': 1,
        'matplotlib-1.2.0-np17py26_1.tar.bz2': 1,
        'matplotlib-1.2.0-np17py27_1.tar.bz2': 1,
        'matplotlib-1.2.0-np17py33_1.tar.bz2': 1,
        'nose-1.2.1-py26_0.tar.bz2': 1,
        'nose-1.2.1-py27_0.tar.bz2': 1,
        'nose-1.2.1-py33_0.tar.bz2': 1,
        'numba-0.7.0-np16py26_1.tar.bz2': 1,
        'numba-0.7.0-np16py27_1.tar.bz2': 1,
        'numba-0.7.0-np17py26_1.tar.bz2': 1,
        'numba-0.7.0-np17py27_1.tar.bz2': 1,
        'numpy-1.5.1-py26_3.tar.bz2': 3,
        'numpy-1.5.1-py27_3.tar.bz2': 3,
        'numpy-1.6.2-py26_3.tar.bz2': 2,
        'numpy-1.6.2-py26_4.tar.bz2': 2,
        'numpy-1.6.2-py26_p4.tar.bz2': 2,
        'numpy-1.6.2-py27_3.tar.bz2': 2,
        'numpy-1.6.2-py27_4.tar.bz2': 2,
        'numpy-1.6.2-py27_p4.tar.bz2': 2,
        'numpy-1.7.0-py26_0.tar.bz2': 1,
        'numpy-1.7.0-py27_0.tar.bz2': 1,
        'numpy-1.7.0-py33_0.tar.bz2': 1,
        'pandas-0.10.0-np16py26_0.tar.bz2': 2,
        'pandas-0.10.0-np16py27_0.tar.bz2': 2,
        'pandas-0.10.0-np17py26_0.tar.bz2': 2,
        'pandas-0.10.0-np17py27_0.tar.bz2': 2,
        'pandas-0.10.1-np16py26_0.tar.bz2': 1,
        'pandas-0.10.1-np16py27_0.tar.bz2': 1,
        'pandas-0.10.1-np17py26_0.tar.bz2': 1,
        'pandas-0.10.1-np17py27_0.tar.bz2': 1,
        'pandas-0.10.1-np17py33_0.tar.bz2': 1,
        'pandas-0.8.1-np16py26_0.tar.bz2': 5,
        'pandas-0.8.1-np16py27_0.tar.bz2': 5,
        'pandas-0.8.1-np17py26_0.tar.bz2': 5,
        'pandas-0.8.1-np17py27_0.tar.bz2': 5,
        'pandas-0.9.0-np16py26_0.tar.bz2': 4,
        'pandas-0.9.0-np16py27_0.tar.bz2': 4,
        'pandas-0.9.0-np17py26_0.tar.bz2': 4,
        'pandas-0.9.0-np17py27_0.tar.bz2': 4,
        'pandas-0.9.1-np16py26_0.tar.bz2': 3,
        'pandas-0.9.1-np16py27_0.tar.bz2': 3,
        'pandas-0.9.1-np17py26_0.tar.bz2': 3,
        'pandas-0.9.1-np17py27_0.tar.bz2': 3,
        'pip-1.2.1-py26_1.tar.bz2': 1,
        'pip-1.2.1-py27_1.tar.bz2': 1,
        'pip-1.2.1-py33_1.tar.bz2': 1,
        'psutil-0.6.1-py26_0.tar.bz2': 1,
        'psutil-0.6.1-py27_0.tar.bz2': 1,
        'psutil-0.6.1-py33_0.tar.bz2': 1,
        'pyflakes-0.6.1-py26_0.tar.bz2': 1,
        'pyflakes-0.6.1-py27_0.tar.bz2': 1,
        'pyflakes-0.6.1-py33_0.tar.bz2': 1,
        'python-2.6.8-6.tar.bz2': 4,
        'python-2.7.3-7.tar.bz2': 3,
        'python-2.7.4-0.tar.bz2': 2,
        'python-3.3.0-4.tar.bz2': 1,
        'pytz-2012j-py26_0.tar.bz2': 1,
        'pytz-2012j-py27_0.tar.bz2': 1,
        'pytz-2012j-py33_0.tar.bz2': 1,
        'requests-0.13.9-py26_0.tar.bz2': 1,
        'requests-0.13.9-py27_0.tar.bz2': 1,
        'requests-0.13.9-py33_0.tar.bz2': 1,
        'scikit-learn-0.13-np15py26_1.tar.bz2': 1,
        'scikit-learn-0.13-np15py27_1.tar.bz2': 1,
        'scikit-learn-0.13-np16py26_1.tar.bz2': 1,
        'scikit-learn-0.13-np16py27_1.tar.bz2': 1,
        'scikit-learn-0.13-np17py26_1.tar.bz2': 1,
        'scikit-learn-0.13-np17py27_1.tar.bz2': 1,
        'scipy-0.11.0-np15py26_3.tar.bz2': 1,
        'scipy-0.11.0-np15py27_3.tar.bz2': 1,
        'scipy-0.11.0-np16py26_3.tar.bz2': 1,
        'scipy-0.11.0-np16py27_3.tar.bz2': 1,
        'scipy-0.11.0-np17py26_3.tar.bz2': 1,
        'scipy-0.11.0-np17py27_3.tar.bz2': 1,
        'scipy-0.11.0-np17py33_3.tar.bz2': 1,
        'six-1.2.0-py26_0.tar.bz2': 1,
        'six-1.2.0-py27_0.tar.bz2': 1,
        'six-1.2.0-py33_0.tar.bz2': 1,
        'spyder-2.1.13-py27_0.tar.bz2': 1,
        'sqlalchemy-0.7.8-py26_0.tar.bz2': 1,
        'sqlalchemy-0.7.8-py27_0.tar.bz2': 1,
        'sqlalchemy-0.7.8-py33_0.tar.bz2': 1,
        'sympy-0.7.1-py26_0.tar.bz2': 1,
        'sympy-0.7.1-py27_0.tar.bz2': 1,
        'tornado-2.4.1-py26_0.tar.bz2': 1,
        'tornado-2.4.1-py27_0.tar.bz2': 1,
        'tornado-2.4.1-py33_0.tar.bz2': 1,
        'xlrd-0.9.0-py26_0.tar.bz2': 1,
        'xlrd-0.9.0-py27_0.tar.bz2': 1,
        'xlrd-0.9.0-py33_0.tar.bz2': 1,
        'xlwt-0.7.4-py26_0.tar.bz2': 1,
        'xlwt-0.7.4-py27_0.tar.bz2': 1}
    assert eqb == {
        'cairo-1.12.2-0.tar.bz2': 1,
        'cubes-0.10.2-py27_0.tar.bz2': 1,
        'dateutil-2.1-py26_0.tar.bz2': 1,
        'dateutil-2.1-py27_0.tar.bz2': 1,
        'dateutil-2.1-py33_0.tar.bz2': 1,
        'gevent-websocket-0.3.6-py26_1.tar.bz2': 1,
        'gevent-websocket-0.3.6-py27_1.tar.bz2': 1,
        'gevent_zeromq-0.2.5-py26_1.tar.bz2': 1,
        'gevent_zeromq-0.2.5-py27_1.tar.bz2': 1,
        'libnetcdf-4.2.1.1-0.tar.bz2': 1,
        'numexpr-2.0.1-np16py26_1.tar.bz2': 2,
        'numexpr-2.0.1-np16py26_2.tar.bz2': 1,
        'numexpr-2.0.1-np16py26_ce0.tar.bz2': 3,
        'numexpr-2.0.1-np16py26_p1.tar.bz2': 2,
        'numexpr-2.0.1-np16py26_p2.tar.bz2': 1,
        'numexpr-2.0.1-np16py26_pro0.tar.bz2': 3,
        'numexpr-2.0.1-np16py27_1.tar.bz2': 2,
        'numexpr-2.0.1-np16py27_2.tar.bz2': 1,
        'numexpr-2.0.1-np16py27_ce0.tar.bz2': 3,
        'numexpr-2.0.1-np16py27_p1.tar.bz2': 2,
        'numexpr-2.0.1-np16py27_p2.tar.bz2': 1,
        'numexpr-2.0.1-np16py27_pro0.tar.bz2': 3,
        'numexpr-2.0.1-np17py26_1.tar.bz2': 2,
        'numexpr-2.0.1-np17py26_2.tar.bz2': 1,
        'numexpr-2.0.1-np17py26_ce0.tar.bz2': 3,
        'numexpr-2.0.1-np17py26_p1.tar.bz2': 2,
        'numexpr-2.0.1-np17py26_p2.tar.bz2': 1,
        'numexpr-2.0.1-np17py26_pro0.tar.bz2': 3,
        'numexpr-2.0.1-np17py27_1.tar.bz2': 2,
        'numexpr-2.0.1-np17py27_2.tar.bz2': 1,
        'numexpr-2.0.1-np17py27_ce0.tar.bz2': 3,
        'numexpr-2.0.1-np17py27_p1.tar.bz2': 2,
        'numexpr-2.0.1-np17py27_p2.tar.bz2': 1,
        'numexpr-2.0.1-np17py27_pro0.tar.bz2': 3,
        'numpy-1.6.2-py26_3.tar.bz2': 1,
        'numpy-1.6.2-py27_3.tar.bz2': 1,
        'py2cairo-1.10.0-py26_0.tar.bz2': 1,
        'py2cairo-1.10.0-py27_0.tar.bz2': 1,
        'pycurl-7.19.0-py26_0.tar.bz2': 1,
        'pycurl-7.19.0-py27_0.tar.bz2': 1,
        'pysal-1.5.0-np15py27_0.tar.bz2': 1,
        'pysal-1.5.0-np16py27_0.tar.bz2': 1,
        'pysal-1.5.0-np17py27_0.tar.bz2': 1,
        'pytest-2.3.4-py26_0.tar.bz2': 1,
        'pytest-2.3.4-py27_0.tar.bz2': 1,
        'pyzmq-2.2.0.1-py26_0.tar.bz2': 1,
        'pyzmq-2.2.0.1-py27_0.tar.bz2': 1,
        'pyzmq-2.2.0.1-py33_0.tar.bz2': 1,
        'scikit-image-0.8.2-np16py26_0.tar.bz2': 1,
        'scikit-image-0.8.2-np16py27_0.tar.bz2': 1,
        'scikit-image-0.8.2-np17py26_0.tar.bz2': 1,
        'scikit-image-0.8.2-np17py27_0.tar.bz2': 1,
        'scikit-image-0.8.2-np17py33_0.tar.bz2': 1,
        'sphinx-1.1.3-py26_2.tar.bz2': 1,
        'sphinx-1.1.3-py27_2.tar.bz2': 1,
        'sphinx-1.1.3-py33_2.tar.bz2': 1,
        'statsmodels-0.4.3-np16py26_0.tar.bz2': 1,
        'statsmodels-0.4.3-np16py27_0.tar.bz2': 1,
        'statsmodels-0.4.3-np17py26_0.tar.bz2': 1,
        'statsmodels-0.4.3-np17py27_0.tar.bz2': 1,
        'system-5.8-0.tar.bz2': 1,
        'theano-0.5.0-np15py26_0.tar.bz2': 1,
        'theano-0.5.0-np15py27_0.tar.bz2': 1,
        'theano-0.5.0-np16py26_0.tar.bz2': 1,
        'theano-0.5.0-np16py27_0.tar.bz2': 1,
        'theano-0.5.0-np17py26_0.tar.bz2': 1,
        'theano-0.5.0-np17py27_0.tar.bz2': 1,
        'zeromq-2.2.0-0.tar.bz2': 1}


def test_unsat():
    # scipy 0.12.0b1 is not built for numpy 1.5, only 1.6 and 1.7
    assert raises(UnsatisfiableError, lambda: r.install(['numpy 1.5*', 'scipy 0.12.0b1']))
    # numpy 1.5 does not have a python 3 package
    assert raises(UnsatisfiableError, lambda: r.install(['numpy 1.5*', 'python 3*']))
    assert raises(UnsatisfiableError, lambda: r.install(['numpy 1.5*', 'numpy 1.6*']))


def test_nonexistent():
    assert raises(NoPackagesFoundError, lambda: r.get_pkgs('notarealpackage 2.0*'))
    assert raises(NoPackagesFoundError, lambda: r.install(['notarealpackage 2.0*']))
    # This exact version of NumPy does not exist
    assert raises(NoPackagesFoundError, lambda: r.install(['numpy 1.5']))


def test_nonexistent_deps():
    index2 = index.copy()
    index2['mypackage-1.0-py33_0.tar.bz2'] = Record(**{
        'build': 'py33_0',
        'build_number': 0,
        'depends': ['nose', 'python 3.3*', 'notarealpackage 2.0*'],
        'name': 'mypackage',
        'requires': ['nose 1.2.1', 'python 3.3'],
        'version': '1.0',
    })
    index2['mypackage-1.1-py33_0.tar.bz2'] = Record(**{
        'build': 'py33_0',
        'build_number': 0,
        'depends': ['nose', 'python 3.3*'],
        'name': 'mypackage',
        'requires': ['nose 1.2.1', 'python 3.3'],
        'version': '1.1',
    })
    index2['anotherpackage-1.0-py33_0.tar.bz2'] = Record(**{
        'build': 'py33_0',
        'build_number': 0,
        'depends': ['nose', 'mypackage 1.1'],
        'name': 'anotherpackage',
        'requires': ['nose', 'mypackage 1.1'],
        'version': '1.0',
    })
    index2['anotherpackage-2.0-py33_0.tar.bz2'] = Record(**{
        'build': 'py33_0',
        'build_number': 0,
        'depends': ['nose', 'mypackage'],
        'name': 'anotherpackage',
        'requires': ['nose', 'mypackage'],
        'version': '2.0',
    })
    index2 = {Dist(key): value for key, value in iteritems(index2)}
    r = Resolve(index2)

    assert set(r.find_matches(MatchSpec('mypackage'))) == {
        Dist('mypackage-1.0-py33_0.tar.bz2'),
        Dist('mypackage-1.1-py33_0.tar.bz2'),
    }
    assert set(d.to_filename() for d in r.get_reduced_index(['mypackage']).keys()) == {
        'mypackage-1.1-py33_0.tar.bz2',
        'nose-1.1.2-py33_0.tar.bz2',
        'nose-1.2.1-py33_0.tar.bz2',
        'nose-1.3.0-py33_0.tar.bz2',
        'openssl-1.0.1c-0.tar.bz2',
        'python-3.3.0-2.tar.bz2',
        'python-3.3.0-3.tar.bz2',
        'python-3.3.0-4.tar.bz2',
        'python-3.3.0-pro0.tar.bz2',
        'python-3.3.0-pro1.tar.bz2',
        'python-3.3.1-0.tar.bz2',
        'python-3.3.2-0.tar.bz2',
        'readline-6.2-0.tar.bz2',
        'sqlite-3.7.13-0.tar.bz2',
        'system-5.8-0.tar.bz2',
        'system-5.8-1.tar.bz2',
        'tk-8.5.13-0.tar.bz2',
        'zlib-1.2.7-0.tar.bz2'}

    assert r.install(['mypackage']) == r.install(['mypackage 1.1']) == [Dist(dname) for dname in [
        'mypackage-1.1-py33_0.tar.bz2',
        'nose-1.3.0-py33_0.tar.bz2',
        'openssl-1.0.1c-0.tar.bz2',
        'python-3.3.2-0.tar.bz2',
        'readline-6.2-0.tar.bz2',
        'sqlite-3.7.13-0.tar.bz2',
        'system-5.8-1.tar.bz2',
        'tk-8.5.13-0.tar.bz2',
        'zlib-1.2.7-0.tar.bz2',
    ]]
    assert raises(NoPackagesFoundError, lambda: r.install(['mypackage 1.0']))
    assert raises(NoPackagesFoundError, lambda: r.install(['mypackage 1.0', 'burgertime 1.0']))

    assert r.install(['anotherpackage 1.0']) == [Dist(dname) for dname in [
        'anotherpackage-1.0-py33_0.tar.bz2',
        'mypackage-1.1-py33_0.tar.bz2',
        'nose-1.3.0-py33_0.tar.bz2',
        'openssl-1.0.1c-0.tar.bz2',
        'python-3.3.2-0.tar.bz2',
        'readline-6.2-0.tar.bz2',
        'sqlite-3.7.13-0.tar.bz2',
        'system-5.8-1.tar.bz2',
        'tk-8.5.13-0.tar.bz2',
        'zlib-1.2.7-0.tar.bz2',
    ]]

    assert r.install(['anotherpackage']) == [Dist(dname) for dname in [
        'anotherpackage-2.0-py33_0.tar.bz2',
        'mypackage-1.1-py33_0.tar.bz2',
        'nose-1.3.0-py33_0.tar.bz2',
        'openssl-1.0.1c-0.tar.bz2',
        'python-3.3.2-0.tar.bz2',
        'readline-6.2-0.tar.bz2',
        'sqlite-3.7.13-0.tar.bz2',
        'system-5.8-1.tar.bz2',
        'tk-8.5.13-0.tar.bz2',
        'zlib-1.2.7-0.tar.bz2',
    ]]

    # This time, the latest version is messed up
    index3 = index.copy()
    index3['mypackage-1.1-py33_0.tar.bz2'] = Record(**{
        'build': 'py33_0',
        'build_number': 0,
        'depends': ['nose', 'python 3.3*', 'notarealpackage 2.0*'],
        'name': 'mypackage',
        'requires': ['nose 1.2.1', 'python 3.3'],
        'version': '1.1',
    })
    index3['mypackage-1.0-py33_0.tar.bz2'] = Record(**{
        'build': 'py33_0',
        'build_number': 0,
        'depends': ['nose', 'python 3.3*'],
        'name': 'mypackage',
        'requires': ['nose 1.2.1', 'python 3.3'],
        'version': '1.0',
    })
    index3['anotherpackage-1.0-py33_0.tar.bz2'] = Record(**{
        'build': 'py33_0',
        'build_number': 0,
        'depends': ['nose', 'mypackage 1.0'],
        'name': 'anotherpackage',
        'requires': ['nose', 'mypackage 1.0'],
        'version': '1.0',
    })
    index3['anotherpackage-2.0-py33_0.tar.bz2'] = Record(**{
        'build': 'py33_0',
        'build_number': 0,
        'depends': ['nose', 'mypackage'],
        'name': 'anotherpackage',
        'requires': ['nose', 'mypackage'],
        'version': '2.0',
    })
    index3 = {Dist(key): value for key, value in iteritems(index3)}
    r = Resolve(index3)

    assert set(d.to_filename() for d in r.find_matches(MatchSpec('mypackage'))) == {
        'mypackage-1.0-py33_0.tar.bz2',
        'mypackage-1.1-py33_0.tar.bz2',
        }
    assert set(d.to_filename() for d in r.get_reduced_index(['mypackage']).keys()) == {
        'mypackage-1.0-py33_0.tar.bz2',
        'nose-1.1.2-py33_0.tar.bz2',
        'nose-1.2.1-py33_0.tar.bz2',
        'nose-1.3.0-py33_0.tar.bz2',
        'openssl-1.0.1c-0.tar.bz2',
        'python-3.3.0-2.tar.bz2',
        'python-3.3.0-3.tar.bz2',
        'python-3.3.0-4.tar.bz2',
        'python-3.3.0-pro0.tar.bz2',
        'python-3.3.0-pro1.tar.bz2',
        'python-3.3.1-0.tar.bz2',
        'python-3.3.2-0.tar.bz2',
        'readline-6.2-0.tar.bz2',
        'sqlite-3.7.13-0.tar.bz2',
        'system-5.8-0.tar.bz2',
        'system-5.8-1.tar.bz2',
        'tk-8.5.13-0.tar.bz2',
        'zlib-1.2.7-0.tar.bz2'}

    assert r.install(['mypackage']) == r.install(['mypackage 1.0']) == [Dist(dname) for dname in [
        'mypackage-1.0-py33_0.tar.bz2',
        'nose-1.3.0-py33_0.tar.bz2',
        'openssl-1.0.1c-0.tar.bz2',
        'python-3.3.2-0.tar.bz2',
        'readline-6.2-0.tar.bz2',
        'sqlite-3.7.13-0.tar.bz2',
        'system-5.8-1.tar.bz2',
        'tk-8.5.13-0.tar.bz2',
        'zlib-1.2.7-0.tar.bz2',
    ]]
    assert raises(NoPackagesFoundError, lambda: r.install(['mypackage 1.1']))

    assert r.install(['anotherpackage 1.0']) == [Dist(dname) for dname in [
        'anotherpackage-1.0-py33_0.tar.bz2',
        'mypackage-1.0-py33_0.tar.bz2',
        'nose-1.3.0-py33_0.tar.bz2',
        'openssl-1.0.1c-0.tar.bz2',
        'python-3.3.2-0.tar.bz2',
        'readline-6.2-0.tar.bz2',
        'sqlite-3.7.13-0.tar.bz2',
        'system-5.8-1.tar.bz2',
        'tk-8.5.13-0.tar.bz2',
        'zlib-1.2.7-0.tar.bz2',
    ]]

    # If recursive checking is working correctly, this will give
    # anotherpackage 2.0, not anotherpackage 1.0
    assert r.install(['anotherpackage']) == [Dist(dname) for dname in [
        'anotherpackage-2.0-py33_0.tar.bz2',
        'mypackage-1.0-py33_0.tar.bz2',
        'nose-1.3.0-py33_0.tar.bz2',
        'openssl-1.0.1c-0.tar.bz2',
        'python-3.3.2-0.tar.bz2',
        'readline-6.2-0.tar.bz2',
        'sqlite-3.7.13-0.tar.bz2',
        'system-5.8-1.tar.bz2',
        'tk-8.5.13-0.tar.bz2',
        'zlib-1.2.7-0.tar.bz2',
    ]]


def test_install_package_with_feature():
    index2 = index.copy()
    index2['mypackage-1.0-featurepy33_0.tar.bz2'] = Record(**{
        'build': 'featurepy33_0',
        'build_number': 0,
        'depends': ['python 3.3*'],
        'name': 'mypackage',
        'version': '1.0',
        'features': 'feature',
    })
    index2['feature-1.0-py33_0.tar.bz2'] = Record(**{
        'build': 'py33_0',
        'build_number': 0,
        'depends': ['python 3.3*'],
        'name': 'feature',
        'version': '1.0',
        'track_features': 'feature',
    })

    index2 = {Dist(key): value for key, value in iteritems(index2)}
    r = Resolve(index2)

    # It should not raise
    r.install(['mypackage','feature 1.0'])


def test_circular_dependencies():
    index2 = index.copy()
    index2['package1-1.0-0.tar.bz2'] = Record(**{
        'build': '0',
        'build_number': 0,
        'depends': ['package2'],
        'name': 'package1',
        'requires': ['package2'],
        'version': '1.0',
    })
    index2['package2-1.0-0.tar.bz2'] = Record(**{
        'build': '0',
        'build_number': 0,
        'depends': ['package1'],
        'name': 'package2',
        'requires': ['package1'],
        'version': '1.0',
    })
    index2 = {Dist(key): value for key, value in iteritems(index2)}
    r = Resolve(index2)

    assert set(r.find_matches(MatchSpec('package1'))) == {
        Dist('package1-1.0-0.tar.bz2'),
    }
    assert set(r.get_reduced_index(['package1']).keys()) == {
        Dist('package1-1.0-0.tar.bz2'),
        Dist('package2-1.0-0.tar.bz2'),
    }
    assert r.install(['package1']) == r.install(['package2']) == \
        r.install(['package1', 'package2']) == [
        Dist('package1-1.0-0.tar.bz2'),
        Dist('package2-1.0-0.tar.bz2'),
    ]


def test_package_ordering():
    sympy_071 = Package('sympy-0.7.1-py27_0.tar.bz2', r.index[Dist('sympy-0.7.1-py27_0.tar.bz2')])
    sympy_072 = Package('sympy-0.7.2-py27_0.tar.bz2', r.index[Dist('sympy-0.7.2-py27_0.tar.bz2')])
    python_275 = Package('python-2.7.5-0.tar.bz2', r.index[Dist('python-2.7.5-0.tar.bz2')])
    numpy = Package('numpy-1.7.1-py27_0.tar.bz2', r.index[Dist('numpy-1.7.1-py27_0.tar.bz2')])
    numpy_mkl = Package('numpy-1.7.1-py27_p0.tar.bz2', r.index[Dist('numpy-1.7.1-py27_p0.tar.bz2')])

    assert sympy_071 < sympy_072
    assert not sympy_071 < sympy_071
    assert not sympy_072 < sympy_071
    raises(TypeError, lambda: sympy_071 < python_275)

    assert sympy_071 <= sympy_072
    assert sympy_071 <= sympy_071
    assert not sympy_072 <= sympy_071
    assert raises(TypeError, lambda: sympy_071 <= python_275)

    assert sympy_071 == sympy_071
    assert not sympy_071 == sympy_072
    assert (sympy_071 == python_275) is False
    assert (sympy_071 == 1) is False

    assert not sympy_071 != sympy_071
    assert sympy_071 != sympy_072
    assert (sympy_071 != python_275) is True

    assert not sympy_071 > sympy_072
    assert not sympy_071 > sympy_071
    assert sympy_072 > sympy_071
    raises(TypeError, lambda: sympy_071 > python_275)

    assert not sympy_071 >= sympy_072
    assert sympy_071 >= sympy_071
    assert sympy_072 >= sympy_071
    assert raises(TypeError, lambda: sympy_071 >= python_275)

    # The first four are a bit arbitrary. For now, we just test that it
    # doesn't prefer the mkl version.
    assert not numpy > numpy_mkl
    assert not numpy >= numpy_mkl
    assert numpy < numpy_mkl
    assert numpy <= numpy_mkl
    assert (numpy != numpy_mkl) is True
    assert (numpy == numpy_mkl) is False


def test_irrational_version():
    assert r.install(['pytz 2012d', 'python 3*'], returnall=True) == [[Dist(fname) for fname in [
        'openssl-1.0.1c-0.tar.bz2',
        'python-3.3.2-0.tar.bz2',
        'pytz-2012d-py33_0.tar.bz2',
        'readline-6.2-0.tar.bz2',
        'sqlite-3.7.13-0.tar.bz2',
        'system-5.8-1.tar.bz2',
        'tk-8.5.13-0.tar.bz2',
        'zlib-1.2.7-0.tar.bz2'
    ]]]


def test_no_features():
    # Without this, there would be another solution including 'scipy-0.11.0-np16py26_p3.tar.bz2'.
    assert r.install(['python 2.6*', 'numpy 1.6*', 'scipy 0.11*'],
        returnall=True) == [[Dist(fname) for fname in [
            'numpy-1.6.2-py26_4.tar.bz2',
            'openssl-1.0.1c-0.tar.bz2',
            'python-2.6.8-6.tar.bz2',
            'readline-6.2-0.tar.bz2',
            'scipy-0.11.0-np16py26_3.tar.bz2',
            'sqlite-3.7.13-0.tar.bz2',
            'system-5.8-1.tar.bz2',
            'tk-8.5.13-0.tar.bz2',
            'zlib-1.2.7-0.tar.bz2',
            ]]]

    assert r.install(['python 2.6*', 'numpy 1.6*', 'scipy 0.11*', 'mkl@'],
        returnall=True) == [[Dist(fname) for fname in [
            'mkl-rt-11.0-p0.tar.bz2',           # This,
            'numpy-1.6.2-py26_p4.tar.bz2',      # this,
            'openssl-1.0.1c-0.tar.bz2',
            'python-2.6.8-6.tar.bz2',
            'readline-6.2-0.tar.bz2',
            'scipy-0.11.0-np16py26_p3.tar.bz2', # and this are different.
            'sqlite-3.7.13-0.tar.bz2',
            'system-5.8-1.tar.bz2',
            'tk-8.5.13-0.tar.bz2',
            'zlib-1.2.7-0.tar.bz2',
            ]]]

    index2 = index.copy()
    index2["pandas-0.12.0-np16py27_0.tar.bz2"] = Record(**{
            "build": "np16py27_0",
            "build_number": 0,
            "depends": [
              "dateutil",
              "numpy 1.6*",
              "python 2.7*",
              "pytz"
            ],
            "name": "pandas",
            "requires": [
              "dateutil 1.5",
              "numpy 1.6",
              "python 2.7",
              "pytz"
            ],
            "version": "0.12.0"
        })
    # Make it want to choose the pro version by having it be newer.
    index2["numpy-1.6.2-py27_p5.tar.bz2"] = Record(**{
            "build": "py27_p5",
            "build_number": 5,
            "depends": [
              "mkl-rt 11.0",
              "python 2.7*"
            ],
            "features": "mkl",
            "name": "numpy",
            "pub_date": "2013-04-29",
            "requires": [
              "mkl-rt 11.0",
              "python 2.7"
            ],
            "version": "1.6.2"
        })

    index2 = {Dist(key): value for key, value in iteritems(index2)}
    r2 = Resolve(index2)

    # This should not pick any mkl packages (the difference here is that none
    # of the specs directly have mkl versions)
    assert r2.solve(['pandas 0.12.0 np16py27_0', 'python 2.7*'],
        returnall=True) == [[Dist(fname) for fname in [
            'dateutil-2.1-py27_1.tar.bz2',
            'numpy-1.6.2-py27_4.tar.bz2',
            'openssl-1.0.1c-0.tar.bz2',
            'pandas-0.12.0-np16py27_0.tar.bz2',
            'python-2.7.5-0.tar.bz2',
            'pytz-2013b-py27_0.tar.bz2',
            'readline-6.2-0.tar.bz2',
            'six-1.3.0-py27_0.tar.bz2',
            'sqlite-3.7.13-0.tar.bz2',
            'system-5.8-1.tar.bz2',
            'tk-8.5.13-0.tar.bz2',
            'zlib-1.2.7-0.tar.bz2',
            ]]]

    assert r2.solve(['pandas 0.12.0 np16py27_0', 'python 2.7*', 'mkl@'],
        returnall=True)[0] == [[Dist(fname) for fname in [
            'dateutil-2.1-py27_1.tar.bz2',
            'mkl-rt-11.0-p0.tar.bz2',           # This
            'numpy-1.6.2-py27_p5.tar.bz2',      # and this are different.
            'openssl-1.0.1c-0.tar.bz2',
            'pandas-0.12.0-np16py27_0.tar.bz2',
            'python-2.7.5-0.tar.bz2',
            'pytz-2013b-py27_0.tar.bz2',
            'readline-6.2-0.tar.bz2',
            'six-1.3.0-py27_0.tar.bz2',
            'sqlite-3.7.13-0.tar.bz2',
            'system-5.8-1.tar.bz2',
            'tk-8.5.13-0.tar.bz2',
            'zlib-1.2.7-0.tar.bz2',
            ]]][0]


def test_multiple_solution():
    index2 = index.copy()
    fn = 'pandas-0.11.0-np16py27_1.tar.bz2'
    res1 = set([fn])
    for k in range(1,15):
        fn2 = Dist('%s_%d.tar.bz2'%(fn[:-8],k))
        index2[fn2] = index[Dist(fn)]
        res1.add(fn2)
    index2 = {Dist(key): value for key, value in iteritems(index2)}
    r = Resolve(index2)
    res = r.solve(['pandas', 'python 2.7*', 'numpy 1.6*'], returnall=True)
    res = set([y for x in res for y in x if r.package_name(y).startswith('pandas')])
    assert len(res) <= len(res1)


def test_broken_install():
    installed = r.install(['pandas', 'python 2.7*', 'numpy 1.6*'])
    assert installed == [Dist(fname) for fname in [
        'dateutil-2.1-py27_1.tar.bz2',
        'numpy-1.6.2-py27_4.tar.bz2',
        'openssl-1.0.1c-0.tar.bz2',
        'pandas-0.11.0-np16py27_1.tar.bz2',
        'python-2.7.5-0.tar.bz2',
        'pytz-2013b-py27_0.tar.bz2',
        'readline-6.2-0.tar.bz2',
        'scipy-0.12.0-np16py27_0.tar.bz2',
        'six-1.3.0-py27_0.tar.bz2',
        'sqlite-3.7.13-0.tar.bz2',
        'system-5.8-1.tar.bz2',
        'tk-8.5.13-0.tar.bz2',
<<<<<<< HEAD
        'zlib-1.2.7-0.tar.bz2']

    # Add a fake package and an incompatible numpy
    installed2 = list(installed)
    installed2[1] = 'numpy-1.7.1-py33_p0.tar.bz2'
    installed2.append('notarealpackage-2.0-0.tar.bz2')
    assert r.install([], installed2) == installed2
    installed3 = r.install(['numpy'], installed2)
    installed4 = r.remove(['pandas'], installed2)
    assert set(installed4) == set(installed2[:3] + installed2[4:])    

    # Remove the installed version of pandas from the index
    index2 = index.copy()
    rec = index2['pandas-0.11.0-np16py27_1.tar.bz2']
    index2['pandas-0.11.0-np16py27_1.tar.bz2'] = rec = rec.copy()
    rec['priority'] = MAX_PRIORITY
    r2 = Resolve(index2)
    installed2 = r2.install(['pandas', 'python 2.7*', 'numpy 1.6*'], installed)
    assert installed2 == [
        'dateutil-2.1-py27_1.tar.bz2',
        'numpy-1.6.2-py27_4.tar.bz2',
        'openssl-1.0.1c-0.tar.bz2',
        'pandas-0.10.1-np16py27_0.tar.bz2',
        'python-2.7.5-0.tar.bz2',
        'pytz-2013b-py27_0.tar.bz2',
        'readline-6.2-0.tar.bz2',
        'scipy-0.11.0-np16py27_3.tar.bz2',
        'six-1.3.0-py27_0.tar.bz2',
        'sqlite-3.7.13-0.tar.bz2',
        'system-5.8-1.tar.bz2',
        'tk-8.5.13-0.tar.bz2',
        'zlib-1.2.7-0.tar.bz2']
=======
        'zlib-1.2.7-0.tar.bz2']]
    installed[1] = Dist('numpy-1.7.1-py33_p0.tar.bz2')
    installed.append(Dist('notarealpackage-2.0-0.tar.bz2'))
    assert r.install([], installed) == [Dist(fn) for fn in installed]
    installed2 = r.install(['numpy'], installed)
    installed3 = r.remove(['pandas'], installed)
    assert set(installed3) == set(installed[:3] + installed[4:])
>>>>>>> 4f6ab97f


def test_remove():
    installed = r.install(['pandas', 'python 2.7*'])
    assert installed == [Dist(fname) for fname in [
        'dateutil-2.1-py27_1.tar.bz2',
        'numpy-1.7.1-py27_0.tar.bz2',
        'openssl-1.0.1c-0.tar.bz2',
        'pandas-0.11.0-np17py27_1.tar.bz2',
        'python-2.7.5-0.tar.bz2',
        'pytz-2013b-py27_0.tar.bz2',
        'readline-6.2-0.tar.bz2',
        'scipy-0.12.0-np17py27_0.tar.bz2',
        'six-1.3.0-py27_0.tar.bz2',
        'sqlite-3.7.13-0.tar.bz2',
        'system-5.8-1.tar.bz2',
        'tk-8.5.13-0.tar.bz2',
        'zlib-1.2.7-0.tar.bz2']]

    assert r.remove(['pandas'], installed=installed) == [Dist(fname) for fname in [
        'dateutil-2.1-py27_1.tar.bz2',
        'numpy-1.7.1-py27_0.tar.bz2',
        'openssl-1.0.1c-0.tar.bz2',
        'python-2.7.5-0.tar.bz2',
        'pytz-2013b-py27_0.tar.bz2',
        'readline-6.2-0.tar.bz2',
        'scipy-0.12.0-np17py27_0.tar.bz2',
        'six-1.3.0-py27_0.tar.bz2',
        'sqlite-3.7.13-0.tar.bz2',
        'system-5.8-1.tar.bz2',
        'tk-8.5.13-0.tar.bz2',
        'zlib-1.2.7-0.tar.bz2']]

    # Pandas requires numpy
    assert r.remove(['numpy'], installed=installed) == [Dist(fname) for fname in [
        'dateutil-2.1-py27_1.tar.bz2',
        'openssl-1.0.1c-0.tar.bz2',
        'python-2.7.5-0.tar.bz2',
        'pytz-2013b-py27_0.tar.bz2',
        'readline-6.2-0.tar.bz2',
        'six-1.3.0-py27_0.tar.bz2',
        'sqlite-3.7.13-0.tar.bz2',
        'system-5.8-1.tar.bz2',
        'tk-8.5.13-0.tar.bz2',
        'zlib-1.2.7-0.tar.bz2']]


def test_channel_priority():
    fn1 = 'pandas-0.10.1-np17py27_0.tar.bz2'
    fn2 = 'other::' + fn1
    spec = ['pandas', 'python 2.7*']
    index2 = index.copy()
    index2[Dist(fn2)] = index2[Dist(fn1)].copy()
    index2 = {Dist(key): value for key, value in iteritems(index2)}
    r2 = Resolve(index2)
    rec = r2.index[Dist(fn2)]

    os.environ['CONDA_CHANNEL_PRIORITY'] = 'True'
    reset_context(())

    rec['priority'] = 0
    # Should select the "other", older package because it
    # has a lower channel priority number
    installed1 = r2.install(spec)
    # Should select the newer package because now the "other"
    # package has a higher priority number
    rec['priority'] = 2
    installed2 = r2.install(spec)
    # Should also select the newer package because we have
    # turned off channel priority altogether

    os.environ['CONDA_CHANNEL_PRIORITY'] = 'False'
    reset_context(())

    rec['priority'] = 0
    installed3 = r2.install(spec)
    assert installed1 != installed2
    assert installed1 != installed3
    assert installed2 == installed3


def test_dependency_sort():
    specs = ['pandas','python 2.7*','numpy 1.6*']
    installed = r.install(specs)
    must_have = {r.package_name(dist): dist for dist in installed}
    installed = r.dependency_sort(must_have)

    results_should_be = [
        'openssl-1.0.1c-0',
        'readline-6.2-0',
        'sqlite-3.7.13-0',
        'system-5.8-1',
        'tk-8.5.13-0',
        'zlib-1.2.7-0',
        'python-2.7.5-0',
        'numpy-1.6.2-py27_4',
        'pytz-2013b-py27_0',
        'six-1.3.0-py27_0',
        'dateutil-2.1-py27_1',
        'scipy-0.12.0-np16py27_0',
        'pandas-0.11.0-np16py27_1'
    ]
    assert len(installed) == len(results_should_be)
    assert [d.dist_name for d in installed] == results_should_be


def test_update_deps():
    installed = r.install(['python 2.7*', 'numpy 1.6*', 'pandas 0.10.1'])
    assert installed == [Dist(fn) for fn in [
        'dateutil-2.1-py27_1.tar.bz2',
        'numpy-1.6.2-py27_4.tar.bz2',
        'openssl-1.0.1c-0.tar.bz2',
        'pandas-0.10.1-np16py27_0.tar.bz2',
        'python-2.7.5-0.tar.bz2',
        'readline-6.2-0.tar.bz2',
        'scipy-0.11.0-np16py27_3.tar.bz2',
        'six-1.3.0-py27_0.tar.bz2',
        'sqlite-3.7.13-0.tar.bz2',
        'system-5.8-1.tar.bz2',
        'tk-8.5.13-0.tar.bz2',
        'zlib-1.2.7-0.tar.bz2',
    ]]

    # scipy, and pandas should all be updated here. pytz is a new
    # dependency of pandas. But numpy does not _need_ to be updated
    # to get the latest version of pandas, so it stays put.
    assert r.install(['pandas', 'python 2.7*'], installed=installed,
        update_deps=True, returnall=True) == [[Dist(fn) for fn in [
        'dateutil-2.1-py27_1.tar.bz2',
        'numpy-1.6.2-py27_4.tar.bz2',
        'openssl-1.0.1c-0.tar.bz2',
        'pandas-0.11.0-np16py27_1.tar.bz2',
        'python-2.7.5-0.tar.bz2',
        'pytz-2013b-py27_0.tar.bz2',
        'readline-6.2-0.tar.bz2',
        'scipy-0.12.0-np16py27_0.tar.bz2',
        'six-1.3.0-py27_0.tar.bz2',
        'sqlite-3.7.13-0.tar.bz2',
        'system-5.8-1.tar.bz2',
        'tk-8.5.13-0.tar.bz2',
        'zlib-1.2.7-0.tar.bz2']]]

    # pandas should be updated here. However, it's going to try to not update
    # scipy, so it won't be updated to the latest version (0.11.0).
    assert r.install(['pandas', 'python 2.7*'], installed=installed,
        update_deps=False, returnall=True) == [[Dist(fn) for fn in [
        'dateutil-2.1-py27_1.tar.bz2',
        'numpy-1.6.2-py27_4.tar.bz2',
        'openssl-1.0.1c-0.tar.bz2',
        'pandas-0.10.1-np16py27_0.tar.bz2',
        'python-2.7.5-0.tar.bz2',
        'readline-6.2-0.tar.bz2',
        'scipy-0.11.0-np16py27_3.tar.bz2',
        'six-1.3.0-py27_0.tar.bz2',
        'sqlite-3.7.13-0.tar.bz2',
        'system-5.8-1.tar.bz2',
        'tk-8.5.13-0.tar.bz2',
        'zlib-1.2.7-0.tar.bz2',
    ]]]<|MERGE_RESOLUTION|>--- conflicted
+++ resolved
@@ -3,6 +3,7 @@
 import json
 import os
 import unittest
+from conda.base.constants import MAX_CHANNEL_PRIORITY
 from conda.base.context import reset_context
 from conda.common.compat import iteritems, text_type
 from conda.exceptions import NoPackagesFoundError, UnsatisfiableError
@@ -10,14 +11,10 @@
 from conda.models.record import Record
 from conda.resolve import MatchSpec, Package, Resolve
 from os.path import dirname, join
-<<<<<<< HEAD
 
 import pytest
 
-from conda.config import MAX_PRIORITY
 from conda.resolve import MatchSpec, Package, Resolve, NoPackagesFound, Unsatisfiable
-=======
->>>>>>> 4f6ab97f
 from tests.helpers import raises
 
 with open(join(dirname(__file__), 'index.json')) as fi:
@@ -989,26 +986,25 @@
         'sqlite-3.7.13-0.tar.bz2',
         'system-5.8-1.tar.bz2',
         'tk-8.5.13-0.tar.bz2',
-<<<<<<< HEAD
-        'zlib-1.2.7-0.tar.bz2']
+        'zlib-1.2.7-0.tar.bz2']]
 
     # Add a fake package and an incompatible numpy
     installed2 = list(installed)
-    installed2[1] = 'numpy-1.7.1-py33_p0.tar.bz2'
-    installed2.append('notarealpackage-2.0-0.tar.bz2')
+    installed2[1] = Dist('numpy-1.7.1-py33_p0.tar.bz2')
+    installed2.append(Dist('notarealpackage-2.0-0.tar.bz2'))
     assert r.install([], installed2) == installed2
     installed3 = r.install(['numpy'], installed2)
     installed4 = r.remove(['pandas'], installed2)
-    assert set(installed4) == set(installed2[:3] + installed2[4:])    
+    assert set(installed4) == set(installed2[:3] + installed2[4:])
 
     # Remove the installed version of pandas from the index
     index2 = index.copy()
-    rec = index2['pandas-0.11.0-np16py27_1.tar.bz2']
-    index2['pandas-0.11.0-np16py27_1.tar.bz2'] = rec = rec.copy()
-    rec['priority'] = MAX_PRIORITY
+    rec = index2[Dist('pandas-0.11.0-np16py27_1.tar.bz2')]
+    index2[Dist('pandas-0.11.0-np16py27_1.tar.bz2')] = rec = rec.copy()
+    rec['priority'] = MAX_CHANNEL_PRIORITY
     r2 = Resolve(index2)
     installed2 = r2.install(['pandas', 'python 2.7*', 'numpy 1.6*'], installed)
-    assert installed2 == [
+    assert installed2 == [Dist(d) for d in [
         'dateutil-2.1-py27_1.tar.bz2',
         'numpy-1.6.2-py27_4.tar.bz2',
         'openssl-1.0.1c-0.tar.bz2',
@@ -1021,16 +1017,7 @@
         'sqlite-3.7.13-0.tar.bz2',
         'system-5.8-1.tar.bz2',
         'tk-8.5.13-0.tar.bz2',
-        'zlib-1.2.7-0.tar.bz2']
-=======
         'zlib-1.2.7-0.tar.bz2']]
-    installed[1] = Dist('numpy-1.7.1-py33_p0.tar.bz2')
-    installed.append(Dist('notarealpackage-2.0-0.tar.bz2'))
-    assert r.install([], installed) == [Dist(fn) for fn in installed]
-    installed2 = r.install(['numpy'], installed)
-    installed3 = r.remove(['pandas'], installed)
-    assert set(installed3) == set(installed[:3] + installed[4:])
->>>>>>> 4f6ab97f
 
 
 def test_remove():
