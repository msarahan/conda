--- conflicted
+++ resolved
@@ -3,16 +3,11 @@
 import json
 import os
 import unittest
-<<<<<<< HEAD
-from conda.base.constants import MAX_CHANNEL_PRIORITY
-from conda.base.context import reset_context, context
-=======
 
 from conda.common.io import env_var
 
 from conda.base.constants import MAX_CHANNEL_PRIORITY
 from conda.base.context import reset_context
->>>>>>> 178afb2c
 from conda.common.compat import iteritems, text_type
 from conda.common.io import env_var
 from conda.exceptions import NoPackagesFoundError, UnsatisfiableError
@@ -1061,23 +1056,12 @@
         # Should also select the newer package because we have
         # turned off channel priority altogether
 
-<<<<<<< HEAD
-    assert installed1 != installed2
-
-    with env_var("CONDA_CHANNEL_PRIORITY", "False", reset_context):
-        r2.index[Dist(fn2)] = IndexRecord.from_objects(r2.index[Dist(fn2)], priority=0)
-        installed3 = r2.install(spec)
-
-    assert installed1 != installed3
-    assert installed2 == installed3
-=======
     with env_var("CONDA_CHANNEL_PRIORITY", "False", reset_context):
         r2.index[Dist(fn2)] = IndexRecord.from_objects(r2.index[Dist(fn2)], priority=0)
         installed3 = r2.install(spec)
         assert installed1 != installed2
         assert installed1 != installed3
         assert installed2 == installed3
->>>>>>> 178afb2c
 
 
 def test_dependency_sort():
