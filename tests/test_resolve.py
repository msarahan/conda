from __future__ import absolute_import, print_function

<<<<<<< HEAD
from datetime import datetime
import unittest

import pytest

from conda.base.context import context, reset_context
import unittest

from conda.base.context import reset_context
from conda.common.compat import iteritems
from conda.common.io import env_var

=======
import unittest

>>>>>>> 1c0e1828
from conda.base.context import reset_context
from conda.common.compat import iteritems
from conda.common.io import env_var
from conda.exceptions import UnsatisfiableError
from conda.models.channel import Channel
from conda.models.dist import Dist
from conda.models.index_record import IndexRecord
<<<<<<< HEAD
from os.path import dirname, join

from conda.resolve import MatchSpec, Resolve, ResolvePackageNotFound
from tests.helpers import raises
from .helpers import get_index_r_1
=======
>>>>>>> 1c0e1828
from conda.resolve import MatchSpec, Resolve, ResolvePackageNotFound, dashlist
from tests.helpers import get_index_r_1, get_index_r_3, raises

index, r, = get_index_r_1()
<<<<<<< HEAD
=======

>>>>>>> 1c0e1828
f_mkl = set(['mkl'])


def add_defaults_if_no_channel(string):
    return 'channel-1::' + string if '::' not in string else string


class TestSolve(unittest.TestCase):

    def assert_have_mkl(self, dists, names):
        for dist in dists:
            if dist.quad[0] in names:
                record = index[dist]
                assert record.requires_features['blas'] == 'mkl'

    # def test_explicit0(self):
    #     self.assertEqual(r.explicit([]), [])
    #
    # def test_explicit1(self):
    #     self.assertEqual(r.explicit(['pycosat 0.6.0 py27_0']), None)
    #     self.assertEqual(r.explicit(['zlib']), None)
    #     self.assertEqual(r.explicit(['zlib 1.2.7']), None)
    #     # because zlib has no dependencies it is also explicit
    #     exp_result = r.explicit([MatchSpec('zlib 1.2.7 0', channel='defaults')])
    #     self.assertEqual(exp_result, [Dist('channel-1::zlib-1.2.7-0.tar.bz2')])
    #
    # def test_explicit2(self):
    #     self.assertEqual(r.explicit(['pycosat 0.6.0 py27_0',
    #                                  'zlib 1.2.7 0']),
    #                      [Dist('channel-1::pycosat-0.6.0-py27_0.tar.bz2'),
    #                       Dist('channel-1::zlib-1.2.7-0.tar.bz2')])
    #     self.assertEqual(r.explicit(['pycosat 0.6.0 py27_0',
    #                                  'zlib 1.2.7']), None)
    #
    # def test_explicitNone(self):
    #     self.assertEqual(r.explicit(['pycosat 0.6.0 notarealbuildstring']), None)

    def test_empty(self):
        self.assertEqual(r.install([]), [])

    # def test_anaconda_14(self):
    #     specs = ['anaconda 1.4.0 np17py33_0']
    #     res = r.explicit(specs)
    #     self.assertEqual(len(res), 51)
    #     assert r.install(specs) == res
    #     specs.append('python 3.3*')
    #     self.assertEqual(r.explicit(specs), None)
    #     self.assertEqual(r.install(specs), res)

    def test_iopro_nomkl(self):
        installed = r.install(['iopro 1.4*', 'python 2.7*', 'numpy 1.7*'], returnall=True)
        installed = [[dist.to_filename() for dist in psol] for psol in installed]

        self.assertEqual(installed,
            [['iopro-1.4.3-np17py27_p0.tar.bz2',
              'numpy-1.7.1-py27_0.tar.bz2',
              'openssl-1.0.1c-0.tar.bz2',
              'python-2.7.5-0.tar.bz2',
              'readline-6.2-0.tar.bz2',
              'sqlite-3.7.13-0.tar.bz2',
              'system-5.8-1.tar.bz2',
              'tk-8.5.13-0.tar.bz2',
              'unixodbc-2.3.1-0.tar.bz2',
              'zlib-1.2.7-0.tar.bz2']])

    def test_iopro_mkl(self):
        installed = r.install(['iopro 1.4*', 'python 2.7*', 'numpy 1.7*', MatchSpec(provides_features='mkl')], returnall=True)
        installed = [[dist.to_filename() for dist in psol] for psol in installed]

        self.assertEqual(installed,
            [['iopro-1.4.3-np17py27_p0.tar.bz2',
              'mkl-rt-11.0-p0.tar.bz2',
              'numpy-1.7.1-py27_p0.tar.bz2',
              'openssl-1.0.1c-0.tar.bz2',
              'python-2.7.5-0.tar.bz2',
              'readline-6.2-0.tar.bz2',
              'sqlite-3.7.13-0.tar.bz2',
              'system-5.8-1.tar.bz2',
              'tk-8.5.13-0.tar.bz2',
              'unixodbc-2.3.1-0.tar.bz2',
              'zlib-1.2.7-0.tar.bz2']])

    def test_mkl(self):
        a = r.install(['mkl 11*', MatchSpec(provides_features='mkl')])
        b = r.install(['mkl'])
        assert a == b

    def test_accelerate(self):
        self.assertEqual(
            r.install(['accelerate']),
            r.install(['accelerate', MatchSpec(provides_features='mkl')]))

    @pytest.mark.benchmark
    def test_scipy_mkl(self):
        dists = r.install(['scipy', 'python 2.7*', 'numpy 1.7*', MatchSpec(provides_features='mkl')])
        self.assert_have_mkl(dists, ('numpy', 'scipy'))
        self.assertTrue(Dist('channel-1::scipy-0.12.0-np17py27_p0.tar.bz2') in dists)

    def test_anaconda_nomkl(self):
        dists = r.install(['anaconda 1.5.0', 'python 2.7*', 'numpy 1.7*'])
        self.assertEqual(len(dists), 107)
        self.assertTrue(Dist('channel-1::scipy-0.12.0-np17py27_0.tar.bz2') in dists)


def test_pseudo_boolean():
    # The latest version of iopro, 1.5.0, was not built against numpy 1.5
    assert r.install(['iopro', 'python 2.7*', 'numpy 1.5*'], returnall=True) == [[
        Dist(add_defaults_if_no_channel(fn)) for fn in [
        'iopro-1.4.3-np15py27_p0.tar.bz2',
        'numpy-1.5.1-py27_4.tar.bz2',
        'openssl-1.0.1c-0.tar.bz2',
        'python-2.7.5-0.tar.bz2',
        'readline-6.2-0.tar.bz2',
        'sqlite-3.7.13-0.tar.bz2',
        'system-5.8-1.tar.bz2',
        'tk-8.5.13-0.tar.bz2',
        'unixodbc-2.3.1-0.tar.bz2',
        'zlib-1.2.7-0.tar.bz2',
    ]]]

    assert r.install(['iopro', 'python 2.7*', 'numpy 1.5*', MatchSpec(provides_features='mkl')], returnall=True) == [[
        Dist(add_defaults_if_no_channel(fn)) for fn in [
        'iopro-1.4.3-np15py27_p0.tar.bz2',
        'mkl-rt-11.0-p0.tar.bz2',
        'numpy-1.5.1-py27_p4.tar.bz2',
        'openssl-1.0.1c-0.tar.bz2',
        'python-2.7.5-0.tar.bz2',
        'readline-6.2-0.tar.bz2',
        'sqlite-3.7.13-0.tar.bz2',
        'system-5.8-1.tar.bz2',
        'tk-8.5.13-0.tar.bz2',
        'unixodbc-2.3.1-0.tar.bz2',
        'zlib-1.2.7-0.tar.bz2',
    ]]]


def test_get_dists():
    dists = r.get_reduced_index(["anaconda 1.5.0"])
    assert Dist('channel-1::anaconda-1.5.0-np17py27_0.tar.bz2') in dists
    assert Dist('channel-1::dynd-python-0.3.0-np17py33_0.tar.bz2') in dists


def test_generate_eq_1():
<<<<<<< HEAD
    reduced_index = r.get_reduced_index(['anaconda'])
    r2 = Resolve(reduced_index, True, True)
=======
    dists = r.get_reduced_index(['anaconda'])
    r2 = Resolve(dists, True, True)
>>>>>>> 1c0e1828
    C = r2.gen_clauses()
    eqc, eqv, eqb = r2.generate_version_metrics(C, list(r2.groups.keys()))
    # Should satisfy the following criteria:
    # - lower versions of the same package should should have higher
    #   coefficients.
    # - the same versions of the same package (e.g., different build strings)
    #   should have the same coefficients.
    # - a package that only has one version should not appear, unless
    #   include=True as it will have a 0 coefficient. The same is true of the
    #   latest version of a package.
    eqc = {Dist(key).to_filename(): value for key, value in iteritems(eqc)}
    eqv = {Dist(key).to_filename(): value for key, value in iteritems(eqv)}
    eqb = {Dist(key).to_filename(): value for key, value in iteritems(eqb)}
    assert eqc == {}
    assert eqv == {
        'accelerate-1.0.0-np15py26_p0.tar.bz2': 2,
        'accelerate-1.0.0-np15py27_p0.tar.bz2': 2,
        'accelerate-1.0.0-np16py26_p0.tar.bz2': 2,
        'accelerate-1.0.0-np16py27_p0.tar.bz2': 2,
        'accelerate-1.0.0-np17py26_p0.tar.bz2': 2,
        'accelerate-1.0.0-np17py27_p0.tar.bz2': 2,
        'accelerate-1.0.0-np17py33_p0.tar.bz2': 2,
        'accelerate-1.0.1-np15py26_p0.tar.bz2': 1,
        'accelerate-1.0.1-np15py27_p0.tar.bz2': 1,
        'accelerate-1.0.1-np16py26_p0.tar.bz2': 1,
        'accelerate-1.0.1-np16py27_p0.tar.bz2': 1,
        'accelerate-1.0.1-np17py26_p0.tar.bz2': 1,
        'accelerate-1.0.1-np17py27_p0.tar.bz2': 1,
        'accelerate-1.0.1-np17py33_p0.tar.bz2': 1,
        'anaconda-1.4.0-np15py26_0.tar.bz2': 1,
        'anaconda-1.4.0-np15py27_0.tar.bz2': 1,
        'anaconda-1.4.0-np16py26_0.tar.bz2': 1,
        'anaconda-1.4.0-np16py27_0.tar.bz2': 1,
        'anaconda-1.4.0-np17py26_0.tar.bz2': 1,
        'anaconda-1.4.0-np17py27_0.tar.bz2': 1,
        'anaconda-1.4.0-np17py33_0.tar.bz2': 1,
        'astropy-0.2-np15py26_0.tar.bz2': 1,
        'astropy-0.2-np15py27_0.tar.bz2': 1,
        'astropy-0.2-np16py26_0.tar.bz2': 1,
        'astropy-0.2-np16py27_0.tar.bz2': 1,
        'astropy-0.2-np17py26_0.tar.bz2': 1,
        'astropy-0.2-np17py27_0.tar.bz2': 1,
        'astropy-0.2-np17py33_0.tar.bz2': 1,
        'biopython-1.60-np15py26_0.tar.bz2': 1,
        'biopython-1.60-np15py27_0.tar.bz2': 1,
        'biopython-1.60-np16py26_0.tar.bz2': 1,
        'biopython-1.60-np16py27_0.tar.bz2': 1,
        'biopython-1.60-np17py26_0.tar.bz2': 1,
        'biopython-1.60-np17py27_0.tar.bz2': 1,
        'bitarray-0.8.0-py26_0.tar.bz2': 1,
        'bitarray-0.8.0-py27_0.tar.bz2': 1,
        'bitarray-0.8.0-py33_0.tar.bz2': 1,
        'boto-2.8.0-py26_0.tar.bz2': 1,
        'boto-2.8.0-py27_0.tar.bz2': 1,
        'conda-1.4.4-py27_0.tar.bz2': 1,
        'cython-0.18-py26_0.tar.bz2': 1,
        'cython-0.18-py27_0.tar.bz2': 1,
        'cython-0.18-py33_0.tar.bz2': 1,
        'distribute-0.6.34-py26_1.tar.bz2': 1,
        'distribute-0.6.34-py27_1.tar.bz2': 1,
        'distribute-0.6.34-py33_1.tar.bz2': 1,
        'gevent-0.13.7-py26_0.tar.bz2': 1,
        'gevent-0.13.7-py27_0.tar.bz2': 1,
        'ipython-0.13.1-py26_1.tar.bz2': 1,
        'ipython-0.13.1-py27_1.tar.bz2': 1,
        'ipython-0.13.1-py33_1.tar.bz2': 1,
        'llvmpy-0.11.1-py26_0.tar.bz2': 1,
        'llvmpy-0.11.1-py27_0.tar.bz2': 1,
        'llvmpy-0.11.1-py33_0.tar.bz2': 1,
        'lxml-3.0.2-py26_0.tar.bz2': 1,
        'lxml-3.0.2-py27_0.tar.bz2': 1,
        'lxml-3.0.2-py33_0.tar.bz2': 1,
        'matplotlib-1.2.0-np15py26_1.tar.bz2': 1,
        'matplotlib-1.2.0-np15py27_1.tar.bz2': 1,
        'matplotlib-1.2.0-np16py26_1.tar.bz2': 1,
        'matplotlib-1.2.0-np16py27_1.tar.bz2': 1,
        'matplotlib-1.2.0-np17py26_1.tar.bz2': 1,
        'matplotlib-1.2.0-np17py27_1.tar.bz2': 1,
        'matplotlib-1.2.0-np17py33_1.tar.bz2': 1,
        'mkl-10.3-0.tar.bz2': 1,
        'mkl-10.3-p1.tar.bz2': 1,
        'mkl-10.3-p2.tar.bz2': 1,
        'nose-1.2.1-py26_0.tar.bz2': 1,
        'nose-1.2.1-py27_0.tar.bz2': 1,
        'nose-1.2.1-py33_0.tar.bz2': 1,
        'numba-0.7.0-np16py26_1.tar.bz2': 2,
        'numba-0.7.0-np16py27_1.tar.bz2': 2,
        'numba-0.7.0-np17py26_1.tar.bz2': 2,
        'numba-0.7.0-np17py27_1.tar.bz2': 2,
        'numba-0.7.1-np16py26_0.tar.bz2': 1,
        'numba-0.7.1-np16py27_0.tar.bz2': 1,
        'numba-0.7.1-np17py26_0.tar.bz2': 1,
        'numba-0.7.1-np17py27_0.tar.bz2': 1,
        'numbapro-0.10.0-np16py26_p0.tar.bz2': 2,
        'numbapro-0.10.0-np16py27_p0.tar.bz2': 2,
        'numbapro-0.10.0-np17py26_p0.tar.bz2': 2,
        'numbapro-0.10.0-np17py27_p0.tar.bz2': 2,
        'numbapro-0.10.1-np16py26_p0.tar.bz2': 1,
        'numbapro-0.10.1-np16py27_p0.tar.bz2': 1,
        'numbapro-0.10.1-np17py26_p0.tar.bz2': 1,
        'numbapro-0.10.1-np17py27_p0.tar.bz2': 1,
        'numexpr-2.0.1-np16py26_1.tar.bz2': 1,
        'numexpr-2.0.1-np16py26_2.tar.bz2': 1,
        'numexpr-2.0.1-np16py26_3.tar.bz2': 1,
        'numexpr-2.0.1-np16py26_ce0.tar.bz2': 1,
        'numexpr-2.0.1-np16py26_p1.tar.bz2': 1,
        'numexpr-2.0.1-np16py26_p2.tar.bz2': 1,
        'numexpr-2.0.1-np16py26_p3.tar.bz2': 1,
        'numexpr-2.0.1-np16py26_pro0.tar.bz2': 1,
        'numexpr-2.0.1-np16py27_1.tar.bz2': 1,
        'numexpr-2.0.1-np16py27_2.tar.bz2': 1,
        'numexpr-2.0.1-np16py27_3.tar.bz2': 1,
        'numexpr-2.0.1-np16py27_ce0.tar.bz2': 1,
        'numexpr-2.0.1-np16py27_p1.tar.bz2': 1,
        'numexpr-2.0.1-np16py27_p2.tar.bz2': 1,
        'numexpr-2.0.1-np16py27_p3.tar.bz2': 1,
        'numexpr-2.0.1-np16py27_pro0.tar.bz2': 1,
        'numexpr-2.0.1-np17py26_1.tar.bz2': 1,
        'numexpr-2.0.1-np17py26_2.tar.bz2': 1,
        'numexpr-2.0.1-np17py26_3.tar.bz2': 1,
        'numexpr-2.0.1-np17py26_ce0.tar.bz2': 1,
        'numexpr-2.0.1-np17py26_p1.tar.bz2': 1,
        'numexpr-2.0.1-np17py26_p2.tar.bz2': 1,
        'numexpr-2.0.1-np17py26_p3.tar.bz2': 1,
        'numexpr-2.0.1-np17py26_pro0.tar.bz2': 1,
        'numexpr-2.0.1-np17py27_1.tar.bz2': 1,
        'numexpr-2.0.1-np17py27_2.tar.bz2': 1,
        'numexpr-2.0.1-np17py27_3.tar.bz2': 1,
        'numexpr-2.0.1-np17py27_ce0.tar.bz2': 1,
        'numexpr-2.0.1-np17py27_p1.tar.bz2': 1,
        'numexpr-2.0.1-np17py27_p2.tar.bz2': 1,
        'numexpr-2.0.1-np17py27_p3.tar.bz2': 1,
        'numexpr-2.0.1-np17py27_pro0.tar.bz2': 1,
        'numpy-1.5.1-py26_3.tar.bz2': 3,
        'numpy-1.5.1-py27_3.tar.bz2': 3,
        'numpy-1.6.2-py26_3.tar.bz2': 2,
        'numpy-1.6.2-py26_4.tar.bz2': 2,
        # 'numpy-1.6.2-py26_p4.tar.bz2': 2,
        'numpy-1.6.2-py27_3.tar.bz2': 2,
        'numpy-1.6.2-py27_4.tar.bz2': 2,
        # 'numpy-1.6.2-py27_p4.tar.bz2': 2,
        'numpy-1.7.0-py26_0.tar.bz2': 1,
        'numpy-1.7.0-py27_0.tar.bz2': 1,
        'numpy-1.7.0-py33_0.tar.bz2': 1,
        'pandas-0.10.0-np16py26_0.tar.bz2': 2,
        'pandas-0.10.0-np16py27_0.tar.bz2': 2,
        'pandas-0.10.0-np17py26_0.tar.bz2': 2,
        'pandas-0.10.0-np17py27_0.tar.bz2': 2,
        'pandas-0.10.1-np16py26_0.tar.bz2': 1,
        'pandas-0.10.1-np16py27_0.tar.bz2': 1,
        'pandas-0.10.1-np17py26_0.tar.bz2': 1,
        'pandas-0.10.1-np17py27_0.tar.bz2': 1,
        'pandas-0.10.1-np17py33_0.tar.bz2': 1,
        'pandas-0.8.1-np16py26_0.tar.bz2': 5,
        'pandas-0.8.1-np16py27_0.tar.bz2': 5,
        'pandas-0.8.1-np17py26_0.tar.bz2': 5,
        'pandas-0.8.1-np17py27_0.tar.bz2': 5,
        'pandas-0.9.0-np16py26_0.tar.bz2': 4,
        'pandas-0.9.0-np16py27_0.tar.bz2': 4,
        'pandas-0.9.0-np17py26_0.tar.bz2': 4,
        'pandas-0.9.0-np17py27_0.tar.bz2': 4,
        'pandas-0.9.1-np16py26_0.tar.bz2': 3,
        'pandas-0.9.1-np16py27_0.tar.bz2': 3,
        'pandas-0.9.1-np17py26_0.tar.bz2': 3,
        'pandas-0.9.1-np17py27_0.tar.bz2': 3,
        'pip-1.2.1-py26_1.tar.bz2': 1,
        'pip-1.2.1-py27_1.tar.bz2': 1,
        'pip-1.2.1-py33_1.tar.bz2': 1,
        'psutil-0.6.1-py26_0.tar.bz2': 1,
        'psutil-0.6.1-py27_0.tar.bz2': 1,
        'psutil-0.6.1-py33_0.tar.bz2': 1,
        'pyflakes-0.6.1-py26_0.tar.bz2': 1,
        'pyflakes-0.6.1-py27_0.tar.bz2': 1,
        'pyflakes-0.6.1-py33_0.tar.bz2': 1,
        'python-2.6.8-6.tar.bz2': 4,
        'python-2.7.3-7.tar.bz2': 3,
        'python-2.7.4-0.tar.bz2': 2,
        'python-3.3.0-4.tar.bz2': 1,
        'pytz-2012j-py26_0.tar.bz2': 1,
        'pytz-2012j-py27_0.tar.bz2': 1,
        'pytz-2012j-py33_0.tar.bz2': 1,
        'requests-0.13.9-py26_0.tar.bz2': 1,
        'requests-0.13.9-py27_0.tar.bz2': 1,
        'requests-0.13.9-py33_0.tar.bz2': 1,
        'scikit-learn-0.13-np15py26_0.tar.bz2': 1,
        'scikit-learn-0.13-np15py26_1.tar.bz2': 1,
        'scikit-learn-0.13-np15py26_p0.tar.bz2': 1,
        'scikit-learn-0.13-np15py26_p1.tar.bz2': 1,
        'scikit-learn-0.13-np15py27_0.tar.bz2': 1,
        'scikit-learn-0.13-np15py27_1.tar.bz2': 1,
        'scikit-learn-0.13-np15py27_p0.tar.bz2': 1,
        'scikit-learn-0.13-np15py27_p1.tar.bz2': 1,
        'scikit-learn-0.13-np16py26_0.tar.bz2': 1,
        'scikit-learn-0.13-np16py26_1.tar.bz2': 1,
        'scikit-learn-0.13-np16py26_p0.tar.bz2': 1,
        'scikit-learn-0.13-np16py26_p1.tar.bz2': 1,
        'scikit-learn-0.13-np16py27_0.tar.bz2': 1,
        'scikit-learn-0.13-np16py27_1.tar.bz2': 1,
        'scikit-learn-0.13-np16py27_p0.tar.bz2': 1,
        'scikit-learn-0.13-np16py27_p1.tar.bz2': 1,
        'scikit-learn-0.13-np17py26_0.tar.bz2': 1,
        'scikit-learn-0.13-np17py26_1.tar.bz2': 1,
        'scikit-learn-0.13-np17py26_p0.tar.bz2': 1,
        'scikit-learn-0.13-np17py26_p1.tar.bz2': 1,
        'scikit-learn-0.13-np17py27_0.tar.bz2': 1,
        'scikit-learn-0.13-np17py27_1.tar.bz2': 1,
        'scikit-learn-0.13-np17py27_p0.tar.bz2': 1,
        'scikit-learn-0.13-np17py27_p1.tar.bz2': 1,
        'scipy-0.11.0-np15py26_3.tar.bz2': 1,
        'scipy-0.11.0-np15py27_3.tar.bz2': 1,
        'scipy-0.11.0-np16py26_3.tar.bz2': 1,
        'scipy-0.11.0-np16py27_3.tar.bz2': 1,
        'scipy-0.11.0-np17py26_3.tar.bz2': 1,
        'scipy-0.11.0-np17py27_3.tar.bz2': 1,
        'scipy-0.11.0-np17py33_3.tar.bz2': 1,
        'six-1.2.0-py26_0.tar.bz2': 1,
        'six-1.2.0-py27_0.tar.bz2': 1,
        'six-1.2.0-py33_0.tar.bz2': 1,
        'spyder-2.1.13-py27_0.tar.bz2': 1,
        'sqlalchemy-0.7.8-py26_0.tar.bz2': 1,
        'sqlalchemy-0.7.8-py27_0.tar.bz2': 1,
        'sqlalchemy-0.7.8-py33_0.tar.bz2': 1,
        'sympy-0.7.1-py26_0.tar.bz2': 1,
        'sympy-0.7.1-py27_0.tar.bz2': 1,
        'tornado-2.4.1-py26_0.tar.bz2': 1,
        'tornado-2.4.1-py27_0.tar.bz2': 1,
        'tornado-2.4.1-py33_0.tar.bz2': 1,
        'xlrd-0.9.0-py26_0.tar.bz2': 1,
        'xlrd-0.9.0-py27_0.tar.bz2': 1,
        'xlrd-0.9.0-py33_0.tar.bz2': 1,
        'xlwt-0.7.4-py26_0.tar.bz2': 1,
        'xlwt-0.7.4-py27_0.tar.bz2': 1,
    }
    assert eqb == {
        'cairo-1.12.2-0.tar.bz2': 1,
        'cubes-0.10.2-py27_0.tar.bz2': 1,
        'dateutil-2.1-py26_0.tar.bz2': 1,
        'dateutil-2.1-py27_0.tar.bz2': 1,
        'dateutil-2.1-py33_0.tar.bz2': 1,
        'gevent-websocket-0.3.6-py26_1.tar.bz2': 1,
        'gevent-websocket-0.3.6-py27_1.tar.bz2': 1,
        'gevent_zeromq-0.2.5-py26_1.tar.bz2': 1,
        'gevent_zeromq-0.2.5-py27_1.tar.bz2': 1,
        'libnetcdf-4.2.1.1-0.tar.bz2': 1,
        'mkl-10.3-0.tar.bz2': 2,
        'mkl-10.3-p1.tar.bz2': 1,
        'mkl-11.0-np15py26_p0.tar.bz2': 1,
        'mkl-11.0-np15py27_p0.tar.bz2': 1,
        'mkl-11.0-np16py26_p0.tar.bz2': 1,
        'mkl-11.0-np16py27_p0.tar.bz2': 1,
        'mkl-11.0-np17py26_p0.tar.bz2': 1,
        'mkl-11.0-np17py27_p0.tar.bz2': 1,
        'mkl-11.0-np17py33_p0.tar.bz2': 1,
        'numexpr-2.0.1-np16py26_1.tar.bz2': 2,
        'numexpr-2.0.1-np16py26_2.tar.bz2': 1,
        'numexpr-2.0.1-np16py26_ce0.tar.bz2': 3,
        'numexpr-2.0.1-np16py26_p1.tar.bz2': 2,
        'numexpr-2.0.1-np16py26_p2.tar.bz2': 1,
        'numexpr-2.0.1-np16py26_pro0.tar.bz2': 3,
        'numexpr-2.0.1-np16py27_1.tar.bz2': 2,
        'numexpr-2.0.1-np16py27_2.tar.bz2': 1,
        'numexpr-2.0.1-np16py27_ce0.tar.bz2': 3,
        'numexpr-2.0.1-np16py27_p1.tar.bz2': 2,
        'numexpr-2.0.1-np16py27_p2.tar.bz2': 1,
        'numexpr-2.0.1-np16py27_pro0.tar.bz2': 3,
        'numexpr-2.0.1-np17py26_1.tar.bz2': 2,
        'numexpr-2.0.1-np17py26_2.tar.bz2': 1,
        'numexpr-2.0.1-np17py26_ce0.tar.bz2': 3,
        'numexpr-2.0.1-np17py26_p1.tar.bz2': 2,
        'numexpr-2.0.1-np17py26_p2.tar.bz2': 1,
        'numexpr-2.0.1-np17py26_pro0.tar.bz2': 3,
        'numexpr-2.0.1-np17py27_1.tar.bz2': 2,
        'numexpr-2.0.1-np17py27_2.tar.bz2': 1,
        'numexpr-2.0.1-np17py27_ce0.tar.bz2': 3,
        'numexpr-2.0.1-np17py27_p1.tar.bz2': 2,
        'numexpr-2.0.1-np17py27_p2.tar.bz2': 1,
        'numexpr-2.0.1-np17py27_pro0.tar.bz2': 3,
        'numpy-1.6.2-py26_3.tar.bz2': 1,
        'numpy-1.6.2-py27_3.tar.bz2': 1,
        'py2cairo-1.10.0-py26_0.tar.bz2': 1,
        'py2cairo-1.10.0-py27_0.tar.bz2': 1,
        'pycurl-7.19.0-py26_0.tar.bz2': 1,
        'pycurl-7.19.0-py27_0.tar.bz2': 1,
        'pysal-1.5.0-np15py27_0.tar.bz2': 1,
        'pysal-1.5.0-np16py27_0.tar.bz2': 1,
        'pysal-1.5.0-np17py27_0.tar.bz2': 1,
        'pytest-2.3.4-py26_0.tar.bz2': 1,
        'pytest-2.3.4-py27_0.tar.bz2': 1,
        'pyzmq-2.2.0.1-py26_0.tar.bz2': 1,
        'pyzmq-2.2.0.1-py27_0.tar.bz2': 1,
        'pyzmq-2.2.0.1-py33_0.tar.bz2': 1,
        'scikit-image-0.8.2-np16py26_0.tar.bz2': 1,
        'scikit-image-0.8.2-np16py27_0.tar.bz2': 1,
        'scikit-image-0.8.2-np17py26_0.tar.bz2': 1,
        'scikit-image-0.8.2-np17py27_0.tar.bz2': 1,
        'scikit-image-0.8.2-np17py33_0.tar.bz2': 1,
        'scikit-learn-0.13-np15py26_0.tar.bz2': 1,
        'scikit-learn-0.13-np15py26_p0.tar.bz2': 1,
        'scikit-learn-0.13-np15py27_0.tar.bz2': 1,
        'scikit-learn-0.13-np15py27_p0.tar.bz2': 1,
        'scikit-learn-0.13-np16py26_0.tar.bz2': 1,
        'scikit-learn-0.13-np16py26_p0.tar.bz2': 1,
        'scikit-learn-0.13-np16py27_0.tar.bz2': 1,
        'scikit-learn-0.13-np16py27_p0.tar.bz2': 1,
        'scikit-learn-0.13-np17py26_0.tar.bz2': 1,
        'scikit-learn-0.13-np17py26_p0.tar.bz2': 1,
        'scikit-learn-0.13-np17py27_0.tar.bz2': 1,
        'scikit-learn-0.13-np17py27_p0.tar.bz2': 1,
        'sphinx-1.1.3-py26_2.tar.bz2': 1,
        'sphinx-1.1.3-py27_2.tar.bz2': 1,
        'sphinx-1.1.3-py33_2.tar.bz2': 1,
        'statsmodels-0.4.3-np16py26_0.tar.bz2': 1,
        'statsmodels-0.4.3-np16py27_0.tar.bz2': 1,
        'statsmodels-0.4.3-np17py26_0.tar.bz2': 1,
        'statsmodels-0.4.3-np17py27_0.tar.bz2': 1,
        'system-5.8-0.tar.bz2': 1,
        'theano-0.5.0-np15py26_0.tar.bz2': 1,
        'theano-0.5.0-np15py27_0.tar.bz2': 1,
        'theano-0.5.0-np16py26_0.tar.bz2': 1,
        'theano-0.5.0-np16py27_0.tar.bz2': 1,
        'theano-0.5.0-np17py26_0.tar.bz2': 1,
        'theano-0.5.0-np17py27_0.tar.bz2': 1,
        'wiserf-1.1-np17py27_0.tar.bz2': 1,
        'zeromq-2.2.0-0.tar.bz2': 1,
    }


def test_unsat():
    # scipy 0.12.0b1 is not built for numpy 1.5, only 1.6 and 1.7
    assert raises(UnsatisfiableError, lambda: r.install(['numpy 1.5*', 'scipy 0.12.0b1']))
    # numpy 1.5 does not have a python 3 package
    assert raises(UnsatisfiableError, lambda: r.install(['numpy 1.5*', 'python 3*']))
    assert raises(UnsatisfiableError, lambda: r.install(['numpy 1.5*', 'numpy 1.6*']))


def test_nonexistent():
    assert not r.find_matches(MatchSpec('notarealpackage 2.0*'))
    assert raises(ResolvePackageNotFound, lambda: r.install(['notarealpackage 2.0*']))
    # This exact version of NumPy does not exist
    assert raises(ResolvePackageNotFound, lambda: r.install(['numpy 1.5']))


def test_nonexistent_deps():
    index2 = index.copy()
    index2['mypackage-1.0-py33_0.tar.bz2'] = IndexRecord(**{
        "channel": "defaults",
        "subdir": context.subdir,
        "md5": "0123456789",
        "fn": "doesnt-matter-here",
        'build': 'py33_0',
        'build_number': 0,
        'depends': ['nose', 'python 3.3*', 'notarealpackage 2.0*'],
        'name': 'mypackage',
        'requires': ['nose 1.2.1', 'python 3.3'],
        'version': '1.0',
    })
    index2['mypackage-1.1-py33_0.tar.bz2'] = IndexRecord(**{
        "channel": "defaults",
        "subdir": context.subdir,
        "md5": "0123456789",
        "fn": "doesnt-matter-here",
        'build': 'py33_0',
        'build_number': 0,
        'depends': ['nose', 'python 3.3*'],
        'name': 'mypackage',
        'requires': ['nose 1.2.1', 'python 3.3'],
        'version': '1.1',
    })
    index2['anotherpackage-1.0-py33_0.tar.bz2'] = IndexRecord(**{
        "channel": "defaults",
        "subdir": context.subdir,
        "md5": "0123456789",
        "fn": "doesnt-matter-here",
        'build': 'py33_0',
        'build_number': 0,
        'depends': ['nose', 'mypackage 1.1'],
        'name': 'anotherpackage',
        'requires': ['nose', 'mypackage 1.1'],
        'version': '1.0',
    })
    index2['anotherpackage-2.0-py33_0.tar.bz2'] = IndexRecord(**{
        "channel": "defaults",
        "subdir": context.subdir,
        "md5": "0123456789",
        "fn": "doesnt-matter-here",
        'build': 'py33_0',
        'build_number': 0,
        'depends': ['nose', 'mypackage'],
        'name': 'anotherpackage',
        'requires': ['nose', 'mypackage'],
        'version': '2.0',
    })
    index2 = {Dist(key): value for key, value in iteritems(index2)}
    r = Resolve(index2)

    assert set(r.find_matches(MatchSpec('mypackage'))) == {
        Dist('mypackage-1.0-py33_0.tar.bz2'),
        Dist('mypackage-1.1-py33_0.tar.bz2'),
    }
    assert set(d.to_filename() for d in r.get_reduced_index(['mypackage']).keys()) == {
        'mypackage-1.1-py33_0.tar.bz2',
        'nose-1.1.2-py33_0.tar.bz2',
        'nose-1.2.1-py33_0.tar.bz2',
        'nose-1.3.0-py33_0.tar.bz2',
        'openssl-1.0.1c-0.tar.bz2',
        'python-3.3.0-2.tar.bz2',
        'python-3.3.0-3.tar.bz2',
        'python-3.3.0-4.tar.bz2',
        'python-3.3.0-pro0.tar.bz2',
        'python-3.3.0-pro1.tar.bz2',
        'python-3.3.1-0.tar.bz2',
        'python-3.3.2-0.tar.bz2',
        'readline-6.2-0.tar.bz2',
        'sqlite-3.7.13-0.tar.bz2',
        'system-5.8-0.tar.bz2',
        'system-5.8-1.tar.bz2',
        'tk-8.5.13-0.tar.bz2',
        'zlib-1.2.7-0.tar.bz2'}

    target_result = r.install(['mypackage'])
    assert target_result == r.install(['mypackage 1.1'])
    assert target_result == [
        Dist(add_defaults_if_no_channel(dname)) for dname in [
        '<unknown>::mypackage-1.1-py33_0.tar.bz2',
        'nose-1.3.0-py33_0.tar.bz2',
        'openssl-1.0.1c-0.tar.bz2',
        'python-3.3.2-0.tar.bz2',
        'readline-6.2-0.tar.bz2',
        'sqlite-3.7.13-0.tar.bz2',
        'system-5.8-1.tar.bz2',
        'tk-8.5.13-0.tar.bz2',
        'zlib-1.2.7-0.tar.bz2',
    ]]
    assert raises(ResolvePackageNotFound, lambda: r.install(['mypackage 1.0']))
    assert raises(ResolvePackageNotFound, lambda: r.install(['mypackage 1.0', 'burgertime 1.0']))

    assert r.install(['anotherpackage 1.0']) == [
        Dist(add_defaults_if_no_channel(dname)) for dname in [
        '<unknown>::anotherpackage-1.0-py33_0.tar.bz2',
        '<unknown>::mypackage-1.1-py33_0.tar.bz2',
        'nose-1.3.0-py33_0.tar.bz2',
        'openssl-1.0.1c-0.tar.bz2',
        'python-3.3.2-0.tar.bz2',
        'readline-6.2-0.tar.bz2',
        'sqlite-3.7.13-0.tar.bz2',
        'system-5.8-1.tar.bz2',
        'tk-8.5.13-0.tar.bz2',
        'zlib-1.2.7-0.tar.bz2',
    ]]

    assert r.install(['anotherpackage']) == [
        Dist(add_defaults_if_no_channel(dname)) for dname in [
        '<unknown>::anotherpackage-2.0-py33_0.tar.bz2',
        '<unknown>::mypackage-1.1-py33_0.tar.bz2',
        'nose-1.3.0-py33_0.tar.bz2',
        'openssl-1.0.1c-0.tar.bz2',
        'python-3.3.2-0.tar.bz2',
        'readline-6.2-0.tar.bz2',
        'sqlite-3.7.13-0.tar.bz2',
        'system-5.8-1.tar.bz2',
        'tk-8.5.13-0.tar.bz2',
        'zlib-1.2.7-0.tar.bz2',
    ]]

    # This time, the latest version is messed up
    index3 = index.copy()
    index3['mypackage-1.1-py33_0.tar.bz2'] = IndexRecord(**{
        "channel": "defaults",
        "subdir": context.subdir,
        "md5": "0123456789",
        "fn": "doesnt-matter-here",
        'build': 'py33_0',
        'build_number': 0,
        'depends': ['nose', 'python 3.3*', 'notarealpackage 2.0*'],
        'name': 'mypackage',
        'requires': ['nose 1.2.1', 'python 3.3'],
        'version': '1.1',
    })
    index3['mypackage-1.0-py33_0.tar.bz2'] = IndexRecord(**{
        "channel": "defaults",
        "subdir": context.subdir,
        "md5": "0123456789",
        "fn": "doesnt-matter-here",
        'build': 'py33_0',
        'build_number': 0,
        'depends': ['nose', 'python 3.3*'],
        'name': 'mypackage',
        'requires': ['nose 1.2.1', 'python 3.3'],
        'version': '1.0',
    })
    index3['anotherpackage-1.0-py33_0.tar.bz2'] = IndexRecord(**{
        "channel": "defaults",
        "subdir": context.subdir,
        "md5": "0123456789",
        "fn": "doesnt-matter-here",
        'build': 'py33_0',
        'build_number': 0,
        'depends': ['nose', 'mypackage 1.0'],
        'name': 'anotherpackage',
        'requires': ['nose', 'mypackage 1.0'],
        'version': '1.0',
    })
    index3['anotherpackage-2.0-py33_0.tar.bz2'] = IndexRecord(**{
        "channel": "defaults",
        "subdir": context.subdir,
        "md5": "0123456789",
        "fn": "doesnt-matter-here",
        'build': 'py33_0',
        'build_number': 0,
        'depends': ['nose', 'mypackage'],
        'name': 'anotherpackage',
        'requires': ['nose', 'mypackage'],
        'version': '2.0',
    })
    index3 = {Dist(key): value for key, value in iteritems(index3)}
    r = Resolve(index3)

    assert set(d.to_filename() for d in r.find_matches(MatchSpec('mypackage'))) == {
        'mypackage-1.0-py33_0.tar.bz2',
        'mypackage-1.1-py33_0.tar.bz2',
        }
    assert set(d.to_filename() for d in r.get_reduced_index(['mypackage']).keys()) == {
        'mypackage-1.0-py33_0.tar.bz2',
        'nose-1.1.2-py33_0.tar.bz2',
        'nose-1.2.1-py33_0.tar.bz2',
        'nose-1.3.0-py33_0.tar.bz2',
        'openssl-1.0.1c-0.tar.bz2',
        'python-3.3.0-2.tar.bz2',
        'python-3.3.0-3.tar.bz2',
        'python-3.3.0-4.tar.bz2',
        'python-3.3.0-pro0.tar.bz2',
        'python-3.3.0-pro1.tar.bz2',
        'python-3.3.1-0.tar.bz2',
        'python-3.3.2-0.tar.bz2',
        'readline-6.2-0.tar.bz2',
        'sqlite-3.7.13-0.tar.bz2',
        'system-5.8-0.tar.bz2',
        'system-5.8-1.tar.bz2',
        'tk-8.5.13-0.tar.bz2',
        'zlib-1.2.7-0.tar.bz2'}

    assert r.install(['mypackage']) == r.install(['mypackage 1.0']) == [
        Dist(add_defaults_if_no_channel(dname)) for dname in [
        '<unknown>::mypackage-1.0-py33_0.tar.bz2',
        'nose-1.3.0-py33_0.tar.bz2',
        'openssl-1.0.1c-0.tar.bz2',
        'python-3.3.2-0.tar.bz2',
        'readline-6.2-0.tar.bz2',
        'sqlite-3.7.13-0.tar.bz2',
        'system-5.8-1.tar.bz2',
        'tk-8.5.13-0.tar.bz2',
        'zlib-1.2.7-0.tar.bz2',
    ]]
    assert raises(ResolvePackageNotFound, lambda: r.install(['mypackage 1.1']))

    assert r.install(['anotherpackage 1.0']) == [
        Dist(add_defaults_if_no_channel(dname))for dname in [
        '<unknown>::anotherpackage-1.0-py33_0.tar.bz2',
        '<unknown>::mypackage-1.0-py33_0.tar.bz2',
        'nose-1.3.0-py33_0.tar.bz2',
        'openssl-1.0.1c-0.tar.bz2',
        'python-3.3.2-0.tar.bz2',
        'readline-6.2-0.tar.bz2',
        'sqlite-3.7.13-0.tar.bz2',
        'system-5.8-1.tar.bz2',
        'tk-8.5.13-0.tar.bz2',
        'zlib-1.2.7-0.tar.bz2',
    ]]

    # If recursive checking is working correctly, this will give
    # anotherpackage 2.0, not anotherpackage 1.0
    assert r.install(['anotherpackage']) == [
        Dist(add_defaults_if_no_channel(dname))for dname in [
        '<unknown>::anotherpackage-2.0-py33_0.tar.bz2',
        '<unknown>::mypackage-1.0-py33_0.tar.bz2',
        'nose-1.3.0-py33_0.tar.bz2',
        'openssl-1.0.1c-0.tar.bz2',
        'python-3.3.2-0.tar.bz2',
        'readline-6.2-0.tar.bz2',
        'sqlite-3.7.13-0.tar.bz2',
        'system-5.8-1.tar.bz2',
        'tk-8.5.13-0.tar.bz2',
        'zlib-1.2.7-0.tar.bz2',
    ]]


@pytest.mark.benchmark
def test_install_package_with_feature():
    index2 = index.copy()
    index2['mypackage-1.0-featurepy33_0.tar.bz2'] = IndexRecord(**{
        "channel": "defaults",
        "subdir": context.subdir,
        "md5": "0123456789",
        "fn": "doesnt-matter-here",
        'build': 'featurepy33_0',
        'build_number': 0,
        'depends': ['python 3.3*'],
        'name': 'mypackage',
        'version': '1.0',
        'features': 'feature',
    })
    index2['feature-1.0-py33_0.tar.bz2'] = IndexRecord(**{
        "channel": "defaults",
        "subdir": context.subdir,
        "md5": "0123456789",
        "fn": "doesnt-matter-here",
        'build': 'py33_0',
        'build_number': 0,
        'depends': ['python 3.3*'],
        'name': 'feature',
        'version': '1.0',
        'track_features': 'feature',
    })

    index2 = {Dist(key): value for key, value in iteritems(index2)}
    r = Resolve(index2)

    # It should not raise
    r.install(['mypackage','feature 1.0'])


@pytest.mark.benchmark
def test_circular_dependencies():
    index2 = index.copy()
    index2['package1-1.0-0.tar.bz2'] = IndexRecord(**{
        "channel": "defaults",
        "subdir": context.subdir,
        "md5": "0123456789",
        "fn": "doesnt-matter-here",
        'build': '0',
        'build_number': 0,
        'depends': ['package2'],
        'name': 'package1',
        'requires': ['package2'],
        'version': '1.0',
    })
    index2['package2-1.0-0.tar.bz2'] = IndexRecord(**{
        "channel": "defaults",
        "subdir": context.subdir,
        "md5": "0123456789",
        "fn": "doesnt-matter-here",
        'build': '0',
        'build_number': 0,
        'depends': ['package1'],
        'name': 'package2',
        'requires': ['package1'],
        'version': '1.0',
    })
    index2 = {Dist(key): value for key, value in iteritems(index2)}
    r = Resolve(index2)

    assert set(r.find_matches(MatchSpec('package1'))) == {
        Dist('package1-1.0-0.tar.bz2'),
    }
    assert set(r.get_reduced_index(['package1']).keys()) == {
        Dist('package1-1.0-0.tar.bz2'),
        Dist('package2-1.0-0.tar.bz2'),
    }
    assert r.install(['package1']) == r.install(['package2']) == \
        r.install(['package1', 'package2']) == [
        Dist('package1-1.0-0.tar.bz2'),
        Dist('package2-1.0-0.tar.bz2'),
    ]


def test_optional_dependencies():
    index2 = index.copy()
    index2['package1-1.0-0.tar.bz2'] = IndexRecord(**{
        "channel": "defaults",
        "subdir": context.subdir,
        "md5": "0123456789",
        "fn": "doesnt-matter-here",
        'build': '0',
        'build_number': 0,
        'constrains': ['package2 >1.0'],
        'name': 'package1',
        'requires': ['package2'],
        'version': '1.0',
    })
    index2['package2-1.0-0.tar.bz2'] = IndexRecord(**{
        "channel": "defaults",
        "subdir": context.subdir,
        "md5": "0123456789",
        "fn": "doesnt-matter-here",
        'build': '0',
        'build_number': 0,
        'depends': [],
        'name': 'package2',
        'requires': [],
        'version': '1.0',
    })
    index2['package2-2.0-0.tar.bz2'] = IndexRecord(**{
        "channel": "defaults",
        "subdir": context.subdir,
        "md5": "0123456789",
        "fn": "doesnt-matter-here",
        'build': '0',
        'build_number': 0,
        'depends': [],
        'name': 'package2',
        'requires': [],
        'version': '2.0',
    })
    index2 = {Dist(key): value for key, value in iteritems(index2)}
    r = Resolve(index2)

    assert set(r.find_matches(MatchSpec('package1'))) == {
        Dist('package1-1.0-0.tar.bz2'),
    }
    assert set(r.get_reduced_index(['package1']).keys()) == {
        Dist('package1-1.0-0.tar.bz2'),
        Dist('package2-2.0-0.tar.bz2'),
    }
    assert r.install(['package1']) == [
        Dist('package1-1.0-0.tar.bz2'),
    ]
    assert r.install(['package1', 'package2']) == r.install(['package1', 'package2 >1.0']) == [
        Dist('package1-1.0-0.tar.bz2'),
        Dist('package2-2.0-0.tar.bz2'),
    ]
    assert raises(UnsatisfiableError, lambda: r.install(['package1', 'package2 <2.0']))
    assert raises(UnsatisfiableError, lambda: r.install(['package1', 'package2 1.0']))


def test_irrational_version():
    assert r.install(['pytz 2012d', 'python 3*'], returnall=True) == [[
        Dist(add_defaults_if_no_channel(fname)) for fname in [
        'openssl-1.0.1c-0.tar.bz2',
        'python-3.3.2-0.tar.bz2',
        'pytz-2012d-py33_0.tar.bz2',
        'readline-6.2-0.tar.bz2',
        'sqlite-3.7.13-0.tar.bz2',
        'system-5.8-1.tar.bz2',
        'tk-8.5.13-0.tar.bz2',
        'zlib-1.2.7-0.tar.bz2'
    ]]]


def test_no_features():
    # Without this, there would be another solution including 'scipy-0.11.0-np16py26_p3.tar.bz2'.
    assert r.install(['python 2.6*', 'numpy 1.6*', 'scipy 0.11*'],
        returnall=True) == [[Dist(add_defaults_if_no_channel(fname)) for fname in [
            'numpy-1.6.2-py26_4.tar.bz2',
            'openssl-1.0.1c-0.tar.bz2',
            'python-2.6.8-6.tar.bz2',
            'readline-6.2-0.tar.bz2',
            'scipy-0.11.0-np16py26_3.tar.bz2',
            'sqlite-3.7.13-0.tar.bz2',
            'system-5.8-1.tar.bz2',
            'tk-8.5.13-0.tar.bz2',
            'zlib-1.2.7-0.tar.bz2',
            ]]]

    assert r.install(['python 2.6*', 'numpy 1.6*', 'scipy 0.11*', MatchSpec(provides_features='mkl')],
        returnall=True) == [[Dist(add_defaults_if_no_channel(fname)) for fname in [
            'mkl-rt-11.0-p0.tar.bz2',           # This,
            'numpy-1.6.2-py26_p4.tar.bz2',      # this,
            'openssl-1.0.1c-0.tar.bz2',
            'python-2.6.8-6.tar.bz2',
            'readline-6.2-0.tar.bz2',
            'scipy-0.11.0-np16py26_p3.tar.bz2', # and this are different.
            'sqlite-3.7.13-0.tar.bz2',
            'system-5.8-1.tar.bz2',
            'tk-8.5.13-0.tar.bz2',
            'zlib-1.2.7-0.tar.bz2',
            ]]]

    index2 = index.copy()
    index2["channel-1::pandas-0.12.0-np16py27_0.tar.bz2"] = IndexRecord(**{
            "channel": "channel-1",
            "subdir": context.subdir,
            "md5": "0123456789",
            "fn": "doesnt-matter-here",
            "build": "np16py27_0",
            "build_number": 0,
            "depends": [
              "dateutil",
              "numpy 1.6*",
              "python 2.7*",
              "pytz"
            ],
            "name": "pandas",
            "requires": [
              "dateutil 1.5",
              "numpy 1.6",
              "python 2.7",
              "pytz"
            ],
            "version": "0.12.0"
        })
    # Make it want to choose the pro version by having it be newer.
    index2["channel-1::numpy-1.6.2-py27_p5.tar.bz2"] = IndexRecord(**{
            "channel": "channel-1",
            "subdir": context.subdir,
            "md5": "0123456789",
            "fn": "doesnt-matter-here",
            "build": "py27_p5",
            "build_number": 5,
            "depends": [
              "mkl-rt 11.0",
              "python 2.7*"
            ],
            "features": "mkl",
            "name": "numpy",
            "pub_date": "2013-04-29",
            "requires": [
              "mkl-rt 11.0",
              "python 2.7"
            ],
            "version": "1.6.2"
        })

    index2 = {Dist(key): value for key, value in iteritems(index2)}
    r2 = Resolve(index2)

    # This should not pick any mkl packages (the difference here is that none
    # of the specs directly have mkl versions)
    assert r2.solve(['pandas 0.12.0 np16py27_0', 'python 2.7*'],
        returnall=True) == [[Dist(add_defaults_if_no_channel(fname)) for fname in [
            'dateutil-2.1-py27_1.tar.bz2',
            'numpy-1.6.2-py27_4.tar.bz2',
            'openssl-1.0.1c-0.tar.bz2',
            'pandas-0.12.0-np16py27_0.tar.bz2',
            'python-2.7.5-0.tar.bz2',
            'pytz-2013b-py27_0.tar.bz2',
            'readline-6.2-0.tar.bz2',
            'six-1.3.0-py27_0.tar.bz2',
            'sqlite-3.7.13-0.tar.bz2',
            'system-5.8-1.tar.bz2',
            'tk-8.5.13-0.tar.bz2',
            'zlib-1.2.7-0.tar.bz2',
            ]]]

    assert r2.solve(['pandas 0.12.0 np16py27_0', 'python 2.7*', MatchSpec(provides_features='mkl')],
        returnall=True)[0] == [[Dist(add_defaults_if_no_channel(fname)) for fname in [
            'dateutil-2.1-py27_1.tar.bz2',
            'mkl-rt-11.0-p0.tar.bz2',           # This
            'numpy-1.6.2-py27_p5.tar.bz2',      # and this are different.
            'openssl-1.0.1c-0.tar.bz2',
            'pandas-0.12.0-np16py27_0.tar.bz2',
            'python-2.7.5-0.tar.bz2',
            'pytz-2013b-py27_0.tar.bz2',
            'readline-6.2-0.tar.bz2',
            'six-1.3.0-py27_0.tar.bz2',
            'sqlite-3.7.13-0.tar.bz2',
            'system-5.8-1.tar.bz2',
            'tk-8.5.13-0.tar.bz2',
            'zlib-1.2.7-0.tar.bz2',
            ]]][0]


def test_multiple_solution():
    index2 = index.copy()
    fn = 'pandas-0.11.0-np16py27_1.tar.bz2'
    res1 = set([fn])
    for k in range(1,15):
        fn2 = Dist('%s_%d.tar.bz2'%(fn[:-8],k))
        index2[fn2] = index[Dist(add_defaults_if_no_channel(fn))]
        res1.add(fn2)
    index2 = {Dist(key): value for key, value in iteritems(index2)}
    r = Resolve(index2)
    res = r.solve(['pandas', 'python 2.7*', 'numpy 1.6*'], returnall=True)
    res = set([y for x in res for y in x if r.package_name(y).startswith('pandas')])
    assert len(res) <= len(res1)


def test_broken_install():
    installed = r.install(['pandas', 'python 2.7*', 'numpy 1.6*'])
    assert installed == [Dist(add_defaults_if_no_channel(fname)) for fname in [
        'dateutil-2.1-py27_1.tar.bz2',
        'numpy-1.6.2-py27_4.tar.bz2',
        'openssl-1.0.1c-0.tar.bz2',
        'pandas-0.11.0-np16py27_1.tar.bz2',
        'python-2.7.5-0.tar.bz2',
        'pytz-2013b-py27_0.tar.bz2',
        'readline-6.2-0.tar.bz2',
        'scipy-0.12.0-np16py27_0.tar.bz2',
        'six-1.3.0-py27_0.tar.bz2',
        'sqlite-3.7.13-0.tar.bz2',
        'system-5.8-1.tar.bz2',
        'tk-8.5.13-0.tar.bz2',
        'zlib-1.2.7-0.tar.bz2']]

    # Add an incompatible numpy; installation should be untouched
    installed1 = list(installed)
    installed1[1] = Dist('channel-1::numpy-1.7.1-py33_p0.tar.bz2')
    assert set(r.install([], installed1)) == set(installed1)
    assert r.install(['numpy 1.6*'], installed1) == installed  # adding numpy spec again snaps the packages back to a consistent state

    # Add an incompatible pandas; installation should be untouched, then fixed
    installed2 = list(installed)
    installed2[3] = Dist('channel-1::pandas-0.11.0-np17py27_1.tar.bz2')
    assert set(r.install([], installed2)) == set(installed2)
    assert r.install(['pandas'], installed2) == installed

    # Removing pandas should fix numpy, since pandas depends on it
    installed3 = list(installed)
    installed3[1] = Dist('channel-1::numpy-1.7.1-py33_p0.tar.bz2')
    installed3[3] = Dist('channel-1::pandas-0.11.0-np17py27_1.tar.bz2')
    installed4 = r.remove(['pandas'], installed)
    assert r.bad_installed(installed4, [])[0] is None

    # Tests removed involving packages not in the index, because we
    # always insure installed packages _are_ in the index


def test_remove():
    installed = r.install(['pandas', 'python 2.7*'])
    assert installed == [Dist(add_defaults_if_no_channel(fname)) for fname in [
        'dateutil-2.1-py27_1.tar.bz2',
        'numpy-1.7.1-py27_0.tar.bz2',
        'openssl-1.0.1c-0.tar.bz2',
        'pandas-0.11.0-np17py27_1.tar.bz2',
        'python-2.7.5-0.tar.bz2',
        'pytz-2013b-py27_0.tar.bz2',
        'readline-6.2-0.tar.bz2',
        'scipy-0.12.0-np17py27_0.tar.bz2',
        'six-1.3.0-py27_0.tar.bz2',
        'sqlite-3.7.13-0.tar.bz2',
        'system-5.8-1.tar.bz2',
        'tk-8.5.13-0.tar.bz2',
        'zlib-1.2.7-0.tar.bz2']]

    assert r.remove(['pandas'], installed=installed) == [
        Dist(add_defaults_if_no_channel(fname)) for fname in [
        'dateutil-2.1-py27_1.tar.bz2',
        'numpy-1.7.1-py27_0.tar.bz2',
        'openssl-1.0.1c-0.tar.bz2',
        'python-2.7.5-0.tar.bz2',
        'pytz-2013b-py27_0.tar.bz2',
        'readline-6.2-0.tar.bz2',
        'scipy-0.12.0-np17py27_0.tar.bz2',
        'six-1.3.0-py27_0.tar.bz2',
        'sqlite-3.7.13-0.tar.bz2',
        'system-5.8-1.tar.bz2',
        'tk-8.5.13-0.tar.bz2',
        'zlib-1.2.7-0.tar.bz2']]

    # Pandas requires numpy
    assert r.remove(['numpy'], installed=installed) == [
        Dist(add_defaults_if_no_channel(fname)) for fname in [
        'dateutil-2.1-py27_1.tar.bz2',
        'openssl-1.0.1c-0.tar.bz2',
        'python-2.7.5-0.tar.bz2',
        'pytz-2013b-py27_0.tar.bz2',
        'readline-6.2-0.tar.bz2',
        'six-1.3.0-py27_0.tar.bz2',
        'sqlite-3.7.13-0.tar.bz2',
        'system-5.8-1.tar.bz2',
        'tk-8.5.13-0.tar.bz2',
        'zlib-1.2.7-0.tar.bz2']]


def test_channel_priority_1():
<<<<<<< HEAD
    channels = (
        Channel("channel-A"),
        Channel("channel-1"),
        Channel("channel-B"),
    )

=======
    fn1 = 'pandas-0.10.1-np17py27_0.tar.bz2'
    fn2 = 'other::' + fn1
    spec = ['pandas', 'python 2.7*']
>>>>>>> 1c0e1828
    index2 = index.copy()
    record_0 = index2[Dist('channel-1::pandas-0.11.0-np17py27_1.tar.bz2')]

    fn1 = 'channel-1::pandas-0.10.1-np17py27_0.tar.bz2'
    record_1 = index2[Dist(fn1)]
    record_2 = IndexRecord.from_objects(record_1, channel=Channel("channel-A"))

    index2[Dist(record_2)] = record_2

    spec = ['pandas', 'python 2.7*']

    r2 = Resolve(index2, channels=channels)
    # rec = r2.index[Dist(fn2)]

    with env_var("CONDA_CHANNEL_PRIORITY", "True", reset_context):
        # Should select the "record_2" because it has highest channel priority, even though
        # 'channel-1::pandas-0.11.1-np17py27_0.tar.bz2' would otherwise be preferred
        installed1 = [index2[dist] for dist in r2.install(spec)]
        assert record_2 in installed1
        assert record_1 not in installed1
        assert record_0 not in installed1

        r3 = Resolve(index2, channels=reversed(channels))
        installed2 = [index2[dist] for dist in r3.install(spec)]
        assert record_0 in installed2
        assert record_2 not in installed2
        assert record_1 not in installed2


    with env_var("CONDA_CHANNEL_PRIORITY", "False", reset_context):
        # Should also select the newer package because we have
        # turned off channel priority altogether
        r2._reduced_index_cache.clear()
        installed3 = [index2[dist] for dist in r2.install(spec)]
        assert record_0 in installed3
        assert record_1 not in installed3
        assert record_2 not in installed3

    assert installed1 != installed2
    assert installed1 != installed3
    assert installed2 == installed3


def test_channel_priority_2():
    this_index = index.copy()
    index3, r3 = get_index_r_3()
    this_index.update(index3)
    spec = ['pandas', 'python 2.7*']
    this_r = Resolve(this_index)
    with env_var("CONDA_CHANNEL_PRIORITY", "True", reset_context):
        dists = this_r.get_reduced_index(spec)
        r2 = Resolve(dists, True, True)
        C = r2.gen_clauses()
        eqc, eqv, eqb = r2.generate_version_metrics(C, list(r2.groups.keys()))
        eqc = {str(Dist(key)): value for key, value in iteritems(eqc)}
        assert eqc == {
            'conda-test::system-5.8-1': 1,
            'conda-test::python-2.7.6-1': 1,
            'conda-test::openssl-1.0.2l-0': 1,
            'conda-test::openssl-1.0.1k-0': 1,
            'conda-test::python-2.7.3-5': 1,
            'conda-test::system-5.8-0': 1,
            'conda-test::openssl-1.0.2g-0': 1,
            'conda-test::zlib-1.2.7-0': 1,
            'conda-test::python-2.7.13-0': 1,
            'conda-test::tk-8.5.18-0': 1,
            'conda-test::openssl-1.0.2k-2': 1,
            'conda-test::openssl-1.0.1j-0': 1,
            'conda-test::python-2.7.3-7': 1,
            'conda-test::readline-6.2-0': 1,
            'conda-test::python-2.7.9-3': 1,
            'conda-test::python-2.7.10-2': 1,
            'conda-test::python-2.7.4-0': 1,
            'conda-test::python-2.7.12-1': 1,
            'conda-test::openssl-1.0.1h-1': 1,
            'conda-test::zlib-1.2.7-2': 1,
            'conda-test::openssl-1.0.1k-1': 1,
            'conda-test::python-2.7.3-2': 1,
            'conda-test::python-2.7.9-2': 1,
            'conda-test::openssl-1.0.2k-1': 1,
            'conda-test::openssl-1.0.1j-4': 1,
            'conda-test::tk-8.5.13-0': 1,
            'conda-test::python-2.7.7-0': 1,
            'conda-test::openssl-1.0.2i-0': 1,
            'conda-test::python-2.7.7-2': 1,
            'conda-test::system-5.8-2': 1,
            'conda-test::python-2.7.3-3': 1,
            'conda-test::openssl-1.0.2k-0': 1,
            'conda-test::zlib-1.2.8-0': 1,
            'conda-test::zlib-1.2.7-1': 1,
            'conda-test::python-2.7.6-0': 1,
            'conda-test::openssl-1.0.1j-1': 1,
            'conda-test::python-2.7.5-0': 1,
            'conda-test::openssl-1.0.1j-2': 1,
            'conda-test::python-2.7.8-0': 1,
            'conda-test::sqlite-3.13.0-0': 1,
            'conda-test::sqlite-3.9.2-0': 1,
            'conda-test::python-2.7.11-0': 1,
            'conda-test::openssl-1.0.2f-0': 1,
            'conda-test::python-2.7.12-0': 1,
            'conda-test::python-2.7.6-2': 1,
            'conda-test::python-2.7.9-0': 1,
            'conda-test::openssl-1.0.1c-0': 1,
            'conda-test::python-2.7.5-3': 1,
            'conda-test::openssl-1.0.1g-0': 1,
            'conda-test::openssl-1.0.1h-0': 1,
            'conda-test::openssl-1.0.2h-0': 1,
            'conda-test::openssl-1.0.2j-0': 1,
            'conda-test::openssl-1.0.1j-5': 1,
            'conda-test::zlib-1.2.8-3': 1,
            'conda-test::readline-6.2-2': 1,
            'conda-test::openssl-1.0.2h-1': 1,
            'conda-test::python-2.7.9-1': 1,
            'conda-test::openssl-1.0.2d-0': 1,
            'conda-test::python-2.7.10-0': 1,
            'conda-test::python-2.7.3-6': 1,
            'conda-test::openssl-1.0.2e-0': 1,
            'conda-test::sqlite-3.8.4.1-0': 1,
            'conda-test::sqlite-3.8.4.1-1': 1,
            'conda-test::python-2.7.5-2': 1,
            'conda-test::sqlite-3.7.13-0': 1,
            'conda-test::tk-8.5.15-0': 1,
            'conda-test::openssl-1.0.1j-3': 1,
            'conda-test::python-2.7.10-1': 1,
            'conda-test::python-2.7.8-1': 1,
            'conda-test::python-2.7.5-1': 1,
            'conda-test::python-2.7.3-4': 1,
            'conda-test::python-2.7.11-5': 1,
        }
        installed_w_priority = [str(d) for d in this_r.install(spec)]
        assert installed_w_priority == [
            'defaults::dateutil-2.1-py27_1',
            'defaults::numpy-1.7.1-py27_0',
            'defaults::openssl-1.0.1c-0',
            'defaults::pandas-0.11.0-np17py27_1',
            'defaults::python-2.7.5-0',
            'defaults::pytz-2013b-py27_0',
            'defaults::readline-6.2-0',
            'defaults::scipy-0.12.0-np17py27_0',
            'defaults::six-1.3.0-py27_0',
            'defaults::sqlite-3.7.13-0',
            'defaults::system-5.8-1',
            'defaults::tk-8.5.13-0',
            'defaults::zlib-1.2.7-0',
        ]

    with env_var("CONDA_CHANNEL_PRIORITY", "False", reset_context):
        dists = this_r.get_reduced_index(spec)
        r2 = Resolve(dists, True, True)
        C = r2.gen_clauses()
        eqc, eqv, eqb = r2.generate_version_metrics(C, list(r2.groups.keys()))
        eqc = {str(Dist(key)): value for key, value in iteritems(eqc)}
        assert eqc == {
            'conda-test::zlib-1.2.7-1': 1,
            'conda-test::python-2.7.5-2': 8,
            'conda-test::openssl-1.0.2f-0': 6,
            'defaults::sqlite-3.7.13-0': 3,
            'conda-test::python-2.7.6-1': 7,
            'conda-test::python-2.7.10-2': 3,
            'defaults::scipy-0.11.0-np17py27_p2': 1,
            'defaults::scipy-0.11.0-np17py27_3': 1,
            'defaults::python-2.7.5-0': 8,
            'conda-test::openssl-1.0.2k-1': 1,
            'conda-test::sqlite-3.8.4.1-1': 2,
            'defaults::pandas-0.10.1-np16py27_0': 1,
            'conda-test::python-2.7.3-2': 10,
            'defaults::python-2.7.3-2': 10,
            'defaults::numpy-1.6.2-py27_ce0': 4,
            'conda-test::python-2.7.3-5': 10,
            'conda-test::openssl-1.0.2g-0': 5,
            'defaults::numpy-1.7.0rc1-py27_p0': 2,
            'defaults::scipy-0.11.0-np16py27_3': 1,
            'conda-test::python-2.7.7-2': 6,
            'conda-test::tk-8.5.13-0': 2,
            'conda-test::python-2.7.3-4': 10,
            'conda-test::python-2.7.9-0': 4,
            'defaults::numpy-1.6.2-py27_4': 4,
            'conda-test::python-2.7.6-0': 7,
            'defaults::numpy-1.7.0-py27_0': 1,
            'conda-test::openssl-1.0.2j-0': 2,
            'defaults::scipy-0.11.0-np17py27_ce0': 1,
            'defaults::scipy-0.11.0-np17py27_p3': 1,
            'defaults::pandas-0.8.1-np16py27_0': 5,
            'defaults::dateutil-1.5-py27_0': 1,
            'defaults::nose-1.2.1-py27_0': 1,
            'defaults::scipy-0.11.0-np16py27_p2': 1,
            'conda-test::python-2.7.10-0': 3,
            'defaults::pandas-0.10.0-np16py27_0': 2,
            'defaults::openssl-1.0.1c-0': 13,
            'conda-test::python-2.7.4-0': 9,
            'conda-test::openssl-1.0.1h-0': 11,
            'conda-test::python-2.7.3-3': 10,
            'conda-test::openssl-1.0.1j-3': 10,
            'defaults::scipy-0.11.0-np17py27_2': 1,
            'conda-test::openssl-1.0.2d-0': 8,
            'conda-test::python-2.7.6-2': 7,
            'conda-test::python-2.7.8-0': 5,
            'conda-test::python-2.7.9-3': 4,
            'conda-test::openssl-1.0.1j-0': 10,
            'defaults::numpy-1.7.0rc1-py27_0': 2,
            'conda-test::sqlite-3.9.2-0': 1,
            'defaults::scipy-0.11.0-np17py27_pro1': 1,
            'conda-test::python-2.7.5-0': 8,
            'conda-test::openssl-1.0.1h-1': 11,
            'conda-test::openssl-1.0.1k-0': 9,
            'conda-test::zlib-1.2.7-2': 1,
            'defaults::scipy-0.11.0-np17py27_pro0': 1,
            'conda-test::python-2.7.9-1': 4,
            'defaults::pandas-0.9.1-np17py27_0': 3,
            'defaults::numpy-1.7.0b2-py27_ce0': 3,
            'conda-test::openssl-1.0.1g-0': 12,
            'conda-test::openssl-1.0.2k-0': 1,
            'conda-test::openssl-1.0.1j-2': 10,
            'defaults::python-2.7.3-6': 10,
            'defaults::pandas-0.9.1-np16py27_0': 3,
            'conda-test::python-2.7.11-0': 2,
            'conda-test::sqlite-3.7.13-0': 3,
            'conda-test::python-2.7.12-0': 1,
            'defaults::numpy-1.6.2-py27_p3': 4,
            'conda-test::tk-8.5.15-0': 1,
            'conda-test::python-2.7.10-1': 3,
            'conda-test::python-2.7.12-1': 1,
            'defaults::pandas-0.9.0-np16py27_0': 4,
            'defaults::nose-1.1.2-py27_0': 2,
            'defaults::zlib-1.2.7-0': 1,
            'defaults::scipy-0.11.0-np16py27_pro0': 1,
            'conda-test::python-2.7.7-0': 6,
            'conda-test::python-2.7.8-1': 5,
            'conda-test::openssl-1.0.2e-0': 7,
            'defaults::scipy-0.11.0-np16py27_pro1': 1,
            'conda-test::openssl-1.0.1c-0': 13,
            'conda-test::python-2.7.3-6': 10,
            'defaults::python-2.7.3-4': 10,
            'conda-test::python-2.7.11-5': 2,
            'defaults::pytz-2012j-py27_0': 1,
            'defaults::python-2.7.3-5': 10,
            'defaults::numpy-1.6.2-py27_3': 4,
            'conda-test::openssl-1.0.1j-5': 10,
            'conda-test::openssl-1.0.1j-4': 10,
            'defaults::python-2.7.4-0': 9,
            'defaults::numpy-1.7.0-py27_p0': 1,
            'defaults::numpy-1.6.2-py27_pro0': 4,
            'defaults::scipy-0.11.0-np16py27_2': 1,
            'defaults::python-2.7.3-3': 10,
            'defaults::pandas-0.10.0-np17py27_0': 2,
            'conda-test::openssl-1.0.1j-1': 10,
            'defaults::scipy-0.11.0-np17py27_ce1': 1,
            'defaults::scipy-0.11.0-np16py27_p3': 1,
            'conda-test::openssl-1.0.2i-0': 3,
            'defaults::pandas-0.10.1-np17py27_0': 1,
            'defaults::tk-8.5.13-0': 2,
            'defaults::pytz-2012d-py27_0': 2,
            'defaults::pandas-0.9.0-np17py27_0': 4,
            'defaults::numpy-1.6.2-py27_p4': 4,
            'defaults::numpy-1.7.0b2-py27_pro0': 3,
            'defaults::six-1.2.0-py27_0': 1,
            'conda-test::python-2.7.3-7': 10,
            'defaults::pandas-0.8.1-np17py27_0': 5,
            'defaults::python-2.7.3-7': 10,
            'conda-test::python-2.7.9-2': 4,
            'defaults::scipy-0.11.0-np16py27_ce1': 1,
            'conda-test::python-2.7.5-3': 8,
            'defaults::numpy-1.6.2-py27_1': 4,
            'conda-test::sqlite-3.8.4.1-0': 2,
            'conda-test::zlib-1.2.7-0': 1,
            'conda-test::python-2.7.5-1': 8,
            'conda-test::openssl-1.0.2k-2': 1,
            'conda-test::openssl-1.0.1k-1': 9,
            'conda-test::openssl-1.0.2h-1': 4,
            'conda-test::openssl-1.0.2h-0': 4,
            'defaults::numpy-1.6.2-py27_p1': 4,
        }
        installed_wo_priority = [str(d) for d in this_r.install(spec)]
        assert installed_wo_priority == [
            'conda-test::openssl-1.0.2l-0',
            'conda-test::python-2.7.13-0',
            'conda-test::sqlite-3.13.0-0',
            'conda-test::tk-8.5.18-0',
            'conda-test::zlib-1.2.8-3',
            'defaults::dateutil-2.1-py27_1',
            'defaults::numpy-1.7.1-py27_0',
            'defaults::pandas-0.11.0-np17py27_1',
            'defaults::pytz-2013b-py27_0',
            'defaults::readline-6.2-0',
            'defaults::scipy-0.12.0-np17py27_0',
            'defaults::six-1.3.0-py27_0',
        ]


def test_channel_priority_2():
    this_index = index.copy()
    index3, r3 = get_index_r_3()
    this_index.update(index3)
    spec = ['pandas', 'python 2.7*']
    this_r = Resolve(this_index)
    with env_var("CONDA_CHANNEL_PRIORITY", "True", reset_context):
        dists = this_r.get_reduced_index(spec)
        r2 = Resolve(dists, True, True)
        C = r2.gen_clauses()
        eqc, eqv, eqb = r2.generate_version_metrics(C, list(r2.groups.keys()))
        eqc = {str(Dist(key)): value for key, value in iteritems(eqc)}
        assert eqc == {
            'conda-test::system-5.8-1': 1,
            'conda-test::python-2.7.6-1': 1,
            'conda-test::openssl-1.0.2l-0': 1,
            'conda-test::openssl-1.0.1k-0': 1,
            'conda-test::python-2.7.3-5': 1,
            'conda-test::system-5.8-0': 1,
            'conda-test::openssl-1.0.2g-0': 1,
            'conda-test::zlib-1.2.7-0': 1,
            'conda-test::python-2.7.13-0': 1,
            'conda-test::tk-8.5.18-0': 1,
            'conda-test::openssl-1.0.2k-2': 1,
            'conda-test::openssl-1.0.1j-0': 1,
            'conda-test::python-2.7.3-7': 1,
            'conda-test::readline-6.2-0': 1,
            'conda-test::python-2.7.9-3': 1,
            'conda-test::python-2.7.10-2': 1,
            'conda-test::python-2.7.4-0': 1,
            'conda-test::python-2.7.12-1': 1,
            'conda-test::openssl-1.0.1h-1': 1,
            'conda-test::zlib-1.2.7-2': 1,
            'conda-test::openssl-1.0.1k-1': 1,
            'conda-test::python-2.7.3-2': 1,
            'conda-test::python-2.7.9-2': 1,
            'conda-test::openssl-1.0.2k-1': 1,
            'conda-test::openssl-1.0.1j-4': 1,
            'conda-test::tk-8.5.13-0': 1,
            'conda-test::python-2.7.7-0': 1,
            'conda-test::openssl-1.0.2i-0': 1,
            'conda-test::python-2.7.7-2': 1,
            'conda-test::system-5.8-2': 1,
            'conda-test::python-2.7.3-3': 1,
            'conda-test::openssl-1.0.2k-0': 1,
            'conda-test::zlib-1.2.8-0': 1,
            'conda-test::zlib-1.2.7-1': 1,
            'conda-test::python-2.7.6-0': 1,
            'conda-test::openssl-1.0.1j-1': 1,
            'conda-test::python-2.7.5-0': 1,
            'conda-test::openssl-1.0.1j-2': 1,
            'conda-test::python-2.7.8-0': 1,
            'conda-test::sqlite-3.13.0-0': 1,
            'conda-test::sqlite-3.9.2-0': 1,
            'conda-test::python-2.7.11-0': 1,
            'conda-test::openssl-1.0.2f-0': 1,
            'conda-test::python-2.7.12-0': 1,
            'conda-test::python-2.7.6-2': 1,
            'conda-test::python-2.7.9-0': 1,
            'conda-test::openssl-1.0.1c-0': 1,
            'conda-test::python-2.7.5-3': 1,
            'conda-test::openssl-1.0.1g-0': 1,
            'conda-test::openssl-1.0.1h-0': 1,
            'conda-test::openssl-1.0.2h-0': 1,
            'conda-test::openssl-1.0.2j-0': 1,
            'conda-test::openssl-1.0.1j-5': 1,
            'conda-test::zlib-1.2.8-3': 1,
            'conda-test::readline-6.2-2': 1,
            'conda-test::openssl-1.0.2h-1': 1,
            'conda-test::python-2.7.9-1': 1,
            'conda-test::openssl-1.0.2d-0': 1,
            'conda-test::python-2.7.10-0': 1,
            'conda-test::python-2.7.3-6': 1,
            'conda-test::openssl-1.0.2e-0': 1,
            'conda-test::sqlite-3.8.4.1-0': 1,
            'conda-test::sqlite-3.8.4.1-1': 1,
            'conda-test::python-2.7.5-2': 1,
            'conda-test::sqlite-3.7.13-0': 1,
            'conda-test::tk-8.5.15-0': 1,
            'conda-test::openssl-1.0.1j-3': 1,
            'conda-test::python-2.7.10-1': 1,
            'conda-test::python-2.7.8-1': 1,
            'conda-test::python-2.7.5-1': 1,
            'conda-test::python-2.7.3-4': 1,
            'conda-test::python-2.7.11-5': 1,
        }
        installed_w_priority = [str(d) for d in this_r.install(spec)]
        assert installed_w_priority == [
            'defaults::dateutil-2.1-py27_1',
            'defaults::numpy-1.7.1-py27_0',
            'defaults::openssl-1.0.1c-0',
            'defaults::pandas-0.11.0-np17py27_1',
            'defaults::python-2.7.5-0',
            'defaults::pytz-2013b-py27_0',
            'defaults::readline-6.2-0',
            'defaults::scipy-0.12.0-np17py27_0',
            'defaults::six-1.3.0-py27_0',
            'defaults::sqlite-3.7.13-0',
            'defaults::system-5.8-1',
            'defaults::tk-8.5.13-0',
            'defaults::zlib-1.2.7-0',
        ]

    with env_var("CONDA_CHANNEL_PRIORITY", "False", reset_context):
        dists = this_r.get_reduced_index(spec)
        r2 = Resolve(dists, True, True)
        C = r2.gen_clauses()
        eqc, eqv, eqb = r2.generate_version_metrics(C, list(r2.groups.keys()))
        eqc = {str(Dist(key)): value for key, value in iteritems(eqc)}
        assert eqc == {
            'conda-test::zlib-1.2.7-1': 1,
            'conda-test::python-2.7.5-2': 8,
            'conda-test::openssl-1.0.2f-0': 6,
            'defaults::sqlite-3.7.13-0': 3,
            'conda-test::python-2.7.6-1': 7,
            'conda-test::python-2.7.10-2': 3,
            'defaults::scipy-0.11.0-np17py27_p2': 1,
            'defaults::scipy-0.11.0-np17py27_3': 1,
            'defaults::python-2.7.5-0': 8,
            'conda-test::openssl-1.0.2k-1': 1,
            'conda-test::sqlite-3.8.4.1-1': 2,
            'defaults::pandas-0.10.1-np16py27_0': 1,
            'conda-test::python-2.7.3-2': 10,
            'defaults::python-2.7.3-2': 10,
            'defaults::numpy-1.6.2-py27_ce0': 4,
            'conda-test::python-2.7.3-5': 10,
            'conda-test::openssl-1.0.2g-0': 5,
            'defaults::numpy-1.7.0rc1-py27_p0': 2,
            'defaults::scipy-0.11.0-np16py27_3': 1,
            'conda-test::python-2.7.7-2': 6,
            'conda-test::tk-8.5.13-0': 2,
            'conda-test::python-2.7.3-4': 10,
            'conda-test::python-2.7.9-0': 4,
            'defaults::numpy-1.6.2-py27_4': 4,
            'conda-test::python-2.7.6-0': 7,
            'defaults::numpy-1.7.0-py27_0': 1,
            'conda-test::openssl-1.0.2j-0': 2,
            'defaults::scipy-0.11.0-np17py27_ce0': 1,
            'defaults::scipy-0.11.0-np17py27_p3': 1,
            'defaults::pandas-0.8.1-np16py27_0': 5,
            'defaults::dateutil-1.5-py27_0': 1,
            'defaults::nose-1.2.1-py27_0': 1,
            'defaults::scipy-0.11.0-np16py27_p2': 1,
            'conda-test::python-2.7.10-0': 3,
            'defaults::pandas-0.10.0-np16py27_0': 2,
            'defaults::openssl-1.0.1c-0': 13,
            'conda-test::python-2.7.4-0': 9,
            'conda-test::openssl-1.0.1h-0': 11,
            'conda-test::python-2.7.3-3': 10,
            'conda-test::openssl-1.0.1j-3': 10,
            'defaults::scipy-0.11.0-np17py27_2': 1,
            'conda-test::openssl-1.0.2d-0': 8,
            'conda-test::python-2.7.6-2': 7,
            'conda-test::python-2.7.8-0': 5,
            'conda-test::python-2.7.9-3': 4,
            'conda-test::openssl-1.0.1j-0': 10,
            'defaults::numpy-1.7.0rc1-py27_0': 2,
            'conda-test::sqlite-3.9.2-0': 1,
            'defaults::scipy-0.11.0-np17py27_pro1': 1,
            'conda-test::python-2.7.5-0': 8,
            'conda-test::openssl-1.0.1h-1': 11,
            'conda-test::openssl-1.0.1k-0': 9,
            'conda-test::zlib-1.2.7-2': 1,
            'defaults::scipy-0.11.0-np17py27_pro0': 1,
            'conda-test::python-2.7.9-1': 4,
            'defaults::pandas-0.9.1-np17py27_0': 3,
            'defaults::numpy-1.7.0b2-py27_ce0': 3,
            'conda-test::openssl-1.0.1g-0': 12,
            'conda-test::openssl-1.0.2k-0': 1,
            'conda-test::openssl-1.0.1j-2': 10,
            'defaults::python-2.7.3-6': 10,
            'defaults::pandas-0.9.1-np16py27_0': 3,
            'conda-test::python-2.7.11-0': 2,
            'conda-test::sqlite-3.7.13-0': 3,
            'conda-test::python-2.7.12-0': 1,
            'defaults::numpy-1.6.2-py27_p3': 4,
            'conda-test::tk-8.5.15-0': 1,
            'conda-test::python-2.7.10-1': 3,
            'conda-test::python-2.7.12-1': 1,
            'defaults::pandas-0.9.0-np16py27_0': 4,
            'defaults::nose-1.1.2-py27_0': 2,
            'defaults::zlib-1.2.7-0': 1,
            'defaults::scipy-0.11.0-np16py27_pro0': 1,
            'conda-test::python-2.7.7-0': 6,
            'conda-test::python-2.7.8-1': 5,
            'conda-test::openssl-1.0.2e-0': 7,
            'defaults::scipy-0.11.0-np16py27_pro1': 1,
            'conda-test::openssl-1.0.1c-0': 13,
            'conda-test::python-2.7.3-6': 10,
            'defaults::python-2.7.3-4': 10,
            'conda-test::python-2.7.11-5': 2,
            'defaults::pytz-2012j-py27_0': 1,
            'defaults::python-2.7.3-5': 10,
            'defaults::numpy-1.6.2-py27_3': 4,
            'conda-test::openssl-1.0.1j-5': 10,
            'conda-test::openssl-1.0.1j-4': 10,
            'defaults::python-2.7.4-0': 9,
            'defaults::numpy-1.7.0-py27_p0': 1,
            'defaults::numpy-1.6.2-py27_pro0': 4,
            'defaults::scipy-0.11.0-np16py27_2': 1,
            'defaults::python-2.7.3-3': 10,
            'defaults::pandas-0.10.0-np17py27_0': 2,
            'conda-test::openssl-1.0.1j-1': 10,
            'defaults::scipy-0.11.0-np17py27_ce1': 1,
            'defaults::scipy-0.11.0-np16py27_p3': 1,
            'conda-test::openssl-1.0.2i-0': 3,
            'defaults::pandas-0.10.1-np17py27_0': 1,
            'defaults::tk-8.5.13-0': 2,
            'defaults::pytz-2012d-py27_0': 2,
            'defaults::pandas-0.9.0-np17py27_0': 4,
            'defaults::numpy-1.6.2-py27_p4': 4,
            'defaults::numpy-1.7.0b2-py27_pro0': 3,
            'defaults::six-1.2.0-py27_0': 1,
            'conda-test::python-2.7.3-7': 10,
            'defaults::pandas-0.8.1-np17py27_0': 5,
            'defaults::python-2.7.3-7': 10,
            'conda-test::python-2.7.9-2': 4,
            'defaults::scipy-0.11.0-np16py27_ce1': 1,
            'conda-test::python-2.7.5-3': 8,
            'defaults::numpy-1.6.2-py27_1': 4,
            'conda-test::sqlite-3.8.4.1-0': 2,
            'conda-test::zlib-1.2.7-0': 1,
            'conda-test::python-2.7.5-1': 8,
            'conda-test::openssl-1.0.2k-2': 1,
            'conda-test::openssl-1.0.1k-1': 9,
            'conda-test::openssl-1.0.2h-1': 4,
            'conda-test::openssl-1.0.2h-0': 4,
            'defaults::numpy-1.6.2-py27_p1': 4,
        }
        installed_wo_priority = [str(d) for d in this_r.install(spec)]
        assert installed_wo_priority == [
            'conda-test::openssl-1.0.2l-0',
            'conda-test::python-2.7.13-0',
            'conda-test::sqlite-3.13.0-0',
            'conda-test::tk-8.5.18-0',
            'conda-test::zlib-1.2.8-3',
            'defaults::dateutil-2.1-py27_1',
            'defaults::numpy-1.7.1-py27_0',
            'defaults::pandas-0.11.0-np17py27_1',
            'defaults::pytz-2013b-py27_0',
            'defaults::readline-6.2-0',
            'defaults::scipy-0.12.0-np17py27_0',
            'defaults::six-1.3.0-py27_0',
        ]


def test_dependency_sort():
    specs = ['pandas','python 2.7*','numpy 1.6*']
    installed = r.install(specs)
    must_have = {r.package_name(dist): dist for dist in installed}
    installed = r.dependency_sort(must_have)

    results_should_be = [
        'openssl-1.0.1c-0',
        'readline-6.2-0',
        'sqlite-3.7.13-0',
        'system-5.8-1',
        'tk-8.5.13-0',
        'zlib-1.2.7-0',
        'python-2.7.5-0',
        'numpy-1.6.2-py27_4',
        'pytz-2013b-py27_0',
        'six-1.3.0-py27_0',
        'dateutil-2.1-py27_1',
        'scipy-0.12.0-np16py27_0',
        'pandas-0.11.0-np16py27_1'
    ]
    assert len(installed) == len(results_should_be)
    assert [d.dist_name for d in installed] == results_should_be


def test_update_deps():
    installed = r.install(['python 2.7*', 'numpy 1.6*', 'pandas 0.10.1'])
    assert installed == [Dist(add_defaults_if_no_channel(fn)) for fn in [
        'dateutil-2.1-py27_1.tar.bz2',
        'numpy-1.6.2-py27_4.tar.bz2',
        'openssl-1.0.1c-0.tar.bz2',
        'pandas-0.10.1-np16py27_0.tar.bz2',
        'python-2.7.5-0.tar.bz2',
        'readline-6.2-0.tar.bz2',
        'scipy-0.11.0-np16py27_3.tar.bz2',
        'six-1.3.0-py27_0.tar.bz2',
        'sqlite-3.7.13-0.tar.bz2',
        'system-5.8-1.tar.bz2',
        'tk-8.5.13-0.tar.bz2',
        'zlib-1.2.7-0.tar.bz2',
    ]]

    # scipy, and pandas should all be updated here. pytz is a new
    # dependency of pandas. But numpy does not _need_ to be updated
    # to get the latest version of pandas, so it stays put.
    assert r.install(['pandas', 'python 2.7*'], installed=installed,
        update_deps=True, returnall=True) == [[Dist(add_defaults_if_no_channel(fn)) for fn in [
        'dateutil-2.1-py27_1.tar.bz2',
        'numpy-1.6.2-py27_4.tar.bz2',
        'openssl-1.0.1c-0.tar.bz2',
        'pandas-0.11.0-np16py27_1.tar.bz2',
        'python-2.7.5-0.tar.bz2',
        'pytz-2013b-py27_0.tar.bz2',
        'readline-6.2-0.tar.bz2',
        'scipy-0.12.0-np16py27_0.tar.bz2',
        'six-1.3.0-py27_0.tar.bz2',
        'sqlite-3.7.13-0.tar.bz2',
        'system-5.8-1.tar.bz2',
        'tk-8.5.13-0.tar.bz2',
        'zlib-1.2.7-0.tar.bz2']]]

    # pandas should be updated here. However, it's going to try to not update
    # scipy, so it won't be updated to the latest version (0.11.0).
    assert r.install(['pandas', 'python 2.7*'], installed=installed,
        update_deps=False, returnall=True) == [[Dist(add_defaults_if_no_channel(fn)) for fn in [
        'dateutil-2.1-py27_1.tar.bz2',
        'numpy-1.6.2-py27_4.tar.bz2',
        'openssl-1.0.1c-0.tar.bz2',
        'pandas-0.10.1-np16py27_0.tar.bz2',
        'python-2.7.5-0.tar.bz2',
        'readline-6.2-0.tar.bz2',
        'scipy-0.11.0-np16py27_3.tar.bz2',
        'six-1.3.0-py27_0.tar.bz2',
        'sqlite-3.7.13-0.tar.bz2',
        'system-5.8-1.tar.bz2',
        'tk-8.5.13-0.tar.bz2',
        'zlib-1.2.7-0.tar.bz2',
    ]]]<|MERGE_RESOLUTION|>--- conflicted
+++ resolved
@@ -1,22 +1,7 @@
 from __future__ import absolute_import, print_function
 
-<<<<<<< HEAD
-from datetime import datetime
 import unittest
 
-import pytest
-
-from conda.base.context import context, reset_context
-import unittest
-
-from conda.base.context import reset_context
-from conda.common.compat import iteritems
-from conda.common.io import env_var
-
-=======
-import unittest
-
->>>>>>> 1c0e1828
 from conda.base.context import reset_context
 from conda.common.compat import iteritems
 from conda.common.io import env_var
@@ -24,22 +9,11 @@
 from conda.models.channel import Channel
 from conda.models.dist import Dist
 from conda.models.index_record import IndexRecord
-<<<<<<< HEAD
-from os.path import dirname, join
-
-from conda.resolve import MatchSpec, Resolve, ResolvePackageNotFound
-from tests.helpers import raises
-from .helpers import get_index_r_1
-=======
->>>>>>> 1c0e1828
 from conda.resolve import MatchSpec, Resolve, ResolvePackageNotFound, dashlist
 from tests.helpers import get_index_r_1, get_index_r_3, raises
 
 index, r, = get_index_r_1()
-<<<<<<< HEAD
-=======
-
->>>>>>> 1c0e1828
+
 f_mkl = set(['mkl'])
 
 
@@ -183,13 +157,8 @@
 
 
 def test_generate_eq_1():
-<<<<<<< HEAD
-    reduced_index = r.get_reduced_index(['anaconda'])
-    r2 = Resolve(reduced_index, True, True)
-=======
     dists = r.get_reduced_index(['anaconda'])
     r2 = Resolve(dists, True, True)
->>>>>>> 1c0e1828
     C = r2.gen_clauses()
     eqc, eqv, eqb = r2.generate_version_metrics(C, list(r2.groups.keys()))
     # Should satisfy the following criteria:
@@ -1144,18 +1113,9 @@
 
 
 def test_channel_priority_1():
-<<<<<<< HEAD
-    channels = (
-        Channel("channel-A"),
-        Channel("channel-1"),
-        Channel("channel-B"),
-    )
-
-=======
     fn1 = 'pandas-0.10.1-np17py27_0.tar.bz2'
     fn2 = 'other::' + fn1
     spec = ['pandas', 'python 2.7*']
->>>>>>> 1c0e1828
     index2 = index.copy()
     record_0 = index2[Dist('channel-1::pandas-0.11.0-np17py27_1.tar.bz2')]
 
