# -*- coding: utf-8 -*-
from __future__ import absolute_import, division, print_function

from argparse import ArgumentParser

from conda.base.context import reset_context
from conda.common.io import env_var

from conda.egg_info import get_egg_info
from conda.exports import text_type
from contextlib import contextmanager
from logging import getLogger, Handler
from os.path import exists, join
from shlex import split
from shutil import rmtree
from tempfile import mkdtemp
from uuid import uuid4

import pytest

from conda.install import on_win
from conda_env.cli.main_create import configure_parser as create_configure_parser
from conda_env.cli.main_update import configure_parser as update_configure_parser
from conda.core.linked_data import linked

from . import utils


PYTHON_BINARY = 'python.exe' if on_win else 'bin/python'


def escape_for_winpath(p):
    return p.replace('\\', '\\\\')


def disable_dotlog():
    class NullHandler(Handler):
        def emit(self, record):
            pass
    dotlogger = getLogger('dotupdate')
    saved_handlers = dotlogger.handlers
    dotlogger.handlers = []
    dotlogger.addHandler(NullHandler())
    return saved_handlers


def reenable_dotlog(handlers):
    dotlogger = getLogger('dotupdate')
    dotlogger.handlers = handlers


class Commands:
    CREATE = "create"
    UPDATE = "update"


parser_config = {
    Commands.CREATE: create_configure_parser,
    Commands.UPDATE: update_configure_parser,
}


def run_command(command, envs_dir, env_name, *arguments):
    p = ArgumentParser()
    sub_parsers = p.add_subparsers(metavar='command', dest='cmd')
    parser_config[command](sub_parsers)

    arguments = list(map(escape_for_winpath, arguments))
    command_line = "{0} -n {1} -f {2}".format(command, env_name, " ".join(arguments))

    args = p.parse_args(split(command_line))
    args.func(args, p)


@contextmanager
def make_temp_envs_dir():
    envs_dir = mkdtemp()
    try:
        yield envs_dir
    finally:
        rmtree(envs_dir, ignore_errors=True)


def package_is_installed(prefix, dist, exact=False, pip=False):
    packages = list(get_egg_info(prefix) if pip else linked(prefix))
    if '::' not in text_type(dist):
        packages = [p.dist_name for p in packages]
    if exact:
        return dist in packages
    return any(p.startswith(dist) for p in packages)


def assert_package_is_installed(prefix, package, exact=False, pip=False):
    if not package_is_installed(prefix, package, exact, pip):
        print(list(linked(prefix)))
        raise AssertionError("package {0} is not in prefix".format(package))


@pytest.mark.integration
class IntegrationTests(TestCase):

    def setUp(self):
        self.saved_dotlog_handlers = disable_dotlog()

    def tearDown(self):
        reenable_dotlog(self.saved_dotlog_handlers)

    def test_create_update(self):
        with make_temp_envs_dir() as envs_dir:
            with env_var('CONDA_ENVS_DIRS', envs_dir, reset_context):
                env_name = str(uuid4())[:8]
                prefix = join(envs_dir, env_name)
                python_path = join(prefix, PYTHON_BINARY)

                run_command(Commands.CREATE, env_name, utils.support_file('example/environment_pinned.yml'))
                assert exists(python_path)
                assert_package_is_installed(prefix, 'flask-0.9')

                run_command(Commands.UPDATE, env_name, utils.support_file('example/environment_pinned_updated.yml'))
                assert_package_is_installed(prefix, 'flask-0.10.1')
                assert not package_is_installed(prefix, 'flask-0.9')

    def test_create_advanced_pip(self):
        with make_temp_envs_dir() as envs_dir:
            with env_var('CONDA_ENVS_DIRS', envs_dir, reset_context):
                env_name = str(uuid4())[:8]
                prefix = join(envs_dir, env_name)
                python_path = join(prefix, PYTHON_BINARY)

                run_command(Commands.CREATE, env_name,
                            utils.support_file('advanced-pip/environment.yml'))
                assert exists(python_path)
                assert_package_is_installed(prefix, 'argh', exact=False, pip=True)
                assert_package_is_installed(prefix, 'module-to-install-in-editable-mode', exact=False, pip=True)
<<<<<<< HEAD
                assert_package_is_installed(prefix, 'six', exact=False, pip=True)
=======
                try:
                    assert_package_is_installed(prefix, 'six', exact=False, pip=True)
                except AssertionError:
                    # six may now be conda-installed because of packaging changes
                    assert_package_is_installed(prefix, 'six', exact=False, pip=False)
>>>>>>> 4c75b798
                assert_package_is_installed(prefix, 'xmltodict-0.10.2-<pip>', exact=True, pip=True)<|MERGE_RESOLUTION|>--- conflicted
+++ resolved
@@ -132,13 +132,9 @@
                 assert exists(python_path)
                 assert_package_is_installed(prefix, 'argh', exact=False, pip=True)
                 assert_package_is_installed(prefix, 'module-to-install-in-editable-mode', exact=False, pip=True)
-<<<<<<< HEAD
-                assert_package_is_installed(prefix, 'six', exact=False, pip=True)
-=======
                 try:
                     assert_package_is_installed(prefix, 'six', exact=False, pip=True)
                 except AssertionError:
                     # six may now be conda-installed because of packaging changes
                     assert_package_is_installed(prefix, 'six', exact=False, pip=False)
->>>>>>> 4c75b798
                 assert_package_is_installed(prefix, 'xmltodict-0.10.2-<pip>', exact=True, pip=True)