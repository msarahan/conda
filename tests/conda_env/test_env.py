from collections import OrderedDict
import os
import random
import unittest

<<<<<<< HEAD
from conda.common.yaml import yaml_load

=======
from conda.common.serialize import get_yaml
yaml = get_yaml()
>>>>>>> 4e0df513

try:
    from io import StringIO
except ImportError:
    from StringIO import StringIO

from conda_env import env
from conda_env import exceptions

from . import utils


class FakeStream(object):
    def __init__(self):
        self.output = ''

    def write(self, chunk):
        self.output += chunk.decode('utf-8')


def get_simple_environment():
    return env.from_file(utils.support_file('simple.yml'))


class from_file_TestCase(unittest.TestCase):
    def test_returns_Environment(self):
        e = get_simple_environment()
        self.assertIsInstance(e, env.Environment)

    def test_retains_full_filename(self):
        e = get_simple_environment()
        self.assertEqual(utils.support_file('simple.yml'), e.filename)

    def test_with_pip(self):
        e = env.from_file(utils.support_file('with-pip.yml'))
        assert 'pip' in e.dependencies
        assert 'foo' in e.dependencies['pip']
        assert 'baz' in e.dependencies['pip']


class EnvironmentTestCase(unittest.TestCase):
    def test_has_empty_filename_by_default(self):
        e = env.Environment()
        self.assertEqual(e.filename, None)

    def test_has_filename_if_provided(self):
        r = random.randint(100, 200)
        random_filename = '/path/to/random/environment-{}.yml'.format(r)
        e = env.Environment(filename=random_filename)
        self.assertEqual(e.filename, random_filename)

    def test_has_empty_name_by_default(self):
        e = env.Environment()
        self.assertEqual(e.name, None)

    def test_has_name_if_provided(self):
        random_name = 'random-{}'.format(random.randint(100, 200))
        e = env.Environment(name=random_name)
        self.assertEqual(e.name, random_name)

    def test_dependencies_are_empty_by_default(self):
        e = env.Environment()
        self.assertEqual(0, len(e.dependencies))

    def test_parses_dependencies_from_raw_file(self):
        e = get_simple_environment()
        expected = OrderedDict([('conda', ['nltk'])])
        self.assertEqual(e.dependencies, expected)

    def test_builds_spec_from_line_raw_dependency(self):
        # TODO Refactor this inside conda to not be a raw string
        e = env.Environment(dependencies=['nltk=3.0.0=np18py27'])
        expected = OrderedDict([('conda', ['nltk==3.0.0[build=np18py27]'])])
        self.assertEqual(e.dependencies, expected)

    def test_args_are_wildcarded(self):
        e = env.Environment(dependencies=['python=2.7'])
        expected = OrderedDict([('conda', ['python=2.7'])])
        self.assertEqual(e.dependencies, expected)

    def test_other_tips_of_dependencies_are_supported(self):
        e = env.Environment(
            dependencies=['nltk', {'pip': ['foo', 'bar']}]
        )
        expected = OrderedDict([
            ('conda', ['nltk']),
            ('pip', ['foo', 'bar'])
        ])
        self.assertEqual(e.dependencies, expected)

    def test_channels_default_to_empty_list(self):
        e = env.Environment()
        self.assertIsInstance(e.channels, list)
        self.assertEqual(e.channels, [])

    def test_add_channels(self):
        e = env.Environment()
        e.add_channels(['dup', 'dup', 'unique'])
        self.assertEqual(e.channels, ['dup', 'unique'])

    def test_remove_channels(self):
        e = env.Environment(channels=['channel'])
        e.remove_channels()
        self.assertEqual(e.channels, [])

    def test_channels_are_provided_by_kwarg(self):
        random_channels = (random.randint(100, 200), random)
        e = env.Environment(channels=random_channels)
        self.assertEqual(e.channels, random_channels)

    def test_to_dict_returns_dictionary_of_data(self):
        random_name = 'random{}'.format(random.randint(100, 200))
        e = env.Environment(
            name=random_name,
            channels=['javascript'],
            dependencies=['nodejs']
        )

        expected = {
            'name': random_name,
            'channels': ['javascript'],
            'dependencies': ['nodejs']
        }
        self.assertEqual(e.to_dict(), expected)

    def test_to_dict_returns_just_name_if_only_thing_present(self):
        e = env.Environment(name='simple')
        expected = {'name': 'simple'}
        self.assertEqual(e.to_dict(), expected)

    def test_to_yaml_returns_yaml_parseable_string(self):
        random_name = 'random{}'.format(random.randint(100, 200))
        e = env.Environment(
            name=random_name,
            channels=['javascript'],
            dependencies=['nodejs']
        )

        expected = {
            'name': random_name,
            'channels': ['javascript'],
            'dependencies': ['nodejs']
        }

        actual = yaml_load(StringIO(e.to_yaml()))
        self.assertEqual(expected, actual)

    def test_to_yaml_returns_proper_yaml(self):
        random_name = 'random{}'.format(random.randint(100, 200))
        e = env.Environment(
            name=random_name,
            channels=['javascript'],
            dependencies=['nodejs']
        )

        expected = '\n'.join([
            "name: %s" % random_name,
            "channels:",
            "  - javascript",
            "dependencies:",
            "  - nodejs",
            ""
        ])

        actual = e.to_yaml()
        self.assertEqual(expected, actual)

    def test_to_yaml_takes_stream(self):
        random_name = 'random{}'.format(random.randint(100, 200))
        e = env.Environment(
            name=random_name,
            channels=['javascript'],
            dependencies=['nodejs']
        )

        s = FakeStream()
        e.to_yaml(stream=s)

        expected = "\n".join([
            'name: %s' % random_name,
            'channels:',
            '  - javascript',
            'dependencies:',
            '  - nodejs',
            '',
        ])
        self.assertEqual(expected, s.output)

    def test_can_add_dependencies_to_environment(self):
        e = get_simple_environment()
        e.dependencies.add('bar')

        s = FakeStream()
        e.to_yaml(stream=s)

        expected = "\n".join([
            'name: nlp',
            'dependencies:',
            '  - nltk',
            '  - bar',
            ''
        ])
        self.assertEqual(expected, s.output)

    def test_dependencies_update_after_adding(self):
        e = get_simple_environment()
        assert 'bar' not in e.dependencies['conda']
        e.dependencies.add('bar')
        assert 'bar' in e.dependencies['conda']


class DirectoryTestCase(unittest.TestCase):
    directory = utils.support_file('example')

    def setUp(self):
        self.original_working_dir = os.getcwd()
        self.env = env.load_from_directory(self.directory)

    def tearDown(self):
        os.chdir(self.original_working_dir)

    def test_returns_env_object(self):
        self.assertIsInstance(self.env, env.Environment)

    def test_has_expected_name(self):
        self.assertEqual('test', self.env.name)

    def test_has_dependencies(self):
        self.assertEqual(1, len(self.env.dependencies['conda']))
        assert 'numpy' in self.env.dependencies['conda']


class load_from_directory_example_TestCase(DirectoryTestCase):
    directory = utils.support_file('example')


class load_from_directory_example_yaml_TestCase(DirectoryTestCase):
    directory = utils.support_file('example-yaml')


class load_from_directory_recursive_TestCase(DirectoryTestCase):
    directory = utils.support_file('foo/bar')


class load_from_directory_recursive_two_TestCase(DirectoryTestCase):
    directory = utils.support_file('foo/bar/baz')


class load_from_directory_trailing_slash_TestCase(DirectoryTestCase):
    directory = utils.support_file('foo/bar/baz/')


class load_from_directory_TestCase(unittest.TestCase):
    def test_raises_when_unable_to_find(self):
        with self.assertRaises(exceptions.EnvironmentFileNotFound):
            env.load_from_directory('/path/to/unknown/env-spec')

    def test_raised_exception_has_environment_yml_as_file(self):
        with self.assertRaises(exceptions.EnvironmentFileNotFound) as e:
            env.load_from_directory('/path/to/unknown/env-spec')
        self.assertEqual(e.exception.filename, 'environment.yml')


class LoadEnvFromFileAndSaveTestCase(unittest.TestCase):
    env_path = utils.support_file(os.path.join('saved-env', 'environment.yml'))

    def setUp(self):
        with open(self.env_path, "rb") as fp:
            self.original_file_contents = fp.read()
        self.env = env.load_from_directory(self.env_path)

    def tearDown(self):
        with open(self.env_path, "wb") as fp:
            fp.write(self.original_file_contents)

    def test_expected_default_conditions(self):
        self.assertEqual(1, len(self.env.dependencies['conda']))

    def test(self):
        self.env.dependencies.add('numpy')
        self.env.save()

        e = env.load_from_directory(self.env_path)
        self.assertEqual(2, len(e.dependencies['conda']))
        assert 'numpy' in e.dependencies['conda']


class EnvironmentSaveTestCase(unittest.TestCase):
    env_file = utils.support_file('saved.yml')

    def tearDown(self):
        if os.path.exists(self.env_file):
            os.unlink(self.env_file)

    def test_creates_file_on_save(self):
        self.assertFalse(os.path.exists(self.env_file), msg='sanity check')

        e = env.Environment(filename=self.env_file, name='simple')
        e.save()

        self.assertTrue(os.path.exists(self.env_file))

    def _test_saves_yaml_representation_of_file(self):
        e = env.Environment(filename=self.env_file, name='simple')
        e.save()

        with open(self.env_file, "rb") as fp:
            actual = fp.read()

        self.assert_(len(actual) > 0, msg='sanity check')
        self.assertEqual(e.to_yaml(), actual)<|MERGE_RESOLUTION|>--- conflicted
+++ resolved
@@ -3,13 +3,8 @@
 import random
 import unittest
 
-<<<<<<< HEAD
-from conda.common.yaml import yaml_load
-
-=======
 from conda.common.serialize import get_yaml
 yaml = get_yaml()
->>>>>>> 4e0df513
 
 try:
     from io import StringIO
