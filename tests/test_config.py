--- conflicted
+++ resolved
@@ -38,17 +38,10 @@
 # if len(config.defaults_) > 2:
 #     config.defaults_ = config.defaults_[:2]
 
-<<<<<<< HEAD
-# class BinstarTester(object):
-#     def __init__(self, domain='https://mybinstar.com', token='01234abcde'):
-#        self.domain = domain
-#        self.token = token
-=======
 class BinstarTester(object):
     def __init__(self, domain='https://myapistar.com', token='01234abcde'):
        self.domain = domain
        self.token = token
->>>>>>> 3d44fe2d
 
 
 class TestConfig(unittest.TestCase):
@@ -95,16 +88,6 @@
     # @pytest.mark.xfail(datetime.now() < datetime(2016, 8, 1),
     #                    reason="refactor to work with Channel entity")
     def test_normalize_urls(self):
-<<<<<<< HEAD
-        context = reset_context([join(dirname(__file__), 'condarc')])
-        current_platform = context.subdir
-        assert DEFAULT_CHANNEL_ALIAS == 'https://conda.anaconda.org/'
-        assert context.channel_alias == 'https://your.repo/'
-        # assert binstar.channel_prefix(False) == 'https://your.repo/'
-        # assert binstar.binstar_domain == 'https://mybinstar.com/'
-        # assert binstar.binstar_domain_tok == 'https://mybinstar.com/t/01234abcde/'
-        assert context.channels == ("binstar_username", "http://some.custom/channel", "defaults")
-=======
         current_platform = config.subdir
         assert config.DEFAULT_CHANNEL_ALIAS == 'https://conda.anaconda.org/'
         assert config.rc.get('channel_alias') == 'https://your.repo/'
@@ -112,195 +95,18 @@
         assert config.binstar_domain == 'https://myapistar.com/'
         assert config.binstar_domain_tok == 'https://myapistar.com/t/01234abcde/'
 
->>>>>>> 3d44fe2d
         channel_urls = [
             'defaults',
             'system',
             'https://conda.anaconda.org/username',
-<<<<<<< HEAD
-            'file:///Users/username/repo',
-            'https://mybinstar.com/t/5768wxyz/test2',
-            'https://mybinstar.com/test',
-            'https://conda.anaconda.org/t/abcdefgh/username',
-=======
             'file:///Users/username/repo', 
             'https://myapistar.com/t/5768wxyz/test2', 
             'https://myapistar.com/test', 
             'https://conda.anaconda.org/t/abcdefgh/username', 
->>>>>>> 3d44fe2d
             'username'
         ]
         platform = 'osx-64'
 
-<<<<<<< HEAD
-    #     normurls = config.normalize_urls(channel_urls, platform)
-    #     assert normurls == [
-    #        # defaults
-    #        'https://repo.continuum.io/pkgs/free/osx-64/',
-    #        'https://repo.continuum.io/pkgs/free/noarch/',
-    #        'https://repo.continuum.io/pkgs/pro/osx-64/',
-    #        'https://repo.continuum.io/pkgs/pro/noarch/',
-    #        # system (condarc)
-    #        'https://your.repo/binstar_username/osx-64/',
-    #        'https://your.repo/binstar_username/noarch/',
-    #        'http://some.custom/channel/osx-64/',
-    #        'http://some.custom/channel/noarch/',
-    #        # defaults is repeated in condarc; that's OK
-    #        'https://repo.continuum.io/pkgs/free/osx-64/',
-    #        'https://repo.continuum.io/pkgs/free/noarch/',
-    #        'https://repo.continuum.io/pkgs/pro/osx-64/',
-    #        'https://repo.continuum.io/pkgs/pro/noarch/',
-    #        # conda.anaconda.org is not our default binstar clinet
-    #        'https://conda.anaconda.org/username/osx-64/',
-    #        'https://conda.anaconda.org/username/noarch/',
-    #        'file:///Users/username/repo/osx-64/',
-    #        'file:///Users/username/repo/noarch/',
-    #        # mybinstar.com is not channel_alias, but we still add tokens
-    #        'https://mybinstar.com/t/5768wxyz/test2/osx-64/',
-    #        'https://mybinstar.com/t/5768wxyz/test2/noarch/',
-    #        # token already supplied, do not change/remove it
-    #        'https://mybinstar.com/t/01234abcde/test/osx-64/',
-    #        'https://mybinstar.com/t/01234abcde/test/noarch/',
-    #        # we do not remove tokens from conda.anaconda.org
-    #        'https://conda.anaconda.org/t/abcdefgh/username/osx-64/',
-    #        'https://conda.anaconda.org/t/abcdefgh/username/noarch/',
-    #        # short channel; add channel_alias
-    #        'https://your.repo/username/osx-64/',
-    #        'https://your.repo/username/noarch/']
-    #
-    #     priurls = config.prioritize_channels(normurls)
-    #     assert dict(priurls) == {
-    #        # defaults appears twice, keep higher priority
-    #        'https://repo.continuum.io/pkgs/free/noarch/': ('defaults', 1),
-    #        'https://repo.continuum.io/pkgs/free/osx-64/': ('defaults', 1),
-    #        'https://repo.continuum.io/pkgs/pro/noarch/': ('defaults', 1),
-    #        'https://repo.continuum.io/pkgs/pro/osx-64/': ('defaults', 1),
-    #        'https://your.repo/binstar_username/noarch/': ('binstar_username', 2),
-    #        'https://your.repo/binstar_username/osx-64/': ('binstar_username', 2),
-    #        'http://some.custom/channel/noarch/': ('http://some.custom/channel', 3),
-    #        'http://some.custom/channel/osx-64/': ('http://some.custom/channel', 3),
-    #        'https://conda.anaconda.org/t/abcdefgh/username/noarch/': ('https://conda.anaconda.org/username', 4),
-    #        'https://conda.anaconda.org/t/abcdefgh/username/osx-64/': ('https://conda.anaconda.org/username', 4),
-    #        'file:///Users/username/repo/noarch/': ('file:///Users/username/repo', 5),
-    #        'file:///Users/username/repo/osx-64/': ('file:///Users/username/repo', 5),
-    #        # the tokenized version came first, but we still give it the same priority
-    #        'https://conda.anaconda.org/username/noarch/': ('https://conda.anaconda.org/username', 4),
-    #        'https://conda.anaconda.org/username/osx-64/': ('https://conda.anaconda.org/username', 4),
-    #        'https://mybinstar.com/t/5768wxyz/test2/noarch/': ('https://mybinstar.com/test2', 6),
-    #        'https://mybinstar.com/t/5768wxyz/test2/osx-64/': ('https://mybinstar.com/test2', 6),
-    #        'https://mybinstar.com/t/01234abcde/test/noarch/': ('https://mybinstar.com/test', 7),
-    #        'https://mybinstar.com/t/01234abcde/test/osx-64/': ('https://mybinstar.com/test', 7),
-    #        'https://your.repo/username/noarch/': ('username', 8),
-    #        'https://your.repo/username/osx-64/': ('username', 8)
-    #     }
-    #
-    #     # Delete the channel alias so now the short channels point to binstar
-    #     del config.rc['channel_alias']
-    #     config.rc['offline'] = False
-    #     config.load_condarc()
-    #     config.binstar_client = BinstarTester()
-    #     normurls = config.normalize_urls(channel_urls, platform)
-    #     # all your.repo references should be changed to mybinstar.com
-    #     assert normurls == [
-    #        'https://repo.continuum.io/pkgs/free/osx-64/',
-    #        'https://repo.continuum.io/pkgs/free/noarch/',
-    #        'https://repo.continuum.io/pkgs/pro/osx-64/',
-    #        'https://repo.continuum.io/pkgs/pro/noarch/',
-    #        'https://mybinstar.com/t/01234abcde/binstar_username/osx-64/',
-    #        'https://mybinstar.com/t/01234abcde/binstar_username/noarch/',
-    #        'http://some.custom/channel/osx-64/',
-    #        'http://some.custom/channel/noarch/',
-    #        'https://repo.continuum.io/pkgs/free/osx-64/',
-    #        'https://repo.continuum.io/pkgs/free/noarch/',
-    #        'https://repo.continuum.io/pkgs/pro/osx-64/',
-    #        'https://repo.continuum.io/pkgs/pro/noarch/',
-    #        'https://conda.anaconda.org/username/osx-64/',
-    #        'https://conda.anaconda.org/username/noarch/',
-    #        'file:///Users/username/repo/osx-64/',
-    #        'file:///Users/username/repo/noarch/',
-    #        'https://mybinstar.com/t/5768wxyz/test2/osx-64/',
-    #        'https://mybinstar.com/t/5768wxyz/test2/noarch/',
-    #        'https://mybinstar.com/t/01234abcde/test/osx-64/',
-    #        'https://mybinstar.com/t/01234abcde/test/noarch/',
-    #        'https://conda.anaconda.org/t/abcdefgh/username/osx-64/',
-    #        'https://conda.anaconda.org/t/abcdefgh/username/noarch/',
-    #        'https://mybinstar.com/t/01234abcde/username/osx-64/',
-    #        'https://mybinstar.com/t/01234abcde/username/noarch/'
-    #     ]
-    #
-    #     # Delete the anaconda token
-    #     config.load_condarc()
-    #     config.binstar_client = BinstarTester(token=None)
-    #     normurls = config.normalize_urls(channel_urls, platform)
-    #     # tokens should not be added (but supplied tokens are kept)
-    #     assert normurls == [
-    #        'https://repo.continuum.io/pkgs/free/osx-64/',
-    #        'https://repo.continuum.io/pkgs/free/noarch/',
-    #        'https://repo.continuum.io/pkgs/pro/osx-64/',
-    #        'https://repo.continuum.io/pkgs/pro/noarch/',
-    #        'https://mybinstar.com/binstar_username/osx-64/',
-    #        'https://mybinstar.com/binstar_username/noarch/',
-    #        'http://some.custom/channel/osx-64/',
-    #        'http://some.custom/channel/noarch/',
-    #        'https://repo.continuum.io/pkgs/free/osx-64/',
-    #        'https://repo.continuum.io/pkgs/free/noarch/',
-    #        'https://repo.continuum.io/pkgs/pro/osx-64/',
-    #        'https://repo.continuum.io/pkgs/pro/noarch/',
-    #        'https://conda.anaconda.org/username/osx-64/',
-    #        'https://conda.anaconda.org/username/noarch/',
-    #        'file:///Users/username/repo/osx-64/',
-    #        'file:///Users/username/repo/noarch/',
-    #        'https://mybinstar.com/t/5768wxyz/test2/osx-64/',
-    #        'https://mybinstar.com/t/5768wxyz/test2/noarch/',
-    #        'https://mybinstar.com/test/osx-64/',
-    #        'https://mybinstar.com/test/noarch/',
-    #        'https://conda.anaconda.org/t/abcdefgh/username/osx-64/',
-    #        'https://conda.anaconda.org/t/abcdefgh/username/noarch/',
-    #        'https://mybinstar.com/username/osx-64/',
-    #        'https://mybinstar.com/username/noarch/'
-    #     ]
-    #
-    #     # Turn off add_anaconda_token
-    #     config.rc['add_binstar_token'] = False
-    #     config.load_condarc()
-    #     config.binstar_client = BinstarTester()
-    #     normurls2 = config.normalize_urls(channel_urls, platform)
-    #     # tokens should not be added (but supplied tokens are kept)
-    #     assert normurls == normurls2
-    #
-    #     # Disable binstar client altogether
-    #     config.load_condarc()
-    #     config.binstar_client = ()
-    #     normurls = config.normalize_urls(channel_urls, platform)
-    #     # should drop back to conda.anaconda.org
-    #     assert normurls == [
-    #       'https://repo.continuum.io/pkgs/free/osx-64/',
-    #       'https://repo.continuum.io/pkgs/free/noarch/',
-    #       'https://repo.continuum.io/pkgs/pro/osx-64/',
-    #       'https://repo.continuum.io/pkgs/pro/noarch/',
-    #       'https://conda.anaconda.org/binstar_username/osx-64/',
-    #       'https://conda.anaconda.org/binstar_username/noarch/',
-    #       'http://some.custom/channel/osx-64/',
-    #       'http://some.custom/channel/noarch/',
-    #       'https://repo.continuum.io/pkgs/free/osx-64/',
-    #       'https://repo.continuum.io/pkgs/free/noarch/',
-    #       'https://repo.continuum.io/pkgs/pro/osx-64/',
-    #       'https://repo.continuum.io/pkgs/pro/noarch/',
-    #       'https://conda.anaconda.org/username/osx-64/',
-    #       'https://conda.anaconda.org/username/noarch/',
-    #       'file:///Users/username/repo/osx-64/',
-    #       'file:///Users/username/repo/noarch/',
-    #       'https://mybinstar.com/t/5768wxyz/test2/osx-64/',
-    #       'https://mybinstar.com/t/5768wxyz/test2/noarch/',
-    #       'https://mybinstar.com/test/osx-64/',
-    #       'https://mybinstar.com/test/noarch/',
-    #       'https://conda.anaconda.org/t/abcdefgh/username/osx-64/',
-    #       'https://conda.anaconda.org/t/abcdefgh/username/noarch/',
-    #       'https://conda.anaconda.org/username/osx-64/',
-    #       'https://conda.anaconda.org/username/noarch/'
-    #     ]
-
-=======
         normurls = config.normalize_urls(channel_urls, platform)
         assert normurls == [
            # defaults
@@ -467,7 +273,6 @@
           'https://conda.anaconda.org/username/osx-64/',
           'https://conda.anaconda.org/username/noarch/'
         ]
->>>>>>> 3d44fe2d
 
 @contextmanager
 def make_temp_condarc(value=None):
