import os

from conda.gateways.disk.create import mkdir_p

from conda.common.io import env_var

from conda._vendor.boltons.setutils import IndexedSet

from conda.cli import common
from conda.cli.python_api import run_command, Commands
from conda.core import linked_data
from conda.core.package_cache import ProgressiveFetchExtract
from conda.exceptions import NoPackagesFoundError, InstallError
from conda.models.channel import prioritize_channels
from conda.models.dist import Dist
from conda.models.index_record import IndexRecord
from conda.common.io import env_var

from contextlib import contextmanager
import json
import os
from os.path import dirname, join
import random
import sys
import unittest

import pytest

from conda import CondaError
from conda._vendor.boltons.setutils import IndexedSet
from conda.base.context import context, reset_context
from conda.cli.python_api import Commands, run_command
from conda.common.compat import iteritems
from conda.common.io import env_var
from conda.core.envs_manager import EnvsDirectory
from conda.core.package_cache import ProgressiveFetchExtract
import conda.core.solve
from conda.exceptions import NoPackagesFoundError
from conda.gateways.disk.create import mkdir_p
from conda.gateways.disk.delete import rm_rf
from conda.gateways.disk.update import touch
import conda.instructions as inst
from conda.models.channel import prioritize_channels
from conda.models.dist import Dist
from conda.models.index_record import IndexRecord
from conda.plan import display_actions
import conda.plan as plan
from conda.resolve import MatchSpec, Resolve
from conda.utils import on_win
from .decorators import skip_if_no_mock
from .gateways.disk.test_permissions import create_temp_location, tempdir
from .helpers import captured, mock, tempdir

try:
    from unittest.mock import patch
except ImportError:
    from mock import patch

with open(join(dirname(__file__), 'index.json')) as fi:
    index = {Dist(k): IndexRecord(**v) for k, v in iteritems(json.load(fi))}
    r = Resolve(index)


def solve(specs):
    return [Dist.from_string(fn) for fn in r.solve(specs)]


class add_unlink_TestCase(unittest.TestCase):
    def generate_random_dist(self):
        return "foobar-%s-0" % random.randint(100, 200)

    @contextmanager
    def mock_platform(self, windows=False):
        with mock.patch.object(plan, "sys") as sys:
            sys.platform = "win32" if windows else "not win32"
            yield sys

    @skip_if_no_mock
    def test_simply_adds_unlink_on_non_windows(self):
        actions = {}
        dist = Dist.from_string(self.generate_random_dist())
        with self.mock_platform(windows=False):
            plan.add_unlink(actions, dist)
        self.assertIn(inst.UNLINK, actions)
        self.assertEqual(actions[inst.UNLINK], [dist, ])

    @skip_if_no_mock
    def test_adds_to_existing_actions(self):
        actions = {inst.UNLINK: [{"foo": "bar"}]}
        dist = Dist.from_string(self.generate_random_dist())
        with self.mock_platform(windows=False):
            plan.add_unlink(actions, dist)
        self.assertEqual(2, len(actions[inst.UNLINK]))


class TestAddDeaultsToSpec(unittest.TestCase):
    # tests for plan.add_defaults_to_specs(r, linked, specs)

    def check(self, specs, added):
        new_specs = list(specs + added)
        plan.add_defaults_to_specs(r, self.linked, specs)
        specs = [s.split(' (')[0] for s in specs]
        self.assertEqual(specs, new_specs)

    def test_1(self):
        self.linked = solve(['anaconda 1.5.0', 'python 2.7*', 'numpy 1.7*'])
        for specs, added in [
            (['python 3*'], []),
            (['python'], ['python 2.7*']),
            (['scipy'], ['python 2.7*']),
            ]:
            self.check(specs, added)

    def test_2(self):
        self.linked = solve(['anaconda 1.5.0', 'python 2.6*', 'numpy 1.6*'])
        for specs, added in [
            (['python'], ['python 2.6*']),
            (['numpy'], ['python 2.6*']),
            (['pandas'], ['python 2.6*']),
            # however, this would then be unsatisfiable
            (['python 3*', 'numpy'], []),
            ]:
            self.check(specs, added)

    def test_3(self):
        self.linked = solve(['anaconda 1.5.0', 'python 3.3*'])
        for specs, added in [
            (['python'], ['python 3.3*']),
            (['numpy'], ['python 3.3*']),
            (['scipy'], ['python 3.3*']),
            ]:
            self.check(specs, added)

    def test_4(self):
        self.linked = []
        for dp in ('2.7', '3.5'):
            with env_var('CONDA_DEFAULT_PYTHON', dp, reset_context):
                ps = ['python 2.7*'] if context.default_python == '2.7' else []
                for specs, added in [
                    (['python'], ps),
                    (['numpy'], ps),
                    (['scipy'], ps),
                    (['anaconda'], ps),
                    (['anaconda 1.5.0 np17py27_0'], []),
                    (['sympy 0.7.2 py27_0'], []),
                    (['scipy 0.12.0 np16py27_0'], []),
                    (['anaconda', 'python 3*'], []),
                    ]:
                    self.check(specs, added)


def test_display_actions_0():
    os.environ['CONDA_SHOW_CHANNEL_URLS'] = 'False'
    reset_context(())
    actions = defaultdict(list, {"FETCH": [Dist('sympy-0.7.2-py27_0'), Dist("numpy-1.7.1-py27_0")]})
    # The older test index doesn't have the size metadata
    d = Dist.from_string('sympy-0.7.2-py27_0.tar.bz2')
    index[d] = IndexRecord.from_objects(index[d], size=4374752)
    d = Dist.from_string("numpy-1.7.1-py27_0.tar.bz2")
    index[d] = IndexRecord.from_objects(index[d], size=5994338)

    with captured() as c:
        display_actions(actions, index)

    assert c.stdout == """
The following packages will be downloaded:

    package                    |            build
    ---------------------------|-----------------
    sympy-0.7.2                |           py27_0         4.2 MB
    numpy-1.7.1                |           py27_0         5.7 MB
    ------------------------------------------------------------
                                           Total:         9.9 MB

"""

    actions = defaultdict(list, {'PREFIX':
    '/Users/aaronmeurer/anaconda/envs/test', 'SYMLINK_CONDA':
    ['/Users/aaronmeurer/anaconda'], 'LINK': ['python-3.3.2-0', 'readline-6.2-0 1', 'sqlite-3.7.13-0 1', 'tk-8.5.13-0 1', 'zlib-1.2.7-0 1']})

    with captured() as c:
        display_actions(actions, index)


    assert c.stdout == """Package plan for environment '/Users/aaronmeurer/anaconda/envs/test':

The following NEW packages will be INSTALLED:

    python:   3.3.2-0 \n\
    readline: 6.2-0   \n\
    sqlite:   3.7.13-0
    tk:       8.5.13-0
    zlib:     1.2.7-0 \n\

"""

    actions['UNLINK'] = actions['LINK']
    actions['LINK'] = []

    with captured() as c:
        display_actions(actions, index)

    assert c.stdout == """Package plan for environment '/Users/aaronmeurer/anaconda/envs/test':

The following packages will be REMOVED:

    python:   3.3.2-0 \n\
    readline: 6.2-0   \n\
    sqlite:   3.7.13-0
    tk:       8.5.13-0
    zlib:     1.2.7-0 \n\

"""

    actions = defaultdict(list, {'LINK': ['cython-0.19.1-py33_0'], 'UNLINK':
    ['cython-0.19-py33_0']})

    with captured() as c:
        display_actions(actions, index)

    assert c.stdout == """
The following packages will be UPDATED:

    cython: 0.19-py33_0 --> 0.19.1-py33_0

"""

    actions['LINK'], actions['UNLINK'] = actions['UNLINK'], actions['LINK']

    with captured() as c:
        display_actions(actions, index)

    assert c.stdout == """
The following packages will be DOWNGRADED due to dependency conflicts:

    cython: 0.19.1-py33_0 --> 0.19-py33_0

"""

    actions = defaultdict(list, {'LINK': ['cython-0.19.1-py33_0',
        'dateutil-1.5-py33_0', 'numpy-1.7.1-py33_0'], 'UNLINK':
        ['cython-0.19-py33_0', 'dateutil-2.1-py33_1', 'pip-1.3.1-py33_1']})

    with captured() as c:
        display_actions(actions, index)

    assert c.stdout == """
The following NEW packages will be INSTALLED:

    numpy:    1.7.1-py33_0

The following packages will be REMOVED:

    pip:      1.3.1-py33_1

The following packages will be UPDATED:

    cython:   0.19-py33_0  --> 0.19.1-py33_0

The following packages will be DOWNGRADED due to dependency conflicts:

    dateutil: 2.1-py33_1   --> 1.5-py33_0   \n\

"""

    actions = defaultdict(list, {'LINK': ['cython-0.19.1-py33_0',
        'dateutil-2.1-py33_1'], 'UNLINK':  ['cython-0.19-py33_0',
            'dateutil-1.5-py33_0']})

    with captured() as c:
        display_actions(actions, index)

    assert c.stdout == """
The following packages will be UPDATED:

    cython:   0.19-py33_0 --> 0.19.1-py33_0
    dateutil: 1.5-py33_0  --> 2.1-py33_1   \n\

"""

    actions['LINK'], actions['UNLINK'] = actions['UNLINK'], actions['LINK']

    with captured() as c:
        display_actions(actions, index)

    assert c.stdout == """
The following packages will be DOWNGRADED due to dependency conflicts:

    cython:   0.19.1-py33_0 --> 0.19-py33_0
    dateutil: 2.1-py33_1    --> 1.5-py33_0 \n\

"""


def test_display_actions_show_channel_urls():
    os.environ['CONDA_SHOW_CHANNEL_URLS'] = 'True'
    reset_context(())
    actions = defaultdict(list, {"FETCH": ['sympy-0.7.2-py27_0',
        "numpy-1.7.1-py27_0"]})
    # The older test index doesn't have the size metadata
    d = Dist('sympy-0.7.2-py27_0.tar.bz2')
    index[d] = IndexRecord.from_objects(d, size=4374752)
    d = Dist('numpy-1.7.1-py27_0.tar.bz2')
    index[d] = IndexRecord.from_objects(d, size=5994338)

    with captured() as c:
        display_actions(actions, index)

    assert c.stdout == """
The following packages will be downloaded:

    package                    |            build
    ---------------------------|-----------------
    sympy-0.7.2                |           py27_0         4.2 MB  <unknown>
    numpy-1.7.1                |           py27_0         5.7 MB  <unknown>
    ------------------------------------------------------------
                                           Total:         9.9 MB

"""

    actions = defaultdict(list, {'PREFIX':
    '/Users/aaronmeurer/anaconda/envs/test', 'SYMLINK_CONDA':
    ['/Users/aaronmeurer/anaconda'], 'LINK': ['python-3.3.2-0', 'readline-6.2-0', 'sqlite-3.7.13-0', 'tk-8.5.13-0', 'zlib-1.2.7-0']})

    with captured() as c:
        display_actions(actions, index)

    assert c.stdout == """Package plan for environment '/Users/aaronmeurer/anaconda/envs/test':

The following NEW packages will be INSTALLED:

    python:   3.3.2-0  <unknown>
    readline: 6.2-0    <unknown>
    sqlite:   3.7.13-0 <unknown>
    tk:       8.5.13-0 <unknown>
    zlib:     1.2.7-0  <unknown>

"""

    actions['UNLINK'] = actions['LINK']
    actions['LINK'] = []

    with captured() as c:
        display_actions(actions, index)

    assert c.stdout == """Package plan for environment '/Users/aaronmeurer/anaconda/envs/test':

The following packages will be REMOVED:

    python:   3.3.2-0  <unknown>
    readline: 6.2-0    <unknown>
    sqlite:   3.7.13-0 <unknown>
    tk:       8.5.13-0 <unknown>
    zlib:     1.2.7-0  <unknown>

"""

    actions = defaultdict(list, {'LINK': ['cython-0.19.1-py33_0'], 'UNLINK':
    ['cython-0.19-py33_0']})

    with captured() as c:
        display_actions(actions, index)

    assert c.stdout == """
The following packages will be UPDATED:

    cython: 0.19-py33_0 <unknown> --> 0.19.1-py33_0 <unknown>

"""

    actions['LINK'], actions['UNLINK'] = actions['UNLINK'], actions['LINK']

    with captured() as c:
        display_actions(actions, index)

    assert c.stdout == """
The following packages will be DOWNGRADED due to dependency conflicts:

    cython: 0.19.1-py33_0 <unknown> --> 0.19-py33_0 <unknown>

"""

    actions = defaultdict(list, {'LINK': ['cython-0.19.1-py33_0',
        'dateutil-1.5-py33_0', 'numpy-1.7.1-py33_0'], 'UNLINK':
        ['cython-0.19-py33_0', 'dateutil-2.1-py33_1', 'pip-1.3.1-py33_1']})

    with captured() as c:
        display_actions(actions, index)

    assert c.stdout == """
The following NEW packages will be INSTALLED:

    numpy:    1.7.1-py33_0 <unknown>

The following packages will be REMOVED:

    pip:      1.3.1-py33_1 <unknown>

The following packages will be UPDATED:

    cython:   0.19-py33_0  <unknown> --> 0.19.1-py33_0 <unknown>

The following packages will be DOWNGRADED due to dependency conflicts:

    dateutil: 2.1-py33_1   <unknown> --> 1.5-py33_0    <unknown>

"""

    actions = defaultdict(list, {'LINK': ['cython-0.19.1-py33_0',
        'dateutil-2.1-py33_1'], 'UNLINK':  ['cython-0.19-py33_0',
            'dateutil-1.5-py33_0']})

    with captured() as c:
        display_actions(actions, index)

    assert c.stdout == """
The following packages will be UPDATED:

    cython:   0.19-py33_0 <unknown> --> 0.19.1-py33_0 <unknown>
    dateutil: 1.5-py33_0  <unknown> --> 2.1-py33_1    <unknown>

"""

    actions['LINK'], actions['UNLINK'] = actions['UNLINK'], actions['LINK']

    with captured() as c:
        display_actions(actions, index)

    assert c.stdout == """
The following packages will be DOWNGRADED due to dependency conflicts:

    cython:   0.19.1-py33_0 <unknown> --> 0.19-py33_0 <unknown>
    dateutil: 2.1-py33_1    <unknown> --> 1.5-py33_0  <unknown>

"""

    actions['LINK'], actions['UNLINK'] = actions['UNLINK'], actions['LINK']

    d = Dist('cython-0.19.1-py33_0.tar.bz2')
    index[d] = IndexRecord.from_objects(d, channel='my_channel')
    d = Dist('dateutil-1.5-py33_0.tar.bz2')
    index[d] = IndexRecord.from_objects(d, channel='my_channel')

    with captured() as c:
        display_actions(actions, index)

    assert c.stdout == """
The following packages will be UPDATED:

    cython:   0.19-py33_0 <unknown>  --> 0.19.1-py33_0 my_channel
    dateutil: 1.5-py33_0  my_channel --> 2.1-py33_1    <unknown> \n\

"""

    actions['LINK'], actions['UNLINK'] = actions['UNLINK'], actions['LINK']

    with captured() as c:
        display_actions(actions, index)

    assert c.stdout == """
The following packages will be DOWNGRADED due to dependency conflicts:

    cython:   0.19.1-py33_0 my_channel --> 0.19-py33_0 <unknown> \n\
    dateutil: 2.1-py33_1    <unknown>  --> 1.5-py33_0  my_channel

"""


@pytest.mark.xfail(strict=True, reason="Not reporting link type until refactoring display_actions "
                                       "after txn.verify()")
def test_display_actions_link_type():
    os.environ['CONDA_SHOW_CHANNEL_URLS'] = 'False'
    reset_context(())

    actions = defaultdict(list, {'LINK': ['cython-0.19.1-py33_0 2', 'dateutil-1.5-py33_0 2',
    'numpy-1.7.1-py33_0 2', 'python-3.3.2-0 2', 'readline-6.2-0 2', 'sqlite-3.7.13-0 2', 'tk-8.5.13-0 2', 'zlib-1.2.7-0 2']})

    with captured() as c:
        display_actions(actions, index)

    assert c.stdout == """
The following NEW packages will be INSTALLED:

    cython:   0.19.1-py33_0 (softlink)
    dateutil: 1.5-py33_0    (softlink)
    numpy:    1.7.1-py33_0  (softlink)
    python:   3.3.2-0       (softlink)
    readline: 6.2-0         (softlink)
    sqlite:   3.7.13-0      (softlink)
    tk:       8.5.13-0      (softlink)
    zlib:     1.2.7-0       (softlink)

"""

    actions = defaultdict(list, {'LINK': ['cython-0.19.1-py33_0 2',
        'dateutil-2.1-py33_1 2'], 'UNLINK':  ['cython-0.19-py33_0',
            'dateutil-1.5-py33_0']})

    with captured() as c:
        display_actions(actions, index)

    assert c.stdout == """
The following packages will be UPDATED:

    cython:   0.19-py33_0 --> 0.19.1-py33_0 (softlink)
    dateutil: 1.5-py33_0  --> 2.1-py33_1    (softlink)

"""

    actions = defaultdict(list, {'LINK': ['cython-0.19-py33_0 2',
        'dateutil-1.5-py33_0 2'], 'UNLINK':  ['cython-0.19.1-py33_0',
            'dateutil-2.1-py33_1']})

    with captured() as c:
        display_actions(actions, index)

    assert c.stdout == """
The following packages will be DOWNGRADED due to dependency conflicts:

    cython:   0.19.1-py33_0 --> 0.19-py33_0 (softlink)
    dateutil: 2.1-py33_1    --> 1.5-py33_0  (softlink)

"""

    actions = defaultdict(list, {'LINK': ['cython-0.19.1-py33_0 1', 'dateutil-1.5-py33_0 1',
    'numpy-1.7.1-py33_0 1', 'python-3.3.2-0 1', 'readline-6.2-0 1', 'sqlite-3.7.13-0 1', 'tk-8.5.13-0 1', 'zlib-1.2.7-0 1']})

    with captured() as c:
        display_actions(actions, index)

    assert c.stdout == """
The following NEW packages will be INSTALLED:

    cython:   0.19.1-py33_0
    dateutil: 1.5-py33_0   \n\
    numpy:    1.7.1-py33_0 \n\
    python:   3.3.2-0      \n\
    readline: 6.2-0        \n\
    sqlite:   3.7.13-0     \n\
    tk:       8.5.13-0     \n\
    zlib:     1.2.7-0      \n\

"""

    actions = defaultdict(list, {'LINK': ['cython-0.19.1-py33_0 1',
        'dateutil-2.1-py33_1 1'], 'UNLINK':  ['cython-0.19-py33_0',
            'dateutil-1.5-py33_0']})

    with captured() as c:
        display_actions(actions, index)

    assert c.stdout == """
The following packages will be UPDATED:

    cython:   0.19-py33_0 --> 0.19.1-py33_0
    dateutil: 1.5-py33_0  --> 2.1-py33_1   \n\

"""

    actions = defaultdict(list, {'LINK': ['cython-0.19-py33_0 1',
        'dateutil-1.5-py33_0 1'], 'UNLINK':  ['cython-0.19.1-py33_0',
            'dateutil-2.1-py33_1']})

    with captured() as c:
        display_actions(actions, index)

    assert c.stdout == """
The following packages will be DOWNGRADED due to dependency conflicts:

    cython:   0.19.1-py33_0 --> 0.19-py33_0
    dateutil: 2.1-py33_1    --> 1.5-py33_0 \n\

"""

    actions = defaultdict(list, {'LINK': ['cython-0.19.1-py33_0 3', 'dateutil-1.5-py33_0 3',
    'numpy-1.7.1-py33_0 3', 'python-3.3.2-0 3', 'readline-6.2-0 3', 'sqlite-3.7.13-0 3', 'tk-8.5.13-0 3', 'zlib-1.2.7-0 3']})

    with captured() as c:
        display_actions(actions, index)

    assert c.stdout == """
The following NEW packages will be INSTALLED:

    cython:   0.19.1-py33_0 (copy)
    dateutil: 1.5-py33_0    (copy)
    numpy:    1.7.1-py33_0  (copy)
    python:   3.3.2-0       (copy)
    readline: 6.2-0         (copy)
    sqlite:   3.7.13-0      (copy)
    tk:       8.5.13-0      (copy)
    zlib:     1.2.7-0       (copy)

"""

    actions = defaultdict(list, {'LINK': ['cython-0.19.1-py33_0 3',
        'dateutil-2.1-py33_1 3'], 'UNLINK':  ['cython-0.19-py33_0',
            'dateutil-1.5-py33_0']})

    with captured() as c:
        display_actions(actions, index)

    assert c.stdout == """
The following packages will be UPDATED:

    cython:   0.19-py33_0 --> 0.19.1-py33_0 (copy)
    dateutil: 1.5-py33_0  --> 2.1-py33_1    (copy)

"""

    actions = defaultdict(list, {'LINK': ['cython-0.19-py33_0 3',
        'dateutil-1.5-py33_0 3'], 'UNLINK':  ['cython-0.19.1-py33_0',
            'dateutil-2.1-py33_1']})

    with captured() as c:
        display_actions(actions, index)

    assert c.stdout == """
The following packages will be DOWNGRADED due to dependency conflicts:

    cython:   0.19.1-py33_0 --> 0.19-py33_0 (copy)
    dateutil: 2.1-py33_1    --> 1.5-py33_0  (copy)

"""
    os.environ['CONDA_SHOW_CHANNEL_URLS'] = 'True'
    reset_context(())

    d = Dist('cython-0.19.1-py33_0.tar.bz2')
    index[d] = IndexRecord.from_objects(index[d], channel='my_channel')

    d = Dist('dateutil-1.5-py33_0.tar.bz2')
    index[d] = IndexRecord.from_objects(index[d], channel='my_channel')

    actions = defaultdict(list, {'LINK': ['cython-0.19.1-py33_0 3', 'dateutil-1.5-py33_0 3',
    'numpy-1.7.1-py33_0 3', 'python-3.3.2-0 3', 'readline-6.2-0 3', 'sqlite-3.7.13-0 3', 'tk-8.5.13-0 3', 'zlib-1.2.7-0 3']})

    with captured() as c:
        display_actions(actions, index)

    assert c.stdout == """
The following NEW packages will be INSTALLED:

    cython:   0.19.1-py33_0 my_channel (copy)
    dateutil: 1.5-py33_0    my_channel (copy)
    numpy:    1.7.1-py33_0  <unknown>  (copy)
    python:   3.3.2-0       <unknown>  (copy)
    readline: 6.2-0         <unknown>  (copy)
    sqlite:   3.7.13-0      <unknown>  (copy)
    tk:       8.5.13-0      <unknown>  (copy)
    zlib:     1.2.7-0       <unknown>  (copy)

"""

    actions = defaultdict(list, {'LINK': ['cython-0.19.1-py33_0 3',
        'dateutil-2.1-py33_1 3'], 'UNLINK':  ['cython-0.19-py33_0',
            'dateutil-1.5-py33_0']})

    with captured() as c:
        display_actions(actions, index)

    assert c.stdout == """
The following packages will be UPDATED:

    cython:   0.19-py33_0 <unknown>  --> 0.19.1-py33_0 my_channel (copy)
    dateutil: 1.5-py33_0  my_channel --> 2.1-py33_1    <unknown>  (copy)

"""

    actions = defaultdict(list, {'LINK': ['cython-0.19-py33_0 3',
        'dateutil-1.5-py33_0 3'], 'UNLINK':  ['cython-0.19.1-py33_0',
            'dateutil-2.1-py33_1']})

    with captured() as c:
        display_actions(actions, index)

    assert c.stdout == """
The following packages will be DOWNGRADED due to dependency conflicts:

    cython:   0.19.1-py33_0 my_channel --> 0.19-py33_0 <unknown>  (copy)
    dateutil: 2.1-py33_1    <unknown>  --> 1.5-py33_0  my_channel (copy)

"""


def test_display_actions_features():
    os.environ['CONDA_SHOW_CHANNEL_URLS'] = 'False'
    reset_context(())

    actions = defaultdict(list, {'LINK': ['numpy-1.7.1-py33_p0', 'cython-0.19-py33_0']})

    with captured() as c:
        display_actions(actions, index)

    assert c.stdout == """
The following NEW packages will be INSTALLED:

    cython: 0.19-py33_0  \n\
    numpy:  1.7.1-py33_p0 [mkl]

"""

    actions = defaultdict(list, {'UNLINK': ['numpy-1.7.1-py33_p0', 'cython-0.19-py33_0']})

    with captured() as c:
        display_actions(actions, index)

    assert c.stdout == """
The following packages will be REMOVED:

    cython: 0.19-py33_0  \n\
    numpy:  1.7.1-py33_p0 [mkl]

"""

    actions = defaultdict(list, {'UNLINK': ['numpy-1.7.1-py33_p0'], 'LINK': ['numpy-1.7.0-py33_p0']})

    with captured() as c:
        display_actions(actions, index)

    assert c.stdout == """
The following packages will be DOWNGRADED due to dependency conflicts:

    numpy: 1.7.1-py33_p0 [mkl] --> 1.7.0-py33_p0 [mkl]

"""

    actions = defaultdict(list, {'LINK': ['numpy-1.7.1-py33_p0'], 'UNLINK': ['numpy-1.7.0-py33_p0']})

    with captured() as c:
        display_actions(actions, index)

    assert c.stdout == """
The following packages will be UPDATED:

    numpy: 1.7.0-py33_p0 [mkl] --> 1.7.1-py33_p0 [mkl]

"""

    actions = defaultdict(list, {'LINK': ['numpy-1.7.1-py33_p0'], 'UNLINK': ['numpy-1.7.1-py33_0']})

    with captured() as c:
        display_actions(actions, index)

    # NB: Packages whose version do not changed are put in UPDATED
    assert c.stdout == """
The following packages will be UPDATED:

    numpy: 1.7.1-py33_0 --> 1.7.1-py33_p0 [mkl]

"""

    actions = defaultdict(list, {'UNLINK': ['numpy-1.7.1-py33_p0'], 'LINK': ['numpy-1.7.1-py33_0']})

    with captured() as c:
        display_actions(actions, index)

    assert c.stdout == """
The following packages will be UPDATED:

    numpy: 1.7.1-py33_p0 [mkl] --> 1.7.1-py33_0

"""
    os.environ['CONDA_SHOW_CHANNEL_URLS'] = 'True'
    reset_context(())

    actions = defaultdict(list, {'LINK': ['numpy-1.7.1-py33_p0', 'cython-0.19-py33_0']})

    with captured() as c:
        display_actions(actions, index)

    assert c.stdout == """
The following NEW packages will be INSTALLED:

    cython: 0.19-py33_0   <unknown>
    numpy:  1.7.1-py33_p0 <unknown> [mkl]

"""

    actions = defaultdict(list, {'UNLINK': ['numpy-1.7.1-py33_p0', 'cython-0.19-py33_0']})

    with captured() as c:
        display_actions(actions, index)

    assert c.stdout == """
The following packages will be REMOVED:

    cython: 0.19-py33_0   <unknown>
    numpy:  1.7.1-py33_p0 <unknown> [mkl]

"""

    actions = defaultdict(list, {'UNLINK': ['numpy-1.7.1-py33_p0'], 'LINK': ['numpy-1.7.0-py33_p0']})

    with captured() as c:
        display_actions(actions, index)

    assert c.stdout == """
The following packages will be DOWNGRADED due to dependency conflicts:

    numpy: 1.7.1-py33_p0 <unknown> [mkl] --> 1.7.0-py33_p0 <unknown> [mkl]

"""

    actions = defaultdict(list, {'LINK': ['numpy-1.7.1-py33_p0'], 'UNLINK': ['numpy-1.7.0-py33_p0']})

    with captured() as c:
        display_actions(actions, index)

    assert c.stdout == """
The following packages will be UPDATED:

    numpy: 1.7.0-py33_p0 <unknown> [mkl] --> 1.7.1-py33_p0 <unknown> [mkl]

"""

    actions = defaultdict(list, {'LINK': ['numpy-1.7.1-py33_p0'], 'UNLINK': ['numpy-1.7.1-py33_0']})

    with captured() as c:
        display_actions(actions, index)

    # NB: Packages whose version do not changed are put in UPDATED
    assert c.stdout == """
The following packages will be UPDATED:

    numpy: 1.7.1-py33_0 <unknown> --> 1.7.1-py33_p0 <unknown> [mkl]

"""

    actions = defaultdict(list, {'UNLINK': ['numpy-1.7.1-py33_p0'], 'LINK': ['numpy-1.7.1-py33_0']})

    with captured() as c:
        display_actions(actions, index)

    assert c.stdout == """
The following packages will be UPDATED:

    numpy: 1.7.1-py33_p0 <unknown> [mkl] --> 1.7.1-py33_0 <unknown>

"""


class TestDeprecatedExecutePlan(unittest.TestCase):

    def test_update_old_plan(self):
        old_plan = ['# plan', 'INSTRUCTION arg']
        new_plan = plan.update_old_plan(old_plan)

        expected = [('INSTRUCTION', 'arg')]
        self.assertEqual(new_plan, expected)

        with self.assertRaises(CondaError):
            plan.update_old_plan(['INVALID'])

    def test_execute_plan(self):
        initial_commands = inst.commands

        def set_commands(cmds):
            inst.commands = cmds
        self.addCleanup(lambda : set_commands(initial_commands))

        def INSTRUCTION_CMD(state, arg):
            INSTRUCTION_CMD.called = True
            INSTRUCTION_CMD.arg = arg

        set_commands({'INSTRUCTION': INSTRUCTION_CMD})

        old_plan = ['# plan', 'INSTRUCTION arg']

        plan.execute_plan(old_plan)

        self.assertTrue(INSTRUCTION_CMD.called)
        self.assertEqual(INSTRUCTION_CMD.arg, 'arg')


class PlanFromActionsTests(unittest.TestCase):
    py_ver = ''.join(str(x) for x in sys.version_info[:2])

    def test_plan_link_menuinst(self):
        menuinst = Dist('menuinst-1.4.2-py27_0')
        menuinst_record = IndexRecord.from_objects(menuinst)
        ipython = Dist('ipython-5.1.0-py27_1')
        ipython_record = IndexRecord.from_objects(ipython)
        actions = defaultdict(list)
        actions.update({
            'PREFIX': 'aprefix',
            'LINK': [ipython, menuinst],
        })

        conda_plan = plan.plan_from_actions(actions, {
            menuinst: menuinst_record,
            ipython: ipython_record,
        })

        expected_plan = [
            ('PREFIX', 'aprefix'),
            ('PRINT', 'Linking packages ...'),
            # ('PROGRESS', '2'),
            ('PROGRESSIVEFETCHEXTRACT', ProgressiveFetchExtract(index, (ipython, menuinst))),
            ('UNLINKLINKTRANSACTION', ((), (ipython), menuinst)),
        ]

        if on_win:
            # menuinst should be linked first
            expected_plan = [
                ('PREFIX', 'aprefix'),
                ('PRINT', 'Linking packages ...'),
                # ('PROGRESS', '1'),
                ('PROGRESSIVEFETCHEXTRACT', ProgressiveFetchExtract(index, (menuinst, ipython))),
                ('UNLINKLINKTRANSACTION', ((), (menuinst, ipython))),
            ]

            # last_two = expected_plan[-2:]
            # expected_plan[-2:] = last_two[::-1]
        assert expected_plan[0] == conda_plan[0]
        assert expected_plan[1] == conda_plan[1]
        # assert expected_plan[2] == conda_plan[2]  fails, but probably isn't relevant anymore


def generate_mocked_resolve(pkgs, install=None):
    mock_package = namedtuple("IndexRecord",
                              ["preferred_env", "name", "schannel", "version", "fn"])
    mock_resolve = namedtuple("Resolve", ["get_dists_for_spec", "index", "explicit", "install",
                                          "package_name", "dependency_sort"])

    index = {}
    groups = defaultdict(list)
    for preferred_env, name, schannel, version in pkgs:
        dist = Dist.from_string('%s-%s-0' % (name, version), channel_override=schannel)
        pkg = mock_package(preferred_env=preferred_env, name=name, schannel=schannel,
                           version=version, fn=name)
        groups[name].append(dist)
        index[dist] = pkg

    def get_dists_for_spec(spec, emptyok=False):
        # Here, spec should be a MatchSpec
        res = groups[spec.name]
        if not res and not emptyok:
            raise NoPackagesFoundError([(spec,)])
        return res

    def get_explicit(spec):
        return True

    def get_install(spec, installed, update_deps=None):
        return install

    def get_package_name(dist):
        return dist.name

    def get_dependency_sort(specs):
        return tuple(spec for spec in specs.values())

    return mock_resolve(get_dists_for_spec=get_dists_for_spec, index=index, explicit=get_explicit,
                        install=get_install, package_name=get_package_name,
                        dependency_sort=get_dependency_sort)


def generate_mocked_record(dist_name):
    mocked_record = namedtuple("Record", ["dist_name"])
    return mocked_record(dist_name=dist_name)


def generate_mocked_context(prefix, root_prefix, envs_dirs):
<<<<<<< HEAD
    mocked_context = namedtuple("Context", ["prefix", "root_prefix", "envs_dirs", "prefix_specified"])
    return mocked_context(prefix=prefix, root_prefix=root_prefix, envs_dirs=envs_dirs, prefix_specified=False)


# class TestDetermineAllEnvs(unittest.TestCase):
#     def setUp(self):
#         self.res = generate_mocked_resolve([
#             ("ranenv", "test-spec", "rando_chnl", "1"),
#             (None, "test-spec", "defaults", "5"),
#             ("test1", "test-spec2", "defaults", "1")
#         ])
#         self.specs = [MatchSpec("test-spec"), MatchSpec("test-spec2")]
#
#     def test_determine_all_envs(self):
#         specs_for_envs = plan.determine_all_envs(self.res, self.specs)
#         expected_output = (plan.SpecForEnv(env=None, spec="test-spec"),
#                            plan.SpecForEnv(env="_test1_", spec="test-spec2"))
#         self.assertEquals(specs_for_envs, expected_output)
#
#     def test_determine_all_envs_with_channel_priority(self):
#         self.res = generate_mocked_resolve([
#             (None, "test-spec", "defaults", "5"),
#             ("ranenv", "test-spec", "rando_chnl", "1"),
#             ("test1", "test-spec2", "defaults", "1")
#         ])
#         prioritized_channel_map = prioritize_channels(tuple(["rando_chnl", "defaults"]))
#         specs_for_envs_w_channel_priority = plan.determine_all_envs(
#             self.res, self.specs, prioritized_channel_map)
#         expected_output = (plan.SpecForEnv(env="_ranenv_", spec="test-spec"),
#                            plan.SpecForEnv(env="_test1_", spec="test-spec2"))
#         self.assertEquals(specs_for_envs_w_channel_priority, expected_output)
#
#     def test_determine_all_envs_no_package(self):
#         specs = [MatchSpec("no-exist")]
#         with pytest.raises(NoPackagesFoundError) as err:
#             plan.determine_all_envs(self.res, specs)
#             assert "no-exist package not found" in str(err)


# class TestEnsurePackageNotDuplicatedInPrivateEnvRoot(unittest.TestCase):
#     def setUp(self):
#         self.linked_in_root = {
#             Dist("test1-1.2.3-bs_7"): generate_mocked_record("test1-1.2.3-bs_7")
#         }
#
#     def test_try_install_duplicate_package_in_root(self):
#         dists_for_envs = [plan.SpecForEnv(env="_env_", spec="test1"),
#                           plan.SpecForEnv(env=None, spec="something")]
#         with pytest.raises(InstallError) as err:
#             plan.ensure_package_not_duplicated_in_private_env_root(
#                 dists_for_envs, self.linked_in_root)
#             assert "Package test1 is already installed" in str(err)
#             assert "Can't install in private environment _env_" in str(err)
#
#     def test_try_install_duplicate_package_in_private_env(self):
#         dists_for_envs = [plan.SpecForEnv(env="_env_", spec="test2"),
#                           plan.SpecForEnv(env=None, spec="test3")]
#         with patch.object(EnvsDirectory, "prefix_if_in_private_env") as mock_prefix:
#             mock_prefix.return_value = "some/prefix"
#             with pytest.raises(InstallError) as err:
#                 plan.ensure_package_not_duplicated_in_private_env_root(
#                     dists_for_envs, self.linked_in_root)
#                 assert "Package test3 is already installed" in str(err)
#                 assert "private_env some/prefix" in str(err)
#
#     def test_try_install_no_duplicate(self):
#         dists_for_envs = [plan.SpecForEnv(env="_env_", spec="test2"),
#                           plan.SpecForEnv(env=None, spec="test3")]
#         plan.ensure_package_not_duplicated_in_private_env_root(dists_for_envs, self.linked_in_root)


# # Includes testing for determine_dists_per_prefix and match_to_original_specs
# class TestGroupDistsForPrefix(unittest.TestCase):
#     def setUp(self):
#         pkgs = [
#             (None, "test-spec", "default", "1"),
#             ("ranenv", "test-spec", "default", "5"),
#             ("test1", "test-spec2", "default", "1")]
#         self.res = generate_mocked_resolve(pkgs)
#         self.specs = [MatchSpec("test-spec"), MatchSpec("test-spec2")]
#
#         self.root_prefix = root_prefix = create_temp_location()
#         mkdir_p(join(root_prefix, 'conda-meta'))
#         touch(join(root_prefix, 'conda-meta', 'history'))
#
#         self.context = generate_mocked_context(root_prefix, root_prefix,
#                                                [join(root_prefix, 'envs'),
#                                                 join(root_prefix, 'envs', '_pre_')])
#
#     def tearDown(self):
#         rm_rf(self.root_prefix)
#
#     def test_determine_dists_per_prefix_1(self):
#         with patch.object(plan, "get_resolve_object") as get_resolve_object:
#             get_resolve_object.return_value = self.res
#             preferred_envs_with_specs = {None: ["test-spec", "test-spec2"]}
#             specs_for_prefix = plan.determine_dists_per_prefix(
#                 self.root_prefix, self.res.index, preferred_envs_with_specs, self.context)
#         expected_output = [plan.SpecsForPrefix(
#             prefix=self.root_prefix, r=self.res, specs={"test-spec", "test-spec2"})]
#         self.assertEquals(specs_for_prefix, expected_output)
#
#     def test_determine_dists_per_prefix_2(self):  # not_requires
#         root_prefix = self.root_prefix
#         with env_var("CONDA_ROOT_PREFIX", root_prefix, reset_context):
#             with env_var("CONDA_ENVS_DIRS", join(root_prefix, 'envs'), reset_context):
#                 with patch.object(plan, "get_resolve_object") as gen_resolve_object_mock:
#                     gen_resolve_object_mock.return_value = self.res
#                     preferred_envs_with_specs = {None: ['test-spec', 'test-spec2'], 'ranenv': ['test']}
#                     specs_for_prefix = plan.determine_dists_per_prefix(
#                         root_prefix, self.res.index, preferred_envs_with_specs, self.context)
#                     expected_output = [
#                         plan.SpecsForPrefix(prefix=join(root_prefix, 'envs', '_ranenv_'),
#                                             r=gen_resolve_object_mock(),
#                                             specs={"test"}),
#                         plan.SpecsForPrefix(prefix=root_prefix, r=self.res,
#                                             specs=IndexedSet(("test-spec", "test-spec2")))
#                     ]
#                 self.assertEquals(expected_output, specs_for_prefix)
#
#     def test_match_to_original_specs(self):
#         str_specs = ["test 1.2.0", "test-spec 1.1*", "test-spec2 <4.3"]
#         test_r = self.res
#         grouped_specs = [
#             plan.SpecsForPrefix(prefix="some/prefix/envs/_ranenv_",
#                                 r=test_r,
#                                 specs=IndexedSet(("test",))),
#             plan.SpecsForPrefix(prefix="some/prefix", r=self.res,
#                                 specs=IndexedSet(("test-spec", "test-spec2")))]
#         matched = plan.match_to_original_specs(str_specs, grouped_specs)
#         expected_output = [
#             plan.SpecsForPrefix(prefix="some/prefix/envs/_ranenv_",
#                                 r=test_r,
#                                 specs=["test 1.2.0"]),
#             plan.SpecsForPrefix(prefix="some/prefix", r=self.res,
#                                 specs=["test-spec 1.1*", "test-spec2 <4.3"])]
#
#         assert len(matched) == len(expected_output)
#         assert matched == expected_output
=======
    mocked_context = namedtuple("Context", ["prefix", "root_prefix", "envs_dirs"])
    return mocked_context(prefix=prefix, root_prefix=root_prefix, envs_dirs=envs_dirs)


class TestDetermineAllEnvs(unittest.TestCase):
    def setUp(self):
        self.res = generate_mocked_resolve([
            ("ranenv", "test-spec", "rando_chnl", "1"),
            (None, "test-spec", "defaults", "5"),
            ("test1", "test-spec2", "defaults", "1")
        ])
        self.specs = [MatchSpec("test-spec"), MatchSpec("test-spec2")]

    def test_determine_all_envs(self):
        specs_for_envs = plan.determine_all_envs(self.res, self.specs)
        expected_output = (plan.SpecForEnv(env=None, spec="test-spec"),
                           plan.SpecForEnv(env="test1", spec="test-spec2"))
        self.assertEquals(specs_for_envs, expected_output)

    def test_determine_all_envs_with_channel_priority(self):
        self.res = generate_mocked_resolve([
            (None, "test-spec", "defaults", "5"),
            ("ranenv", "test-spec", "rando_chnl", "1"),
            ("test1", "test-spec2", "defaults", "1")
        ])
        prioritized_channel_map = prioritize_channels(tuple(["rando_chnl", "defaults"]))
        specs_for_envs_w_channel_priority = plan.determine_all_envs(
            self.res, self.specs, prioritized_channel_map)
        expected_output = (plan.SpecForEnv(env="ranenv", spec="test-spec"),
                           plan.SpecForEnv(env="test1", spec="test-spec2"))
        self.assertEquals(specs_for_envs_w_channel_priority, expected_output)

    def test_determine_all_envs_no_package(self):
        specs = [MatchSpec("no-exist")]
        with pytest.raises(NoPackagesFoundError) as err:
            plan.determine_all_envs(self.res, specs)
            assert "no-exist package not found" in str(err)


class TestEnsurePackageNotDuplicatedInPrivateEnvRoot(unittest.TestCase):
    def setUp(self):
        self.linked_in_root = {
            Dist("test1-1.2.3-bs_7"): generate_mocked_record("test1-1.2.3-bs_7")
        }

    def test_try_install_duplicate_package_in_root(self):
        dists_for_envs = [plan.SpecForEnv(env="_env_", spec="test1"),
                          plan.SpecForEnv(env=None, spec="something")]
        with pytest.raises(InstallError) as err:
            plan.ensure_packge_not_duplicated_in_private_env_root(
                dists_for_envs, self.linked_in_root)
            assert "Package test1 is already installed" in str(err)
            assert "Can't install in private environment _env_" in str(err)

    def test_try_install_duplicate_package_in_private_env(self):
        dists_for_envs = [plan.SpecForEnv(env="_env_", spec="test2"),
                          plan.SpecForEnv(env=None, spec="test3")]
        with patch.object(common, "prefix_if_in_private_env") as mock_prefix:
            mock_prefix.return_value = "some/prefix"
            with pytest.raises(InstallError) as err:
                plan.ensure_packge_not_duplicated_in_private_env_root(
                    dists_for_envs, self.linked_in_root)
                assert "Package test3 is already installed" in str(err)
                assert "private_env some/prefix" in str(err)

    def test_try_install_no_duplicate(self):
        dists_for_envs = [plan.SpecForEnv(env="_env_", spec="test2"),
                          plan.SpecForEnv(env=None, spec="test3")]
        plan.ensure_packge_not_duplicated_in_private_env_root(dists_for_envs, self.linked_in_root)


# Includes testing for determine_dists_per_prefix and match_to_original_specs
class TestGroupDistsForPrefix(unittest.TestCase):
    def setUp(self):
        pkgs = [
            (None, "test-spec", "default", "1"),
            ("ranenv", "test-spec", "default", "5"),
            ("test1", "test-spec2", "default", "1")]
        self.res = generate_mocked_resolve(pkgs)
        self.specs = [MatchSpec("test-spec"), MatchSpec("test-spec2")]
        self.context = generate_mocked_context(
            "some/prefix", "some/prefix", ["some/prefix/envs", "some/prefix/envs/_pre_"])

    def test_not_requires_private_env(self):
        with patch.object(plan, "not_requires_private_env") as not_requires:
            not_requires.return_value = True
            dists_for_envs = [plan.SpecForEnv(env=None, spec="test-spec"),
                              plan.SpecForEnv(env=None, spec="test-spec2")]
            specs_for_prefix = plan.determine_dists_per_prefix(
                self.res, "some/envs/prefix", self.res.index, "prefix", dists_for_envs, self.context)
        expected_output = [plan.SpecsForPrefix(
            prefix="some/envs/prefix", r=self.res, specs={"test-spec", "test-spec2"})]
        self.assertEquals(specs_for_prefix, expected_output)

    @patch.object(plan, "not_requires_private_env", return_value=False)
    def test_determine_dists_per_prefix(self, not_requires):
        with patch.object(plan, "get_resolve_object") as gen_resolve_object_mock:
            gen_resolve_object_mock.return_value = self.res
            dists_for_envs = [plan.SpecForEnv(env=None, spec="test-spec"),
                              plan.SpecForEnv(env=None, spec="test-spec2"),
                              plan.SpecForEnv(env="ranenv", spec="test")]
            specs_for_prefix = plan.determine_dists_per_prefix(
                self.res, "some/prefix", self.res.index, ["ranenv", None], dists_for_envs, self.context)
            expected_output = [
                plan.SpecsForPrefix(prefix="some/prefix/envs/_ranenv_",
                                    r=gen_resolve_object_mock(),
                                    specs={"test"}),
                plan.SpecsForPrefix(prefix="some/prefix", r=self.res,
                                    specs=IndexedSet(("test-spec", "test-spec2")))
            ]
        self.assertEquals(expected_output, specs_for_prefix)

    def test_match_to_original_specs(self):
        str_specs = ["test 1.2.0", "test-spec 1.1*", "test-spec2 <4.3"]
        test_r = self.res
        grouped_specs = [
            plan.SpecsForPrefix(prefix="some/prefix/envs/_ranenv_",
                                r=test_r,
                                specs=IndexedSet(("test",))),
            plan.SpecsForPrefix(prefix="some/prefix", r=self.res,
                                specs=IndexedSet(("test-spec", "test-spec2")))]
        matched = plan.match_to_original_specs(tuple(MatchSpec(s) for s in str_specs),
                                               grouped_specs)
        expected_output = [
            plan.SpecsForPrefix(prefix="some/prefix/envs/_ranenv_",
                                r=test_r,
                                specs=[MatchSpec("test 1.2.0")]),
            plan.SpecsForPrefix(prefix="some/prefix", r=self.res,
                                specs=[MatchSpec("test-spec 1.1*"), MatchSpec("test-spec2 <4.3")])]

        assert len(matched) == len(expected_output)
        assert matched == expected_output
>>>>>>> 6e4f8f69


class TestGetActionsForDist(unittest.TestCase):
    def setUp(self):
        self.pkgs = [
            (None, "test-spec", "defaults", "1"),
            ("ranenv", "test-spec", "defaults", "5"),
            (None, "test-spec2", "defaults", "1"),
            ("ranenv", "test", "defaults", "1.2.0")]
        self.res = generate_mocked_resolve(self.pkgs)

    @patch("conda.core.linked_data.load_meta", return_value=True)
    def test_ensure_linked_actions_all_linked(self, load_meta):
        dists = [Dist("test-88"), Dist("test-spec-42"), Dist("test-spec2-8.0.0.0.1-9")]
        prefix = "some/prefix"

        link_actions = plan.ensure_linked_actions(dists, prefix)

        expected_output = defaultdict(list)
        expected_output["PREFIX"] = prefix
        expected_output["op_order"] = ('CHECK_FETCH', 'RM_FETCHED', 'FETCH', 'CHECK_EXTRACT',
                                       'RM_EXTRACTED', 'EXTRACT', 'UNLINK', 'LINK',
                                       'SYMLINK_CONDA')
        self.assertEquals(link_actions, expected_output)

    @patch("conda.core.linked_data.load_meta", return_value=False)
    def test_ensure_linked_actions_no_linked(self, load_meta):
        dists = [Dist("test-88"), Dist("test-spec-42"), Dist("test-spec2-8.0.0.0.1-9")]
        prefix = "some/prefix"

        link_actions = plan.ensure_linked_actions(dists, prefix)

        expected_output = defaultdict(list)
        expected_output["PREFIX"] = prefix
        expected_output["op_order"] = ('CHECK_FETCH', 'RM_FETCHED', 'FETCH', 'CHECK_EXTRACT',
                                       'RM_EXTRACTED', 'EXTRACT', 'UNLINK', 'LINK',
                                       'SYMLINK_CONDA')
        expected_output["LINK"] = [Dist("test-88"), Dist("test-spec-42"), Dist("test-spec2-8.0.0.0.1-9")]
        self.assertEquals(link_actions, expected_output)

    # def test_get_actions_for_dist(self):
    #     install = [Dist("test-1.2.0-py36_7")]
    #     r = generate_mocked_resolve(self.pkgs, install)
    #     dists_for_prefix = plan.SpecsForPrefix(prefix="some/prefix/envs/_ranenv_", r=r,
    #                                            specs=["test 1.2.0"])
    #     actions = plan.get_actions_for_dists(dists_for_prefix, None, self.res.index, None, False,
    #                                          False, True, True)
    #
    #     expected_output = defaultdict(list)
    #     expected_output["PREFIX"] = "some/prefix/envs/_ranenv_"
    #     expected_output["op_order"] = ('CHECK_FETCH', 'RM_FETCHED', 'FETCH', 'CHECK_EXTRACT',
    #                                    'RM_EXTRACTED', 'EXTRACT', 'UNLINK', 'LINK',
    #                                    'SYMLINK_CONDA')
    #     expected_output["LINK"] = [Dist("test-1.2.0-py36_7")]
    #     expected_output["SYMLINK_CONDA"] = [context.root_dir]
    #
    #     self.assertEquals(actions, expected_output)
    #
    # def test_get_actions_multiple_dists(self):
    #     install = [Dist("testspec2-4.3.0-1"), Dist("testspecs-1.1.1-4")]
    #     r = generate_mocked_resolve(self.pkgs, install)
    #     dists_for_prefix = plan.SpecsForPrefix(prefix="root/prefix", r=r,
    #                                            specs=["testspec2 <4.3", "testspecs 1.1*"])
    #     actions = plan.get_actions_for_dists(dists_for_prefix, None, self.res.index, None, False,
    #                                          False, True, True)
    #
    #     expected_output = defaultdict(list)
    #     expected_output["PREFIX"] = "root/prefix"
    #     expected_output["op_order"] = ('CHECK_FETCH', 'RM_FETCHED', 'FETCH', 'CHECK_EXTRACT',
    #                                    'RM_EXTRACTED', 'EXTRACT', 'UNLINK', 'LINK',
    #                                    'SYMLINK_CONDA')
    #     expected_output["LINK"] = [Dist("testspec2-4.3.0-1"), Dist("testspecs-1.1.1-4")]
    #     expected_output["SYMLINK_CONDA"] = [context.root_dir]
    #
    #     assert actions == expected_output
    #
    # @patch("conda.core.linked_data.load_linked_data", return_value=[Dist("testspec1-0.9.1-py27_2")])
    # def test_get_actions_multiple_dists_and_unlink(self, load_linked_data):
    #     install = [Dist("testspec2-4.3.0-2"), Dist("testspec1-1.1.1-py27_0")]
    #     r = generate_mocked_resolve(self.pkgs, install)
    #     dists_for_prefix = plan.SpecsForPrefix(prefix="root/prefix", r=r,
    #                                            specs=["testspec2 <4.3", "testspec1 1.1*"])
    #
    #     test_link_data = {"root/prefix": {Dist("testspec1-0.9.1-py27_2"): True}}
    #     with patch("conda.core.linked_data.linked_data_", test_link_data):
    #         actions = plan.get_actions_for_dists(dists_for_prefix, None, self.res.index, None, False,
    #                                          False, True, True)
    #
    #     expected_output = defaultdict(list)
    #     expected_output["PREFIX"] = "root/prefix"
    #     expected_output["op_order"] = ('CHECK_FETCH', 'RM_FETCHED', 'FETCH', 'CHECK_EXTRACT',
    #                                    'RM_EXTRACTED', 'EXTRACT', 'UNLINK', 'LINK',
    #                                    'SYMLINK_CONDA')
    #     expected_output["LINK"] = [Dist("testspec2-4.3.0-2"), Dist("testspec1-1.1.1-py27_0")]
    #     expected_output["UNLINK"] = [Dist("testspec1-0.9.1-py27_2")]
    #
    #     expected_output["SYMLINK_CONDA"] = [context.root_dir]
    #     assert expected_output["LINK"] == actions["LINK"]
    #     assert actions == expected_output


def generate_remove_action(prefix, unlink):
    action = defaultdict(list)
    action["op_order"] = ('CHECK_FETCH', 'RM_FETCHED', 'FETCH', 'CHECK_EXTRACT', 'RM_EXTRACTED',
                          'EXTRACT', 'UNLINK', 'LINK', 'SYMLINK_CONDA')
    action["PREFIX"] = prefix
    action["UNLINK"] = unlink
    return action


class TestAddUnlinkOptionsForUpdate(unittest.TestCase):
    def setUp(self):
        pkgs = [
            (None, "test1", "default", "1.0.1"),
            ("env", "test1", "rando_chnl", "2.1.4"),
            ("env", "test2", "default", "1.1.1"),
            (None, "test3", "default", "1.2.0"),
            (None, "test4", "default", "1.2.1")]
        self.res = generate_mocked_resolve(pkgs)

    @patch("conda.plan.remove_actions", return_value=generate_remove_action(
        "root/prefix", [Dist("rando_chnl::test1-2.1.4-0")]))
    def test_update_in_private_env_add_remove_action(self, remove_actions):
        required_solves = [plan.SpecsForPrefix(prefix="root/prefix/envs/_env_",
                                               specs=["test1", "test2"], r=self.res),
                           plan.SpecsForPrefix(prefix=context.root_dir, specs=["test3"],
                                               r=self.res)]

        action = defaultdict(list)
        action["PREFIX"] = "root/prefix/envs/_env_"
        action["LINK"] = [Dist("rando_chnl::test1-2.1.4-0"), Dist("test2-1.1.1-0")]
        actions = [action]

        test_link_data = {context.root_prefix: {Dist("rando_chnl::test1-2.1.4-0"): True}}
        with patch("conda.core.linked_data.linked_data_", test_link_data):
            plan.add_unlink_options_for_update(actions, required_solves, self.res.index)

        expected_output = [action, generate_remove_action("root/prefix", [Dist("rando_chnl::test1-2.1.4-0")])]
        self.assertEquals(actions, expected_output)

    @patch("conda.plan.remove_actions", return_value=generate_remove_action(
        "root/prefix", [Dist("rando_chnl::test1-2.1.4-0")]))
    def test_update_in_private_env_append_unlink(self, remove_actions):
        required_solves = [plan.SpecsForPrefix(prefix="root/prefix/envs/_env_",
                                               specs=["test1", "test2"], r=self.res),
                           plan.SpecsForPrefix(prefix=context.root_prefix, specs=["whatevs"],
                                               r=self.res)]

        action = defaultdict(list)
        action["PREFIX"] = "root/prefix/envs/_env_"
        action["LINK"] = [Dist("rando_chnl::test1-2.1.4-0"), Dist("test2-1.1.1-8")]
        action_root = defaultdict(list)
        action_root["PREFIX"] = context.root_prefix
        action_root["LINK"] = [Dist("whatevs-54-54")]
        actions = [action, action_root]

        test_link_data = {context.root_prefix: {Dist("rando_chnl::test1-2.1.4-0"): True}}
        with patch("conda.core.linked_data.linked_data_", test_link_data):
            plan.add_unlink_options_for_update(actions, required_solves, self.res.index)

        aug_action_root = defaultdict(list)
        aug_action_root["PREFIX"] = context.root_prefix
        aug_action_root["LINK"] = [Dist("whatevs-54-54")]
        aug_action_root["UNLINK"] = [Dist("rando_chnl::test1-2.1.4-0")]
        expected_output = [action, aug_action_root]
        self.assertEquals(actions, expected_output)

    @patch("conda.cli.common.get_private_envs_json", return_value=
        {"test3-1.2.0": "some/prefix/envs/_env_", "test4-2.1.0-22": "some/prefix/envs/_env_"})
    def test_update_in_root_env(self, prefix_if_in_private_env):
        required_solves = [plan.SpecsForPrefix(prefix=context.root_dir, specs=["test3", "test4"],
                                               r=self.res)]

        action = defaultdict(list)
        action["PREFIX"] = "root/prefix"
        action["LINK"] = [Dist("test3-1.2.0"), Dist("test4-1.2.1")]
        actions = [action]
        plan.add_unlink_options_for_update(actions, required_solves, self.res.index)
        expected_output = [action, generate_remove_action(
            "some/prefix/envs/_env_", [Dist("test3-1.2.0"), Dist("test4-2.1.0-22")])]
        self.assertEquals(actions, expected_output)


def test_pinned_specs():
    # Test pinned specs environment variable
    specs_str_1 = ("numpy 1.11", "python >3")
    specs_1 = tuple(MatchSpec(spec_str, optional=True) for spec_str in specs_str_1)
    with env_var('CONDA_PINNED_PACKAGES', '/'.join(specs_str_1), reset_context):
        pinned_specs = plan.get_pinned_specs("/none")
        assert pinned_specs == specs_1
        assert pinned_specs != specs_str_1

    # Test pinned specs conda environment file
    specs_str_2 = ("scipy ==0.14.2", "openjdk >=8")
    specs_2 = tuple(MatchSpec(spec_str, optional=True) for spec_str in specs_str_2)
    with tempdir() as td:
        mkdir_p(join(td, 'conda-meta'))
        with open(join(td, 'conda-meta', 'pinned'), 'w') as fh:
            fh.write("\n".join(specs_str_2))
            fh.write("\n")
        pinned_specs = plan.get_pinned_specs(td)
        assert pinned_specs == specs_2
        assert pinned_specs != specs_str_2

    # Test pinned specs conda configuration and pinned specs conda environment file
    with tempdir() as td:
        mkdir_p(join(td, 'conda-meta'))
        with open(join(td, 'conda-meta', 'pinned'), 'w') as fh:
            fh.write("\n".join(specs_str_1))
            fh.write("\n")

        with env_var('CONDA_PREFIX', td, reset_context):
            run_command(Commands.CONFIG, "--env --add pinned_packages requests=2.13")
            with env_var('CONDA_PINNED_PACKAGES', '/'.join(specs_str_2), reset_context):
                pinned_specs = plan.get_pinned_specs(td)
                expected = specs_2 + (MatchSpec("requests 2.13", optional=True),) + specs_1
                assert pinned_specs == expected
                assert pinned_specs != specs_str_1 + ("requests 2.13",) + specs_str_2



if __name__ == '__main__':
    unittest.main()<|MERGE_RESOLUTION|>--- conflicted
+++ resolved
@@ -960,147 +960,6 @@
 
 
 def generate_mocked_context(prefix, root_prefix, envs_dirs):
-<<<<<<< HEAD
-    mocked_context = namedtuple("Context", ["prefix", "root_prefix", "envs_dirs", "prefix_specified"])
-    return mocked_context(prefix=prefix, root_prefix=root_prefix, envs_dirs=envs_dirs, prefix_specified=False)
-
-
-# class TestDetermineAllEnvs(unittest.TestCase):
-#     def setUp(self):
-#         self.res = generate_mocked_resolve([
-#             ("ranenv", "test-spec", "rando_chnl", "1"),
-#             (None, "test-spec", "defaults", "5"),
-#             ("test1", "test-spec2", "defaults", "1")
-#         ])
-#         self.specs = [MatchSpec("test-spec"), MatchSpec("test-spec2")]
-#
-#     def test_determine_all_envs(self):
-#         specs_for_envs = plan.determine_all_envs(self.res, self.specs)
-#         expected_output = (plan.SpecForEnv(env=None, spec="test-spec"),
-#                            plan.SpecForEnv(env="_test1_", spec="test-spec2"))
-#         self.assertEquals(specs_for_envs, expected_output)
-#
-#     def test_determine_all_envs_with_channel_priority(self):
-#         self.res = generate_mocked_resolve([
-#             (None, "test-spec", "defaults", "5"),
-#             ("ranenv", "test-spec", "rando_chnl", "1"),
-#             ("test1", "test-spec2", "defaults", "1")
-#         ])
-#         prioritized_channel_map = prioritize_channels(tuple(["rando_chnl", "defaults"]))
-#         specs_for_envs_w_channel_priority = plan.determine_all_envs(
-#             self.res, self.specs, prioritized_channel_map)
-#         expected_output = (plan.SpecForEnv(env="_ranenv_", spec="test-spec"),
-#                            plan.SpecForEnv(env="_test1_", spec="test-spec2"))
-#         self.assertEquals(specs_for_envs_w_channel_priority, expected_output)
-#
-#     def test_determine_all_envs_no_package(self):
-#         specs = [MatchSpec("no-exist")]
-#         with pytest.raises(NoPackagesFoundError) as err:
-#             plan.determine_all_envs(self.res, specs)
-#             assert "no-exist package not found" in str(err)
-
-
-# class TestEnsurePackageNotDuplicatedInPrivateEnvRoot(unittest.TestCase):
-#     def setUp(self):
-#         self.linked_in_root = {
-#             Dist("test1-1.2.3-bs_7"): generate_mocked_record("test1-1.2.3-bs_7")
-#         }
-#
-#     def test_try_install_duplicate_package_in_root(self):
-#         dists_for_envs = [plan.SpecForEnv(env="_env_", spec="test1"),
-#                           plan.SpecForEnv(env=None, spec="something")]
-#         with pytest.raises(InstallError) as err:
-#             plan.ensure_package_not_duplicated_in_private_env_root(
-#                 dists_for_envs, self.linked_in_root)
-#             assert "Package test1 is already installed" in str(err)
-#             assert "Can't install in private environment _env_" in str(err)
-#
-#     def test_try_install_duplicate_package_in_private_env(self):
-#         dists_for_envs = [plan.SpecForEnv(env="_env_", spec="test2"),
-#                           plan.SpecForEnv(env=None, spec="test3")]
-#         with patch.object(EnvsDirectory, "prefix_if_in_private_env") as mock_prefix:
-#             mock_prefix.return_value = "some/prefix"
-#             with pytest.raises(InstallError) as err:
-#                 plan.ensure_package_not_duplicated_in_private_env_root(
-#                     dists_for_envs, self.linked_in_root)
-#                 assert "Package test3 is already installed" in str(err)
-#                 assert "private_env some/prefix" in str(err)
-#
-#     def test_try_install_no_duplicate(self):
-#         dists_for_envs = [plan.SpecForEnv(env="_env_", spec="test2"),
-#                           plan.SpecForEnv(env=None, spec="test3")]
-#         plan.ensure_package_not_duplicated_in_private_env_root(dists_for_envs, self.linked_in_root)
-
-
-# # Includes testing for determine_dists_per_prefix and match_to_original_specs
-# class TestGroupDistsForPrefix(unittest.TestCase):
-#     def setUp(self):
-#         pkgs = [
-#             (None, "test-spec", "default", "1"),
-#             ("ranenv", "test-spec", "default", "5"),
-#             ("test1", "test-spec2", "default", "1")]
-#         self.res = generate_mocked_resolve(pkgs)
-#         self.specs = [MatchSpec("test-spec"), MatchSpec("test-spec2")]
-#
-#         self.root_prefix = root_prefix = create_temp_location()
-#         mkdir_p(join(root_prefix, 'conda-meta'))
-#         touch(join(root_prefix, 'conda-meta', 'history'))
-#
-#         self.context = generate_mocked_context(root_prefix, root_prefix,
-#                                                [join(root_prefix, 'envs'),
-#                                                 join(root_prefix, 'envs', '_pre_')])
-#
-#     def tearDown(self):
-#         rm_rf(self.root_prefix)
-#
-#     def test_determine_dists_per_prefix_1(self):
-#         with patch.object(plan, "get_resolve_object") as get_resolve_object:
-#             get_resolve_object.return_value = self.res
-#             preferred_envs_with_specs = {None: ["test-spec", "test-spec2"]}
-#             specs_for_prefix = plan.determine_dists_per_prefix(
-#                 self.root_prefix, self.res.index, preferred_envs_with_specs, self.context)
-#         expected_output = [plan.SpecsForPrefix(
-#             prefix=self.root_prefix, r=self.res, specs={"test-spec", "test-spec2"})]
-#         self.assertEquals(specs_for_prefix, expected_output)
-#
-#     def test_determine_dists_per_prefix_2(self):  # not_requires
-#         root_prefix = self.root_prefix
-#         with env_var("CONDA_ROOT_PREFIX", root_prefix, reset_context):
-#             with env_var("CONDA_ENVS_DIRS", join(root_prefix, 'envs'), reset_context):
-#                 with patch.object(plan, "get_resolve_object") as gen_resolve_object_mock:
-#                     gen_resolve_object_mock.return_value = self.res
-#                     preferred_envs_with_specs = {None: ['test-spec', 'test-spec2'], 'ranenv': ['test']}
-#                     specs_for_prefix = plan.determine_dists_per_prefix(
-#                         root_prefix, self.res.index, preferred_envs_with_specs, self.context)
-#                     expected_output = [
-#                         plan.SpecsForPrefix(prefix=join(root_prefix, 'envs', '_ranenv_'),
-#                                             r=gen_resolve_object_mock(),
-#                                             specs={"test"}),
-#                         plan.SpecsForPrefix(prefix=root_prefix, r=self.res,
-#                                             specs=IndexedSet(("test-spec", "test-spec2")))
-#                     ]
-#                 self.assertEquals(expected_output, specs_for_prefix)
-#
-#     def test_match_to_original_specs(self):
-#         str_specs = ["test 1.2.0", "test-spec 1.1*", "test-spec2 <4.3"]
-#         test_r = self.res
-#         grouped_specs = [
-#             plan.SpecsForPrefix(prefix="some/prefix/envs/_ranenv_",
-#                                 r=test_r,
-#                                 specs=IndexedSet(("test",))),
-#             plan.SpecsForPrefix(prefix="some/prefix", r=self.res,
-#                                 specs=IndexedSet(("test-spec", "test-spec2")))]
-#         matched = plan.match_to_original_specs(str_specs, grouped_specs)
-#         expected_output = [
-#             plan.SpecsForPrefix(prefix="some/prefix/envs/_ranenv_",
-#                                 r=test_r,
-#                                 specs=["test 1.2.0"]),
-#             plan.SpecsForPrefix(prefix="some/prefix", r=self.res,
-#                                 specs=["test-spec 1.1*", "test-spec2 <4.3"])]
-#
-#         assert len(matched) == len(expected_output)
-#         assert matched == expected_output
-=======
     mocked_context = namedtuple("Context", ["prefix", "root_prefix", "envs_dirs"])
     return mocked_context(prefix=prefix, root_prefix=root_prefix, envs_dirs=envs_dirs)
 
@@ -1233,7 +1092,6 @@
 
         assert len(matched) == len(expected_output)
         assert matched == expected_output
->>>>>>> 6e4f8f69
 
 
 class TestGetActionsForDist(unittest.TestCase):
