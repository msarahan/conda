--- conflicted
+++ resolved
@@ -3,11 +3,7 @@
 """
 from __future__ import absolute_import, division, print_function
 
-<<<<<<< HEAD
-from copy import copy
-=======
 from collections import defaultdict
->>>>>>> 4c75b798
 import json
 import os
 from os.path import dirname, join
@@ -17,25 +13,11 @@
 from tempfile import gettempdir
 from uuid import uuid4
 
-<<<<<<< HEAD
-from collections import defaultdict
-
-from conda import cli
-from conda._vendor.auxlib.collection import frozendict
-
-from conda import cli
-from conda._vendor.toolz.functoolz import memoize
-from conda.base.context import context, reset_context
-from conda.common.compat import iteritems, itervalues
-from conda.common.io import argv, captured, captured as common_io_captured, env_var
-from conda.core.repodata import make_feature_record, SubdirData
-=======
 from conda import cli
 from conda._vendor.auxlib.decorators import memoize
 from conda.base.context import context, reset_context
 from conda.common.io import argv, captured, replace_log_streams
 from conda.core.repodata import make_feature_record
->>>>>>> 4c75b798
 from conda.gateways.disk.delete import rm_rf
 from conda.gateways.disk.read import lexists
 from conda.gateways.logging import initialize_logging
@@ -48,15 +30,14 @@
     from unittest import mock
     from unittest.mock import patch
 except ImportError:
-    import mock
-    from mock import patch
-
-<<<<<<< HEAD
-=======
+    try:
+        import mock
+    except ImportError:
+        mock = None
+
 from contextlib import contextmanager
 
 from conda.common.compat import StringIO, iteritems, itervalues
->>>>>>> 4c75b798
 
 expected_error_prefix = 'Using Anaconda Cloud api site https://api.anaconda.org'
 def strip_expected(stderr):
@@ -172,19 +153,11 @@
 
 def add_feature_records(index):
     all_features = defaultdict(set)
-<<<<<<< HEAD
-    for rec in itervalues(index):
-        for k, v in iteritems(rec.requires_features):
-            all_features[k].add(v)
-        for k, v in iteritems(rec.provides_features):
-            all_features[k].add(v)
-=======
     # for rec in itervalues(index):
     #     for k, v in iteritems(rec.requires_features):
     #         all_features[k].add(v)
     #     for k, v in iteritems(rec.provides_features):
     #         all_features[k].add(v)
->>>>>>> 4c75b798
 
     for feature_name, feature_values in iteritems(all_features):
         for feature_value in feature_values:
@@ -205,43 +178,6 @@
             "packages": packages,
         }
 
-<<<<<<< HEAD
-    channel = Channel('https://conda.anaconda.org/channel-1/%s' % context.subdir)
-    sd = SubdirData(channel)
-    with env_var("CONDA_ADD_PIP_AS_PYTHON_DEPENDENCY", "false", reset_context):
-        sd._process_raw_repodata_str(json.dumps(repodata))
-    sd._loaded = True
-    SubdirData._cache_[channel.url(with_credentials=True)] = sd
-
-    index = {Dist(prec): prec for prec in sd._package_records}
-    add_feature_records(index)
-    r = Resolve(index, channels=(channel,))
-    return index, r
-
-
-@memoize
-def get_index_r_2():
-    with open(join(dirname(__file__), 'index2.json')) as fi:
-        packages = json.load(fi)
-        repodata = {
-            "info": {
-                "subdir": context.subdir,
-                "arch": context.arch_name,
-                "platform": context.platform,
-            },
-            "packages": packages,
-        }
-
-    channel = Channel('https://conda.anaconda.org/channel-2/%s' % context.subdir)
-    sd = SubdirData(channel)
-    with env_var("CONDA_ADD_PIP_AS_PYTHON_DEPENDENCY", "false", reset_context):
-        sd._process_raw_repodata_str(json.dumps(repodata))
-    sd._loaded = True
-    SubdirData._cache_[channel.url(with_credentials=True)] = sd
-
-    index = {Dist(prec): prec for prec in sd._package_records}
-    r = Resolve(index, channels=(channel,))
-=======
     # channel = Channel('https://conda.anaconda.org/channel-1/%s' % context.subdir)
     # sd = SubdirData(channel)
     # with env_var("CONDA_ADD_PIP_AS_PYTHON_DEPENDENCY", "false", reset_context):
@@ -261,7 +197,6 @@
     add_feature_records(index)
     # r = Resolve(index, channels=(channel,))
     r = Resolve(index)
->>>>>>> 4c75b798
     return index, r
 
 
@@ -278,18 +213,6 @@
             "packages": packages,
         }
 
-<<<<<<< HEAD
-    channel = Channel('https://conda.anaconda.org/channel-3/%s' % context.subdir)
-    sd = SubdirData(channel)
-    with env_var("CONDA_ADD_PIP_AS_PYTHON_DEPENDENCY", "false", reset_context):
-        sd._process_raw_repodata_str(json.dumps(repodata))
-    sd._loaded = True
-    SubdirData._cache_[channel.url(with_credentials=True)] = sd
-
-    index = {Dist(prec): prec for prec in sd._package_records}
-    r = Resolve(index, channels=(channel,))
-    return index, r
-=======
     # channel = Channel('https://conda.anaconda.org/channel-1/%s' % context.subdir)
     # sd = SubdirData(channel)
     # with env_var("CONDA_ADD_PIP_AS_PYTHON_DEPENDENCY", "false", reset_context):
@@ -309,5 +232,4 @@
     add_feature_records(index)
     # r = Resolve(index, channels=(channel,))
     r = Resolve(index)
-    return index, r
->>>>>>> 4c75b798
+    return index, r