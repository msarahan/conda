"""
Helpers for the tests
"""
from __future__ import print_function, division, absolute_import

import subprocess
import sys
import os
import re
import json
<<<<<<< HEAD
=======
from conda.gateways import initialize_logging
>>>>>>> 06072746
from shlex import split

from conda.base.context import reset_context
from conda.common.io import captured, argv
from conda.gateways.logging import initialize_logging
from conda import cli

try:
    from unittest import mock
except ImportError:
    try:
        import mock
    except ImportError:
        mock = None

from contextlib import contextmanager

from conda.common.compat import StringIO, iteritems

expected_error_prefix = 'Using Anaconda Cloud api site https://api.anaconda.org'
def strip_expected(stderr):
    if expected_error_prefix and stderr.startswith(expected_error_prefix):
        stderr = stderr[len(expected_error_prefix):].lstrip()
    return stderr

def raises(exception, func, string=None):
    try:
        a = func()
    except exception as e:
        if string:
            assert string in e.args[0]
        print(e)
        return True
    raise Exception("did not raise, gave %s" % a)


def run_conda_command(*args):
    # used in tests_config (31 times) and test_info (6 times)
    env = {str(k): str(v) for k, v in iteritems(os.environ)}
    p = subprocess.Popen((sys.executable, "-m", "conda") + args, stdout=subprocess.PIPE,
                         stderr=subprocess.PIPE, env=env)
    stdout, stderr = p.communicate()
    return (stdout.decode('utf-8').replace('\r\n', '\n'),
        stderr.decode('utf-8').replace('\r\n', '\n').replace(
        "Using Anaconda API: https://api.anaconda.org\n", ""))

class CapturedText(object):
    pass


@contextmanager
def captured(disallow_stderr=True):
    """
    Context manager to capture the printed output of the code in the with block

    Bind the context manager to a variable using `as` and the result will be
    in the stdout property.

    >>> from tests.helpers import captured
    >>> with captured() as c:
    ...     print('hello world!')
    ...
    >>> c.stdout
    'hello world!\n'
    """
    import sys

    stdout = sys.stdout
    stderr = sys.stderr
    sys.stdout = outfile = StringIO()
    sys.stderr = errfile = StringIO()
    c = CapturedText()
    try:
        yield c
    finally:
        c.stdout = outfile.getvalue()
        c.stderr = strip_expected(errfile.getvalue())
        sys.stdout = stdout
        sys.stderr = stderr
        if disallow_stderr and c.stderr:
            raise Exception("Got stderr output: %s" % c.stderr)

    stdout.seek(0)
    stderr.seek(0)
    return stdout.read(), stderr.read().replace(
        "Using Anaconda API: https://api.anaconda.org\n", "")


def capture_json_with_argv(*argv, **kwargs):
    # used in test_config (6 times), test_info (2 times), test_list (5 times), and test_search (10 times)
    stdout, stderr, exit_code = run_inprocess_conda_command(command)

    if kwargs.get('relaxed'):
        match = re.match('\A.*?({.*})', stdout, re.DOTALL)
        if match:
            stdout = match.groups()[0]
    elif stderr:
        # TODO should be exception
        return stderr

    try:
        return json.loads(stdout.strip())
    except ValueError:
        raise


def assert_equals(a, b, output=""):
    output = "%r != %r" % (a.lower(), b.lower()) + "\n\n" + output
    assert a.lower() == b.lower(), output


def assert_not_in(a, b, output=""):
    assert a.lower() not in b.lower(), "%s %r should not be found in %r" % (output, a.lower(), b.lower())


def assert_in(a, b, output=""):
    assert a.lower() in b.lower(), "%s %r cannot be found in %r" % (output, a.lower(), b.lower())


def run_inprocess_conda_command(command):
    reset_context(())
    with argv(split(command)), captured() as c:
        initialize_logging()
        try:
            exit_code = cli.main()
        except SystemExit:
            pass
    print(c.stderr, file=sys.stderr)
    print(c.stdout)
    return c.stdout, c.stderr, exit_code<|MERGE_RESOLUTION|>--- conflicted
+++ resolved
@@ -8,10 +8,7 @@
 import os
 import re
 import json
-<<<<<<< HEAD
-=======
 from conda.gateways import initialize_logging
->>>>>>> 06072746
 from shlex import split
 
 from conda.base.context import reset_context
