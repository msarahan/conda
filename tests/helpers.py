"""
Helpers for the tests
"""
from __future__ import print_function, division, absolute_import

import subprocess
import sys
import os
import re
import json

from conda.base.context import reset_context

try:
    from unittest import mock
except ImportError:
    try:
        import mock
    except ImportError:
        mock = None

from contextlib import contextmanager

import conda.cli as cli
from conda.compat import StringIO

expected_error_prefix = 'Using Anaconda Cloud api site https://api.anaconda.org'
def strip_expected(stderr):
    if expected_error_prefix and stderr.startswith(expected_error_prefix):
        stderr = stderr[len(expected_error_prefix):].lstrip()
    return stderr

def raises(exception, func, string=None):
    try:
        a = func()
    except exception as e:
        if string:
            assert string in e.args[0]
        print(e)
        return True
    raise Exception("did not raise, gave %s" % a)


def run_conda_command(*args):
    # used in tests_config (31 times) and test_info (6 times)
    env = os.environ.copy()
    p = subprocess.Popen((sys.executable, "-m", "conda") + args, stdout=subprocess.PIPE,
                         stderr=subprocess.PIPE, env=env)

    stdout, stderr = [stream.strip().decode('utf-8').replace('\r\n', '\n').replace('\\\\', '\\')
                      for stream in p.communicate()]
    print(stdout)
    print(stderr, file=sys.stderr)
    # assert p.returncode == 0, p.returncode
<<<<<<< HEAD
    if args[0] == 'config':
        reset_context([args[2]])
=======

>>>>>>> 0d8ce642
    return stdout, strip_expected(stderr)


class CapturedText(object):
    pass


@contextmanager
def captured(disallow_stderr=True):
    """
    Context manager to capture the printed output of the code in the with block

    Bind the context manager to a variable using `as` and the result will be
    in the stdout property.

    >>> from tests.helpers import captured
    >>> with captured() as c:
    ...     print('hello world!')
    ...
    >>> c.stdout
    'hello world!\n'
    """
    import sys

    stdout = sys.stdout
    stderr = sys.stderr
    sys.stdout = outfile = StringIO()
    sys.stderr = errfile = StringIO()
    c = CapturedText()
    yield c
    c.stdout = outfile.getvalue()
    c.stderr = strip_expected(errfile.getvalue())
    sys.stdout = stdout
    sys.stderr = stderr
    if disallow_stderr and c.stderr:
        raise Exception("Got stderr output: %s" % c.stderr)


def capture_with_argv(*argv):
    # only used in capture_json_with_argv()
    sys.argv = argv
    stdout, stderr = StringIO(), StringIO()
    oldstdout, oldstderr = sys.stdout, sys.stderr
    sys.stdout = stdout
    sys.stderr = stderr
    try:
        cli.main()
    except SystemExit:
        pass
    sys.stdout = oldstdout
    sys.stderr = oldstderr

    stdout.seek(0)
    stderr.seek(0)
    stdout, stderr = stdout.read(), stderr.read()

    print(stdout)
    print(stderr, file=sys.stderr)
    return stdout, strip_expected(stderr)


def capture_json_with_argv(*argv, **kwargs):
    # used in test_config (6 times), test_info (2 times), test_list (5 times), and test_search (10 times)
    stdout, stderr = capture_with_argv(*argv)

    if kwargs.get('relaxed'):
        match = re.match('\A.*?({.*})', stdout, re.DOTALL)
        if match:
            stdout = match.groups()[0]
    elif stderr:
        # TODO should be exception
        return stderr

    try:
        return json.loads(stdout)
    except ValueError:
        print(str(stdout), str(stderr))
        raise


def assert_equals(a, b, output=""):
    output = "%r != %r" % (a.lower(), b.lower()) + "\n\n" + output
    assert a.lower() == b.lower(), output


def assert_not_in(a, b, output=""):
    assert a.lower() not in b.lower(), "%s %r should not be found in %r" % (output, a.lower(), b.lower())


def assert_in(a, b, output=""):
    assert a.lower() in b.lower(), "%s %r cannot be found in %r" % (output, a.lower(), b.lower())<|MERGE_RESOLUTION|>--- conflicted
+++ resolved
@@ -52,12 +52,7 @@
     print(stdout)
     print(stderr, file=sys.stderr)
     # assert p.returncode == 0, p.returncode
-<<<<<<< HEAD
-    if args[0] == 'config':
-        reset_context([args[2]])
-=======
 
->>>>>>> 0d8ce642
     return stdout, strip_expected(stderr)
 
 
