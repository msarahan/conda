--- conflicted
+++ resolved
@@ -333,16 +333,6 @@
         assert not c.stdout
         assert c.stderr.strip() == "CommandNotFoundError: Conda could not find the command: 'instate'"
 
-<<<<<<< HEAD
-    def test_BinaryPrefixReplacementError(self):
-        new_data_length = 1104
-        original_data_length = 1404
-        new_prefix = "some/where/on/goodwin.ave"
-        path = "some/where/by/boneyard/creek"
-        placeholder = "save/my/spot/in/374"
-        exc = BinaryPrefixReplacementError(new_data_length, original_data_length, new_prefix,
-                                     path, placeholder)
-=======
     def test_CommandNotFoundError_conda_build(self):
         cmd = "build"
         exc = CommandNotFoundError(cmd)
@@ -369,50 +359,25 @@
         cmd = "activate"
         exc = CommandNotFoundError(cmd)
 
->>>>>>> c74cf1ed
-        with env_var("CONDA_JSON", "yes", reset_context):
-            with captured() as c, replace_log_streams():
-                conda_exception_handler(_raise_helper, exc)
-
-        json_obj = json.loads(c.stdout)
-        assert not c.stderr
-<<<<<<< HEAD
-        assert json_obj['exception_type'] == "<class 'conda.exceptions.BinaryPrefixReplacementError'>"
-        assert json_obj['exception_name'] == 'BinaryPrefixReplacementError'
-        assert json_obj['message'] == text_type(exc)
-        assert json_obj['error'] == repr(exc)
-        assert json_obj['new_data_length'] == 1104
-        assert json_obj['original_data_length'] == 1404
-        assert json_obj['new_prefix'] == new_prefix
-        assert json_obj['path'] == path
-        assert json_obj['placeholder'] == placeholder
-=======
+        with env_var("CONDA_JSON", "yes", reset_context):
+            with captured() as c, replace_log_streams():
+                conda_exception_handler(_raise_helper, exc)
+
+        json_obj = json.loads(c.stdout)
+        assert not c.stderr
         assert json_obj['exception_type'] == "<class 'conda.exceptions.CommandNotFoundError'>"
         assert json_obj['message'] == text_type(exc)
         assert json_obj['error'] == repr(exc)
->>>>>>> c74cf1ed
-
-        with env_var("CONDA_JSON", "no", reset_context):
-            with captured() as c, replace_log_streams():
-                conda_exception_handler(_raise_helper, exc)
-
-        assert not c.stdout
-<<<<<<< HEAD
-        assert c.stderr.strip() == dals("""
-        BinaryPrefixReplacementError: Refusing to replace data of length '1104' with
-        data of length '1404' for binary file
-        new Data Length: 1104
-        original data Length: 1404
-        path: some/where/by/boneyard/creek
-        new prefix: some/where/on/goodwin.ave
-        placeholder: save/my/spot/in/374
-        """).strip()
-=======
+
+        with env_var("CONDA_JSON", "no", reset_context):
+            with captured() as c, replace_log_streams():
+                conda_exception_handler(_raise_helper, exc)
+
+        assert not c.stdout
 
         if on_win:
             message = "CommandNotFoundError: Conda could not find the command: 'activate'"
         else:
             message = ("CommandNotFoundError: 'activate is not a conda command.\n"
                        "Did you mean 'source activate'?")
-        assert c.stderr.strip() == message
->>>>>>> c74cf1ed
+        assert c.stderr.strip() == message