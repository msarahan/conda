# -*- coding: utf-8 -*-
from __future__ import absolute_import, division, print_function, unicode_literals

import bz2
from contextlib import contextmanager
from errno import EACCES
from glob import glob
import json
from json import loads as json_loads
from logging import DEBUG, getLogger
import os
from os.path import basename, exists, isdir, isfile, join, relpath, dirname, lexists
from random import sample
from shlex import split
from shutil import copyfile, rmtree
from stat import S_IRWXG
from stat import S_IRWXU, S_IRWXO
from subprocess import check_call
import sys
from tempfile import gettempdir
from unittest import TestCase
from uuid import uuid4

import shutil

from datetime import datetime

from conda.gateways.anaconda_client import read_binstar_tokens
import pytest
import requests

from conda import CondaError, CondaMultiError, plan
from conda._vendor.auxlib.entity import EntityEncoder
from conda.base.context import context, reset_context, Context
from conda.cli.common import get_index_trap
from conda.cli.main import generate_parser
from conda.cli.main_clean import configure_parser as clean_configure_parser
from conda.cli.main_config import configure_parser as config_configure_parser
from conda.cli.main_create import configure_parser as create_configure_parser
from conda.cli.main_info import configure_parser as info_configure_parser
from conda.cli.main_install import configure_parser as install_configure_parser
from conda.cli.main_list import configure_parser as list_configure_parser
from conda.cli.main_remove import configure_parser as remove_configure_parser
from conda.cli.main_search import configure_parser as search_configure_parser
from conda.cli.main_update import configure_parser as update_configure_parser
from conda.common.compat import itervalues, text_type, PY2, iteritems
from conda.common.io import captured, disable_logger, replace_log_streams, stderr_log_level, \
    env_var, argv
from conda.common.path import get_bin_directory_short_path, get_python_site_packages_short_path, pyc_path
from conda.common.url import path_to_url
from conda.common.yaml import yaml_load
from conda.core.repodata import create_cache_dir
from conda.core.linked_data import get_python_version_for_prefix, \
    linked as install_linked, linked_data, linked_data_
from conda.core.package_cache import PackageCache
from conda.exceptions import CondaHTTPError, DryRunExit, RemoveError, conda_exception_handler, \
    PackageNotFoundError
from conda.gateways.disk.create import mkdir_p
from conda.gateways.disk.delete import rm_rf
from conda.gateways.disk.update import touch
from conda.gateways.logging import TRACE
from conda.gateways.subprocess import subprocess_call
from conda.models.index_record import IndexRecord
from conda.utils import on_win

try:
    from unittest.mock import Mock, patch
except ImportError:
    from mock import Mock, patch

log = getLogger(__name__)
TRACE, DEBUG = TRACE, DEBUG  # these are so the imports aren't cleared, but it's easy to switch back and forth
TEST_LOG_LEVEL = DEBUG
PYTHON_BINARY = 'python.exe' if on_win else 'bin/python'
BIN_DIRECTORY = 'Scripts' if on_win else 'bin'
UINCODE_CHARACTERS = u"ōγђ家固한"
UINCODE_CHARACTERS = u"áêñßôç"


def escape_for_winpath(p):
    return p.replace('\\', '\\\\')


def make_temp_prefix(name=None, create_directory=True):
    tempdir = gettempdir()
    if PY2:
        dirpath = str(uuid4())[:8] if name is None else name
    else:
        random_unicode = ''.join(sample(UINCODE_CHARACTERS, len(UINCODE_CHARACTERS)))
        dirpath = (str(uuid4())[:4] + ' ' + random_unicode) if name is None else name
    prefix = join(tempdir, dirpath)
    os.makedirs(prefix)
    if create_directory:
        assert isdir(prefix)
    else:
        os.removedirs(prefix)
    return prefix


class Commands:
    CONFIG = "config"
    CLEAN = "clean"
    CREATE = "create"
    INFO = "info"
    INSTALL = "install"
    LIST = "list"
    REMOVE = "remove"
    SEARCH = "search"
    UPDATE = "update"


parser_config = {
    Commands.CONFIG: config_configure_parser,
    Commands.CLEAN: clean_configure_parser,
    Commands.CREATE: create_configure_parser,
    Commands.INFO: info_configure_parser,
    Commands.INSTALL: install_configure_parser,
    Commands.LIST: list_configure_parser,
    Commands.REMOVE: remove_configure_parser,
    Commands.SEARCH: search_configure_parser,
    Commands.UPDATE: update_configure_parser,
}


def run_command(command, prefix, *arguments, **kwargs):
    use_exception_handler = kwargs.get('use_exception_handler', False)
    arguments = list(arguments)
    p, sub_parsers = generate_parser()
    parser_config[command](sub_parsers)

    if command is Commands.CONFIG:
        arguments.append('--file "{0}"'.format(join(prefix, 'condarc')))
    if command in (Commands.LIST, Commands.CREATE, Commands.INSTALL,
                   Commands.REMOVE, Commands.UPDATE):
        arguments.append('-p "{0}"'.format(prefix))
    if command in (Commands.CREATE, Commands.INSTALL, Commands.REMOVE, Commands.UPDATE):
        arguments.extend(["-y", "-q"])

    arguments = list(map(escape_for_winpath, arguments))
    command_line = "{0} {1}".format(command, " ".join(arguments))
    split_command_line = split(command_line)

    args = p.parse_args(split_command_line)
    context._set_argparse_args(args)
    print("\n\nEXECUTING COMMAND >>> $ conda %s\n\n" % command_line, file=sys.stderr)
    with stderr_log_level(TEST_LOG_LEVEL, 'conda'), stderr_log_level(TEST_LOG_LEVEL, 'requests'):
        with argv(['python_api'] + split_command_line), captured() as c, replace_log_streams():
            if use_exception_handler:
                conda_exception_handler(args.func, args, p)
            else:
                args.func(args, p)
    print(c.stderr, file=sys.stderr)
    print(c.stdout, file=sys.stderr)
    if command is Commands.CONFIG:
        reload_config(prefix)
    return c.stdout, c.stderr


@contextmanager
def make_temp_env(*packages, **kwargs):
    prefix = kwargs.pop('prefix', None) or make_temp_prefix()
    assert isdir(prefix), prefix
    with disable_logger('fetch'), disable_logger('dotupdate'):
        try:
            # try to clear any config that's been set by other tests
            reset_context([os.path.join(prefix+os.sep, 'condarc')])
            run_command(Commands.CREATE, prefix, *packages)
            yield prefix
        finally:
            rmtree(prefix, ignore_errors=True)


def create_temp_location():
    tempdirdir = gettempdir()
    dirname = str(uuid4())[:8]
    return join(tempdirdir, dirname)


@contextmanager
def tempdir():
    prefix = create_temp_location()
    try:
        os.makedirs(prefix)
        yield prefix
    finally:
        if lexists(prefix):
            rm_rf(prefix)


def reload_config(prefix):
    prefix_condarc = join(prefix+os.sep, 'condarc')
    reset_context([prefix_condarc])


def package_is_installed(prefix, package, exact=False):
    packages = list(install_linked(prefix))
    if '::' in package:
        packages = list(map(text_type, packages))
    else:
        packages = list(map(lambda x: x.dist_name, packages))
    if exact:
        return package in packages
    return any(p.startswith(package) for p in packages)


def assert_package_is_installed(prefix, package, exact=False):
    if not package_is_installed(prefix, package, exact):
        print(list(install_linked(prefix)))
        raise AssertionError("package {0} is not in prefix".format(package))


def get_conda_list_tuple(prefix, package_name):
    stdout, stderr = run_command(Commands.LIST, prefix)
    stdout_lines = stdout.split('\n')
    package_line = next((line for line in stdout_lines
                         if line.lower().startswith(package_name + " ")), None)
    return package_line.split()


@pytest.mark.integration
class IntegrationTests(TestCase):

    def setUp(self):
        PackageCache.clear()

    def test_install_python2(self):
        with make_temp_env("python=2") as prefix:
            assert exists(join(prefix, PYTHON_BINARY))
            assert_package_is_installed(prefix, 'python-2')

            # regression test for #4513
            run_command(Commands.CONFIG, prefix, "--add channels https://repo.continuum.io/pkgs/not-a-channel")
            stdout, stderr = run_command(Commands.SEARCH, prefix, "python --json")
            packages = json.loads(stdout)
            assert len(packages) > 1

    def test_create_install_update_remove_smoketest(self):
        with make_temp_env("python=3.5") as prefix:
            assert exists(join(prefix, PYTHON_BINARY))
            assert_package_is_installed(prefix, 'python-3')

            run_command(Commands.INSTALL, prefix, 'flask=0.10')
            assert_package_is_installed(prefix, 'flask-0.10.1')
            assert_package_is_installed(prefix, 'python-3')

            # Test force reinstall  # TODO: this actually doesn't ensure that package was reinstalled
            run_command(Commands.INSTALL, prefix, '--force', 'flask=0.10')
            assert_package_is_installed(prefix, 'flask-0.10.1')
            assert_package_is_installed(prefix, 'python-3')

            run_command(Commands.UPDATE, prefix, 'flask')
            assert not package_is_installed(prefix, 'flask-0.10.1')
            assert_package_is_installed(prefix, 'flask')
            assert_package_is_installed(prefix, 'python-3')

            run_command(Commands.REMOVE, prefix, 'flask')
            assert not package_is_installed(prefix, 'flask-0.')
            assert_package_is_installed(prefix, 'python-3')

            run_command(Commands.INSTALL, prefix, '--revision 0')
            assert not package_is_installed(prefix, 'flask')
            assert_package_is_installed(prefix, 'python-3')

    @pytest.mark.xfail(strict=True)
    def test_non_root_conda(self):
        with make_temp_env("python=3.5") as prefix:
            self.assertRaises(CondaError, run_command, Commands.INSTALL, prefix, 'conda')
            assert not package_is_installed(prefix, 'conda')

            self.assertRaises(CondaError, run_command, Commands.INSTALL, prefix, 'constructor=1.0')
            # conda.exceptions.InstallError: Install error: Error: the following specs depend on
            # 'conda' and can only be installed into the root environment: constructor
            assert not package_is_installed(prefix, 'constructor')

    def test_noarch_python_package_with_entry_points(self):
        with make_temp_env("-c conda-test flask") as prefix:
            py_ver = get_python_version_for_prefix(prefix)
            sp_dir = get_python_site_packages_short_path(py_ver)
            py_file = sp_dir + "/flask/__init__.py"
            pyc_file = pyc_path(py_file, py_ver)
            assert isfile(join(prefix, py_file))
            assert isfile(join(prefix, pyc_file))
            exe_path = join(prefix, get_bin_directory_short_path(), 'flask')
            if on_win:
                exe_path += ".exe"
            assert isfile(exe_path)

            run_command(Commands.REMOVE, prefix, "flask")

            assert not isfile(join(prefix, py_file))
            assert not isfile(join(prefix, pyc_file))
            assert not isfile(exe_path)

    def test_noarch_python_package_without_entry_points(self):
        # regression test for #4546
        with make_temp_env("-c conda-test itsdangerous") as prefix:
            py_ver = get_python_version_for_prefix(prefix)
            sp_dir = get_python_site_packages_short_path(py_ver)
            py_file = sp_dir + "/itsdangerous.py"
            pyc_file = pyc_path(py_file, py_ver)
            assert isfile(join(prefix, py_file))
            assert isfile(join(prefix, pyc_file))

            run_command(Commands.REMOVE, prefix, "itsdangerous")

            assert not isfile(join(prefix, py_file))
            assert not isfile(join(prefix, pyc_file))

    def test_noarch_generic_package(self):
        with make_temp_env("-c conda-test font-ttf-inconsolata") as prefix:
            assert isfile(join(prefix, 'fonts', 'Inconsolata-Regular.ttf'))

    def test_create_empty_env(self):
        with make_temp_env() as prefix:
            assert exists(join(prefix, 'conda-meta/history'))

            list_output = run_command(Commands.LIST, prefix)
            stdout = list_output[0]
            stderr = list_output[1]
            expected_output = """# packages in environment at %s:
#

""" % prefix
            self.assertEqual(stdout, expected_output)
            self.assertEqual(stderr, '')

            revision_output = run_command(Commands.LIST, prefix, '--revisions')
            stdout = revision_output[0]
            stderr = revision_output[1]
            self.assertEquals(stderr, '')
            self.assertIsInstance(stdout, str)

    def test_list_with_pip_egg(self):
        with make_temp_env("python=3.5 pip") as prefix:
            check_call(PYTHON_BINARY + " -m pip install --egg --no-binary flask flask==0.10.1",
                       cwd=prefix, shell=True)
            stdout, stderr = run_command(Commands.LIST, prefix)
            stdout_lines = stdout.split('\n')
            assert any(line.endswith("<pip>") for line in stdout_lines
                       if line.lower().startswith("flask"))

    def test_list_with_pip_wheel(self):
        with make_temp_env("python=3.5 pip") as prefix:
            check_call(PYTHON_BINARY + " -m pip install flask==0.10.1",
                       cwd=prefix, shell=True)
            stdout, stderr = run_command(Commands.LIST, prefix)
            stdout_lines = stdout.split('\n')
            assert any(line.endswith("<pip>") for line in stdout_lines
                       if line.lower().startswith("flask"))

            # regression test for #3433
            run_command(Commands.INSTALL, prefix, "python=3.4")
            assert_package_is_installed(prefix, 'python-3.4.')

    def test_install_tarball_from_local_channel(self):
        with make_temp_env("flask=0.10.1") as prefix:
            assert_package_is_installed(prefix, 'flask-0.10.1')
            flask_data = [p for p in itervalues(linked_data(prefix)) if p['name'] == 'flask'][0]
            run_command(Commands.REMOVE, prefix, 'flask')
            assert not package_is_installed(prefix, 'flask-0.10.1')
            assert_package_is_installed(prefix, 'python')

            flask_fname = flask_data['fn']
            tar_old_path = join(PackageCache.first_writable().pkgs_dir, flask_fname)

            # Regression test for #2812
            # install from local channel
            flask_data = flask_data.dump()
            for field in ('url', 'channel', 'schannel'):
                del flask_data[field]
            repodata = {'info': {}, 'packages': {flask_fname: IndexRecord(**flask_data)}}
            with make_temp_env() as channel:
                subchan = join(channel, context.subdir)
                noarch_dir = join(channel, 'noarch')
                channel = path_to_url(channel)
                os.makedirs(subchan)
                os.makedirs(noarch_dir)
                tar_new_path = join(subchan, flask_fname)
                copyfile(tar_old_path, tar_new_path)
                with bz2.BZ2File(join(subchan, 'repodata.json.bz2'), 'w') as f:
                    f.write(json.dumps(repodata, cls=EntityEncoder).encode('utf-8'))
                with bz2.BZ2File(join(noarch_dir, 'repodata.json.bz2'), 'w') as f:
                    f.write(json.dumps({}, cls=EntityEncoder).encode('utf-8'))

                run_command(Commands.INSTALL, prefix, '-c', channel, 'flask', '--json')
                assert_package_is_installed(prefix, channel + '::' + 'flask-')

                run_command(Commands.REMOVE, prefix, 'flask')
                assert not package_is_installed(prefix, 'flask-0')

                # Regression test for 2970
                # install from build channel as a tarball
                conda_bld = join(dirname(PackageCache.first_writable().pkgs_dir), 'conda-bld')
                conda_bld_sub = join(conda_bld, context.subdir)
                if not isdir(conda_bld_sub):
                    os.makedirs(conda_bld_sub)
                tar_bld_path = join(conda_bld_sub, flask_fname)
                copyfile(tar_new_path, tar_bld_path)
                # CondaFileNotFoundError: '/home/travis/virtualenv/python2.7.9/conda-bld/linux-64/flask-0.10.1-py27_2.tar.bz2'.
                run_command(Commands.INSTALL, prefix, tar_bld_path)
                assert_package_is_installed(prefix, 'flask-')

    @pytest.mark.xfail(on_win and datetime.now() < datetime(2017, 5, 1), strict=True,
                       reason="Something happened in the conda shell command PR."
                              "Probably caused by change in root path.")
    def test_tarball_install_and_bad_metadata(self):
        with make_temp_env("python flask=0.10.1 --json") as prefix:
            assert_package_is_installed(prefix, 'flask-0.10.1')
            flask_data = [p for p in itervalues(linked_data(prefix)) if p['name'] == 'flask'][0]
            run_command(Commands.REMOVE, prefix, 'flask')
            assert not package_is_installed(prefix, 'flask-0.10.1')
            assert_package_is_installed(prefix, 'python')

            flask_fname = flask_data['fn']
            tar_old_path = join(PackageCache.first_writable().pkgs_dir, flask_fname)

            assert isfile(tar_old_path)

            # regression test for #2886 (part 1 of 2)
            # install tarball from package cache, default channel
            run_command(Commands.INSTALL, prefix, tar_old_path)
            assert_package_is_installed(prefix, 'flask-0.')

            # regression test for #2626
            # install tarball with full path, outside channel
            tar_new_path = join(prefix, flask_fname)
            copyfile(tar_old_path, tar_new_path)
            run_command(Commands.INSTALL, prefix, '"%s"' % tar_new_path)
            assert_package_is_installed(prefix, 'flask-0')

            # regression test for #2626
            # install tarball with relative path, outside channel
            run_command(Commands.REMOVE, prefix, 'flask')
            assert not package_is_installed(prefix, 'flask-0.10.1')
            tar_new_path = relpath(tar_new_path)
            run_command(Commands.INSTALL, prefix, '"%s"' % tar_new_path)
            assert_package_is_installed(prefix, 'flask-0.')

            # regression test for #2886 (part 2 of 2)
            # install tarball from package cache, local channel
            run_command(Commands.REMOVE, prefix, 'flask', '--json')
            assert not package_is_installed(prefix, 'flask-0')
            run_command(Commands.INSTALL, prefix, tar_old_path)
            # The last install was from the `local::` channel
            assert_package_is_installed(prefix, 'flask-')

            # regression test for #2599
            linked_data_.clear()
            flask_metadata = glob(join(prefix, 'conda-meta', flask_fname[:-8] + '.json'))[-1]
            bad_metadata = join(prefix, 'conda-meta', 'flask.json')
            copyfile(flask_metadata, bad_metadata)
            assert not package_is_installed(prefix, 'flask', exact=True)
            assert_package_is_installed(prefix, 'flask-0.')

    def test_remove_all(self):
        with make_temp_env("python=2") as prefix:
            assert exists(join(prefix, PYTHON_BINARY))
            assert_package_is_installed(prefix, 'python-2')

            run_command(Commands.REMOVE, prefix, '--all')
            assert not exists(prefix)

    @pytest.mark.skipif(on_win, reason="nomkl not present on windows")
    def test_remove_features(self):
        with make_temp_env("python=2 numpy nomkl") as prefix:
            assert exists(join(prefix, PYTHON_BINARY))
            assert_package_is_installed(prefix, 'numpy')
            assert_package_is_installed(prefix, 'nomkl')
            assert not package_is_installed(prefix, 'mkl')

            run_command(Commands.REMOVE, prefix, '--features', 'nomkl')
            assert_package_is_installed(prefix, 'numpy')
            assert not package_is_installed(prefix, 'nomkl')
            assert_package_is_installed(prefix, 'mkl')

    @pytest.mark.skipif(on_win and context.bits == 32, reason="no 32-bit windows python on conda-forge")
    def test_dash_c_usage_replacing_python(self):
        # Regression test for #2606
        with make_temp_env("-c conda-forge python=3.5") as prefix:
            assert exists(join(prefix, PYTHON_BINARY))
            assert_package_is_installed(prefix, 'conda-forge::python-3.5')
            run_command(Commands.INSTALL, prefix, "decorator")
            assert_package_is_installed(prefix, 'conda-forge::python-3.5')

            with make_temp_env('--clone "%s"' % prefix) as clone_prefix:
                assert_package_is_installed(clone_prefix, 'conda-forge::python-3.5')
                assert_package_is_installed(clone_prefix, "decorator")

            # Regression test for #2645
            fn = glob(join(prefix, 'conda-meta', 'python-3.5*.json'))[-1]
            with open(fn) as f:
                data = json.load(f)
            for field in ('url', 'channel', 'schannel'):
                if field in data:
                    del data[field]
            with open(fn, 'w') as f:
                json.dump(data, f)
            linked_data_.clear()

            with make_temp_env('-c conda-forge --clone "%s"' % prefix) as clone_prefix:
                assert_package_is_installed(clone_prefix, 'python-3.5')
                assert_package_is_installed(clone_prefix, 'decorator')

    def test_install_prune(self):
        with make_temp_env("python=3 flask") as prefix:
            assert package_is_installed(prefix, 'flask')
            assert package_is_installed(prefix, 'python-3')
            run_command(Commands.REMOVE, prefix, "flask")
            assert not package_is_installed(prefix, 'flask')
            assert package_is_installed(prefix, 'itsdangerous')
            assert package_is_installed(prefix, 'python-3')

            with env_var("CONDA_PRUNE", "true", reset_context):
                run_command(Commands.INSTALL, prefix, 'pytz')

            assert not package_is_installed(prefix, 'itsdangerous')
            assert package_is_installed(prefix, 'pytz')
            assert package_is_installed(prefix, 'python-3')


    @pytest.mark.skipif(on_win, reason="mkl package not available on Windows")
    def test_install_features(self):
        with make_temp_env("python=2 numpy") as prefix:
            numpy_details = get_conda_list_tuple(prefix, "numpy")
            assert len(numpy_details) == 3 or 'nomkl' not in numpy_details[3]

            run_command(Commands.INSTALL, prefix, "nomkl")
            numpy_details = get_conda_list_tuple(prefix, "numpy")
            assert len(numpy_details) == 4 and 'nomkl' in numpy_details[3]

    def test_clone_offline_simple(self):
        with make_temp_env("python flask=0.10.1") as prefix:
            assert_package_is_installed(prefix, 'flask-0.10.1')
            assert_package_is_installed(prefix, 'python')

            with make_temp_env('--clone "%s"' % prefix, "--offline") as clone_prefix:
                assert context.offline
                assert_package_is_installed(clone_prefix, 'flask-0.10.1')
                assert_package_is_installed(clone_prefix, 'python')

    def test_rpy_search(self):
        with make_temp_env("python=3.5") as prefix:
            run_command(Commands.CONFIG, prefix, "--add channels https://repo.continuum.io/pkgs/free")
            run_command(Commands.CONFIG, prefix, "--remove channels defaults")
            stdout, stderr = run_command(Commands.CONFIG, prefix, "--show", "--json")
            json_obj = json_loads(stdout)
            assert 'defaults' not in json_obj['channels']

            assert_package_is_installed(prefix, 'python')
            assert 'r' not in context.channels

            # assert conda search cannot find rpy2
            stdout, stderr = run_command(Commands.SEARCH, prefix, "rpy2", "--json")
            json_obj = json_loads(stdout.replace("Fetching package metadata ...", "").strip())

            assert bool(json_obj) is False

            # add r channel
            run_command(Commands.CONFIG, prefix, "--add channels r")
            stdout, stderr = run_command(Commands.CONFIG, prefix, "--show", "--json")
            json_obj = json_loads(stdout)
            assert 'r' in json_obj['channels']

            # assert conda search can now find rpy2
            stdout, stderr = run_command(Commands.SEARCH, prefix, "rpy2", "--json")
            json_obj = json_loads(stdout.replace("Fetching package metadata ...", "").strip())
            assert len(json_obj['rpy2']) > 1

    def test_clone_offline_multichannel_with_untracked(self):
        with make_temp_env("python=3.5") as prefix:
            run_command(Commands.CONFIG, prefix, "--add channels https://repo.continuum.io/pkgs/free")
            run_command(Commands.CONFIG, prefix, "--remove channels defaults")

            run_command(Commands.INSTALL, prefix, "-c conda-test flask")

            touch(join(prefix, 'test.file'))  # untracked file
            with make_temp_env("--clone '%s'" % prefix, "--offline") as clone_prefix:
                assert context.offline
                assert_package_is_installed(clone_prefix, 'python-3.5')
                assert_package_is_installed(clone_prefix, 'flask-0.11.1-py_0')
                assert isfile(join(clone_prefix, 'test.file'))  # untracked file

    def test_package_pinning(self):
        with make_temp_env("python=2.7 itsdangerous=0.23 pytz=2015.7") as prefix:
            assert package_is_installed(prefix, "itsdangerous-0.23")
            assert package_is_installed(prefix, "python-2.7")
            assert package_is_installed(prefix, "pytz-2015.7")

            with open(join(prefix, 'conda-meta', 'pinned'), 'w') as fh:
                fh.write("itsdangerous 0.23\n")

            run_command(Commands.UPDATE, prefix, "--all")
            assert package_is_installed(prefix, "itsdangerous-0.23")
            # assert not package_is_installed(prefix, "python-3.5")  # should be python-3.6, but it's not because of add_defaults_to_specs
<<<<<<< HEAD
            assert not package_is_installed(prefix, "python-2.7")  # add_defaults_to_specs is right now removed for python pinning, TODO: discuss

=======
            assert package_is_installed(prefix, "python-2.7")
>>>>>>> 340600b2
            assert not package_is_installed(prefix, "pytz-2015.7")
            assert package_is_installed(prefix, "pytz-")

            run_command(Commands.UPDATE, prefix, "--all --no-pin")
<<<<<<< HEAD
            assert not package_is_installed(prefix, "python-2.7")
=======
            assert package_is_installed(prefix, "python-2.7")
>>>>>>> 340600b2
            assert not package_is_installed(prefix, "itsdangerous-0.23")

    # @pytest.mark.skipif(not on_win, reason="shortcuts only relevant on Windows")
    # def test_shortcut_in_underscore_env_shows_message(self):
    #     prefix = make_temp_prefix("_" + str(uuid4())[:7])
    #     with make_temp_env(prefix=prefix):
    #         stdout, stderr = run_command(Commands.INSTALL, prefix, "console_shortcut")
    #         assert ("Environment name starts with underscore '_'.  "
    #                 "Skipping menu installation." in stderr)

    @pytest.mark.skipif(not on_win, reason="shortcuts only relevant on Windows")
    def test_shortcut_not_attempted_with_no_shortcuts_arg(self):
        prefix = make_temp_prefix("_" + str(uuid4())[:7])
        from menuinst.win32 import dirs as win_locations
        user_mode = 'user' if exists(join(sys.prefix, u'.nonadmin')) else 'system'
        shortcut_dir = win_locations[user_mode]["start"]
        shortcut_file = join(shortcut_dir, "Anaconda Prompt ({0}).lnk".format(basename(prefix)))
        with make_temp_env(prefix=prefix):
            stdout, stderr = run_command(Commands.INSTALL, prefix, "console_shortcut",
                                         "--no-shortcuts")
            assert ("Environment name starts with underscore '_'.  Skipping menu installation."
                    not in stderr)
            assert not isfile(shortcut_file)

    @pytest.mark.skipif(not on_win, reason="shortcuts only relevant on Windows")
    def test_shortcut_creation_installs_shortcut(self):
        from menuinst.win32 import dirs as win_locations
        user_mode = 'user' if exists(join(sys.prefix, u'.nonadmin')) else 'system'
        shortcut_dir = win_locations[user_mode]["start"]
        shortcut_dir = join(shortcut_dir, "Anaconda{0} ({1}-bit)"
                                          "".format(sys.version_info.major, context.bits))

        prefix = make_temp_prefix(str(uuid4())[:7])
        shortcut_file = join(shortcut_dir, "Anaconda Prompt ({0}).lnk".format(basename(prefix)))
        try:
            with make_temp_env("console_shortcut", prefix=prefix):
                assert package_is_installed(prefix, 'console_shortcut')
                assert isfile(shortcut_file), ("Shortcut not found in menu dir. "
                                               "Contents of dir:\n"
                                               "{0}".format(os.listdir(shortcut_dir)))

                # make sure that cleanup without specifying --shortcuts still removes shortcuts
                run_command(Commands.REMOVE, prefix, 'console_shortcut')
                assert not package_is_installed(prefix, 'console_shortcut')
                assert not isfile(shortcut_file)
        finally:
            rmtree(prefix, ignore_errors=True)
            if isfile(shortcut_file):
                os.remove(shortcut_file)

    @pytest.mark.skipif(not on_win, reason="shortcuts only relevant on Windows")
    def test_shortcut_absent_does_not_barf_on_uninstall(self):
        from menuinst.win32 import dirs as win_locations

        user_mode = 'user' if exists(join(sys.prefix, u'.nonadmin')) else 'system'
        shortcut_dir = win_locations[user_mode]["start"]
        shortcut_dir = join(shortcut_dir, "Anaconda{0} ({1}-bit)"
                                          "".format(sys.version_info.major, context.bits))

        prefix = make_temp_prefix(str(uuid4())[:7])
        shortcut_file = join(shortcut_dir, "Anaconda Prompt ({0}).lnk".format(basename(prefix)))
        assert not isfile(shortcut_file)

        try:
            # including --no-shortcuts should not get shortcuts installed
            with make_temp_env("console_shortcut", "--no-shortcuts", prefix=prefix):
                assert package_is_installed(prefix, 'console_shortcut')
                assert not isfile(shortcut_file)

                # make sure that cleanup without specifying --shortcuts still removes shortcuts
                run_command(Commands.REMOVE, prefix, 'console_shortcut')
                assert not package_is_installed(prefix, 'console_shortcut')
                assert not isfile(shortcut_file)
        finally:
            rmtree(prefix, ignore_errors=True)
            if isfile(shortcut_file):
                os.remove(shortcut_file)

    @pytest.mark.skipif(not on_win, reason="shortcuts only relevant on Windows")
    def test_shortcut_absent_when_condarc_set(self):
        from menuinst.win32 import dirs as win_locations
        user_mode = 'user' if exists(join(sys.prefix, u'.nonadmin')) else 'system'
        shortcut_dir = win_locations[user_mode]["start"]
        shortcut_dir = join(shortcut_dir, "Anaconda{0} ({1}-bit)"
                                          "".format(sys.version_info.major, context.bits))

        prefix = make_temp_prefix(str(uuid4())[:7])
        shortcut_file = join(shortcut_dir, "Anaconda Prompt ({0}).lnk".format(basename(prefix)))
        assert not isfile(shortcut_file)

        # set condarc shortcuts: False
        run_command(Commands.CONFIG, prefix, "--set shortcuts false")
        stdout, stderr = run_command(Commands.CONFIG, prefix, "--get", "--json")
        json_obj = json_loads(stdout)
        assert json_obj['rc_path'] == join(prefix, 'condarc')
        assert json_obj['get']['shortcuts'] is False

        try:
            with make_temp_env("console_shortcut", prefix=prefix):
                # including shortcuts: False from condarc should not get shortcuts installed
                assert package_is_installed(prefix, 'console_shortcut')
                assert not isfile(shortcut_file)

                # make sure that cleanup without specifying --shortcuts still removes shortcuts
                run_command(Commands.REMOVE, prefix, 'console_shortcut')
                assert not package_is_installed(prefix, 'console_shortcut')
                assert not isfile(shortcut_file)
        finally:
            rmtree(prefix, ignore_errors=True)
            if isfile(shortcut_file):
                os.remove(shortcut_file)

    def test_create_default_packages(self):
        # Regression test for #3453
        try:
            prefix = make_temp_prefix(str(uuid4())[:7])

            # set packages
            run_command(Commands.CONFIG, prefix, "--add create_default_packages python")
            run_command(Commands.CONFIG, prefix, "--add create_default_packages pip")
            run_command(Commands.CONFIG, prefix, "--add create_default_packages flask")
            stdout, stderr = run_command(Commands.CONFIG, prefix, "--show")
            yml_obj = yaml_load(stdout)
            assert yml_obj['create_default_packages'] == ['flask', 'pip', 'python']

            assert not package_is_installed(prefix, 'python-2')
            assert not package_is_installed(prefix, 'pytz')
            assert not package_is_installed(prefix, 'flask')

            with make_temp_env("python=2", "pytz", prefix=prefix):
                assert_package_is_installed(prefix, 'python-2')
                assert_package_is_installed(prefix, 'pytz')
                assert_package_is_installed(prefix, 'flask')

        finally:
            rmtree(prefix, ignore_errors=True)

    def test_create_default_packages_no_default_packages(self):
        try:
            prefix = make_temp_prefix(str(uuid4())[:7])

            # set packages
            run_command(Commands.CONFIG, prefix, "--add create_default_packages python")
            run_command(Commands.CONFIG, prefix, "--add create_default_packages pip")
            run_command(Commands.CONFIG, prefix, "--add create_default_packages flask")
            stdout, stderr = run_command(Commands.CONFIG, prefix, "--show")
            yml_obj = yaml_load(stdout)
            assert yml_obj['create_default_packages'] == ['flask', 'pip', 'python']

            assert not package_is_installed(prefix, 'python-2')
            assert not package_is_installed(prefix, 'pytz')
            assert not package_is_installed(prefix, 'flask')

            with make_temp_env("python=2", "pytz", "--no-default-packages", prefix=prefix):
                assert_package_is_installed(prefix, 'python-2')
                assert_package_is_installed(prefix, 'pytz')
                assert not package_is_installed(prefix, 'flask')

        finally:
            rmtree(prefix, ignore_errors=True)

    def test_create_dry_run(self):
        # Regression test for #3453
        prefix = '/some/place'
        with pytest.raises(DryRunExit):
            run_command(Commands.CREATE, prefix, "--dry-run")
        stdout, stderr = run_command(Commands.CREATE, prefix, "--dry-run", use_exception_handler=True)
        assert join('some', 'place') in stdout
        # TODO: This assert passes locally but fails on CI boxes; figure out why and re-enable
        # assert "The following empty environments will be CREATED" in stdout

        prefix = '/another/place'
        with pytest.raises(DryRunExit):
            run_command(Commands.CREATE, prefix, "flask", "--dry-run")
        stdout, stderr = run_command(Commands.CREATE, prefix, "flask", "--dry-run", use_exception_handler=True)
        assert "flask:" in stdout
        assert "python:" in stdout
        assert join('another', 'place') in stdout

    def test_packages_not_found(self):
        with make_temp_env() as prefix:
            with pytest.raises(PackageNotFoundError) as exc:
                run_command(Commands.INSTALL, prefix, "not-a-real-package")
            assert "not-a-real-package" in text_type(exc.value)

            stdout, stderr = run_command(Commands.INSTALL, prefix, "not-a-real-package",
                                         use_exception_handler=True)
            assert "not-a-real-package" in stderr

    @pytest.mark.skipif(on_win, reason="gawk is a windows only package")
    def test_search_gawk_not_win(self):
        with make_temp_env() as prefix:
            stdout, stderr = run_command(Commands.SEARCH, prefix, "gawk", "--json")
            json_obj = json_loads(stdout.replace("Fetching package metadata ...", "").strip())
            assert len(json_obj.keys()) == 0

    @pytest.mark.skipif(on_win, reason="gawk is a windows only package")
    def test_search_gawk_not_win_filter(self):
        with make_temp_env() as prefix:
            stdout, stderr = run_command(
                Commands.SEARCH, prefix, "gawk", "--platform", "win-64", "--json")
            json_obj = json_loads(stdout.replace("Fetching package metadata ...", "").strip())
            assert "gawk" in json_obj.keys()
            assert "m2-gawk" in json_obj.keys()
            assert len(json_obj.keys()) == 2

    @pytest.mark.skipif(not on_win, reason="gawk is a windows only package")
    def test_search_gawk_on_win(self):
        with make_temp_env() as prefix:
            stdout, stderr = run_command(Commands.SEARCH, prefix, "gawk", "--json")
            json_obj = json_loads(stdout.replace("Fetching package metadata ...", "").strip())
            assert "gawk" in json_obj.keys()
            assert "m2-gawk" in json_obj.keys()
            assert len(json_obj.keys()) == 2

    @pytest.mark.skipif(not on_win, reason="gawk is a windows only package")
    def test_search_gawk_on_win_filter(self):
        with make_temp_env() as prefix:
            stdout, stderr = run_command(Commands.SEARCH, prefix, "gawk", "--platform",
                                         "linux-64", "--json")
            json_obj = json_loads(stdout.replace("Fetching package metadata ...", "").strip())
            assert len(json_obj.keys()) == 0

    @pytest.mark.timeout(30)
    def test_bad_anaconda_token_infinite_loop(self):
        # First, confirm we get a 401 UNAUTHORIZED response from anaconda.org
        response = requests.get("https://conda.anaconda.org/t/cqgccfm1mfma/data-portal/"
                                "%s/repodata.json" % context.subdir)
        assert response.status_code == 401

        try:
            prefix = make_temp_prefix(str(uuid4())[:7])
            channel_url = "https://conda.anaconda.org/t/cqgccfm1mfma/data-portal"
            run_command(Commands.CONFIG, prefix, "--add channels %s" % channel_url)
            stdout, stderr = run_command(Commands.CONFIG, prefix, "--show")
            yml_obj = yaml_load(stdout)
            assert yml_obj['channels'] == [channel_url, 'defaults']

            with pytest.raises(CondaHTTPError):
                run_command(Commands.SEARCH, prefix, "boltons", "--json")

            stdout, stderr = run_command(Commands.SEARCH, prefix, "boltons", "--json",
                                         use_exception_handler=True)
            json_obj = json.loads(stdout)
            assert json_obj['status_code'] == 401

        finally:
            rmtree(prefix, ignore_errors=True)
            reset_context()

    def test_anaconda_token_with_private_package(self):
        # TODO: should also write a test to use binstar_client to set the token,
        # then let conda load the token

        # Step 0. xfail if a token is set, for example when testing locally
        tokens = read_binstar_tokens()
        if tokens:
            pytest.xfail("binstar token found in global configuration")

        # Step 1. Make sure without the token we don't see the anyjson package
        try:
            prefix = make_temp_prefix(str(uuid4())[:7])
            channel_url = "https://conda.anaconda.org/kalefranz"
            run_command(Commands.CONFIG, prefix, "--add channels %s" % channel_url)
            run_command(Commands.CONFIG, prefix, "--remove channels defaults")
            stdout, stderr = run_command(Commands.CONFIG, prefix, "--show")
            yml_obj = yaml_load(stdout)
            assert yml_obj['channels'] == [channel_url]

            stdout, stderr = run_command(Commands.SEARCH, prefix, "anyjson", "--platform",
                                         "linux-64", "--json")
            json_obj = json_loads(stdout)
            assert len(json_obj) == 0

        finally:
            rmtree(prefix, ignore_errors=True)

        # Step 2. Now with the token make sure we can see the anyjson package
        try:
            prefix = make_temp_prefix(str(uuid4())[:7])
            channel_url = "https://conda.anaconda.org/t/zlZvSlMGN7CB/kalefranz"
            run_command(Commands.CONFIG, prefix, "--add channels %s" % channel_url)
            run_command(Commands.CONFIG, prefix, "--remove channels defaults")
            stdout, stderr = run_command(Commands.CONFIG, prefix, "--show")
            yml_obj = yaml_load(stdout)
            assert yml_obj['channels'] == [channel_url]

            stdout, stderr = run_command(Commands.SEARCH, prefix, "anyjson", "--platform",
                                         "linux-64", "--json")
            json_obj = json_loads(stdout)
            assert 'anyjson' in json_obj

        finally:
            rmtree(prefix, ignore_errors=True)

    def test_clean_index_cache(self):
        prefix = ''

        # make sure we have something in the index cache
        stdout, stderr = run_command(Commands.INFO, prefix, "flask --json")
        assert "flask" in json_loads(stdout)
        index_cache_dir = create_cache_dir()
        assert glob(join(index_cache_dir, "*.json"))

        # now clear it
        run_command(Commands.CLEAN, prefix, "--index-cache")
        assert not glob(join(index_cache_dir, "*.json"))

    def test_use_index_cache(self):
        from conda.connection import CondaSession

        prefix = make_temp_prefix("_" + str(uuid4())[:7])
        with make_temp_env(prefix=prefix):
            # First, clear the index cache to make sure we start with an empty cache.
            index_cache_dir = create_cache_dir()
            run_command(Commands.CLEAN, '', "--index-cache")
            assert not glob(join(index_cache_dir, "*.json"))

            # Then, populate the index cache.
            orig_get = CondaSession.get
            with patch.object(CondaSession, 'get', autospec=True) as mock_method:
                def side_effect(self, url, **kwargs):
                    # Make sure that we don't use the cache because of the
                    # corresponding HTTP header. This test is supposed to test
                    # whether the --use-index-cache causes the cache to be used.
                    result = orig_get(self, url, **kwargs)
                    for header in ['Etag', 'Last-Modified', 'Cache-Control']:
                        if header in result.headers:
                            del result.headers[header]
                    return result

                mock_method.side_effect = side_effect
                stdout, stderr = run_command(Commands.INFO, prefix, "flask --json")
                assert mock_method.called

            # Next run with --use-index-cache and make sure it actually hits the cache
            # and does not go out fetching index data remotely.
            with patch.object(CondaSession, 'get', autospec=True) as mock_method:
                def side_effect(self, url, **kwargs):
                    if url.endswith('/repodata.json') or url.endswith('/repodata.json.bz2'):
                        raise AssertionError('Index cache was not hit')
                    else:
                        return orig_get(self, url, **kwargs)

                mock_method.side_effect = side_effect
                run_command(Commands.INSTALL, prefix, "flask", "--json", "--use-index-cache")

    def test_clean_tarballs_and_packages(self):
        pkgs_dir = PackageCache.first_writable().pkgs_dir
        mkdir_p(pkgs_dir)
        pkgs_dir_hold = pkgs_dir + '_hold'
        try:
            shutil.move(pkgs_dir, pkgs_dir_hold)
            with make_temp_env("flask") as prefix:
                pkgs_dir_contents = [join(pkgs_dir, d) for d in os.listdir(pkgs_dir)]
                pkgs_dir_dirs = [d for d in pkgs_dir_contents if isdir(d)]
                pkgs_dir_tarballs = [f for f in pkgs_dir_contents if f.endswith('.tar.bz2')]
                assert any(basename(d).startswith('flask-') for d in pkgs_dir_dirs)
                assert any(basename(f).startswith('flask-') for f in pkgs_dir_tarballs)

                run_command(Commands.CLEAN, prefix, "--packages --yes")
                run_command(Commands.CLEAN, prefix, "--tarballs --yes")

                pkgs_dir_contents = [join(pkgs_dir, d) for d in os.listdir(pkgs_dir)]
                pkgs_dir_dirs = [d for d in pkgs_dir_contents if isdir(d)]
                pkgs_dir_tarballs = [f for f in pkgs_dir_contents if f.endswith('.tar.bz2')]

                assert any(basename(d).startswith('flask-') for d in pkgs_dir_dirs)
                assert not any(basename(f).startswith('flask-') for f in pkgs_dir_tarballs)

            run_command(Commands.CLEAN, prefix, "--packages --yes")

            pkgs_dir_contents = [join(pkgs_dir, d) for d in os.listdir(pkgs_dir)]
            pkgs_dir_dirs = [d for d in pkgs_dir_contents if isdir(d)]
            assert not any(basename(d).startswith('flask-') for d in pkgs_dir_dirs)
        finally:
            rm_rf(pkgs_dir)
            shutil.move(pkgs_dir_hold, pkgs_dir)
            PackageCache.clear()

    def test_clean_source_cache(self):
        cache_dirs = {
            'source cache': text_type(context.src_cache),
            'git cache': text_type(context.git_cache),
            'hg cache': text_type(context.hg_cache),
            'svn cache': text_type(context.svn_cache),
        }

        assert all(isdir(d) for d in itervalues(cache_dirs))

        run_command(Commands.CLEAN, '', "--source-cache --yes")

        assert not all(isdir(d) for d in itervalues(cache_dirs))

    def test_install_mkdir(self):
        try:
            prefix = make_temp_prefix()
            assert isdir(prefix)
            run_command(Commands.INSTALL, prefix, "python=3.5.2", "--mkdir")
            assert_package_is_installed(prefix, "python-3.5.2")

            rm_rf(prefix)
            assert not isdir(prefix)

            # this part also a regression test for #4849
            run_command(Commands.INSTALL, prefix, "python-dateutil=2.6.0", "python=3.5.2", "--mkdir")
            assert_package_is_installed(prefix, "python-3.5.2")
            assert_package_is_installed(prefix, "python-dateutil-2.6.0")

        finally:
            rmtree(prefix, ignore_errors=True)

    def test_dont_remove_conda(self):
        pkgs_dirs = context.pkgs_dirs
        prefix = make_temp_prefix()
        with env_var('CONDA_ROOT_PREFIX', prefix, reset_context):
            with env_var('CONDA_PKGS_DIRS', ','.join(pkgs_dirs), reset_context):
                with make_temp_env(prefix=prefix):
                    stdout, stderr = run_command(Commands.INSTALL, prefix, "conda")
                    assert_package_is_installed(prefix, "conda-")
                    assert_package_is_installed(prefix, "pycosat-")

                    with pytest.raises(CondaMultiError) as exc:
                        run_command(Commands.REMOVE, prefix, 'conda')

                    assert any(isinstance(e, RemoveError) for e in exc.value.errors)
                    assert_package_is_installed(prefix, "conda-")
                    assert_package_is_installed(prefix, "pycosat-")

                    with pytest.raises(CondaMultiError) as exc:
                        run_command(Commands.REMOVE, prefix, 'pycosat')

                    assert any(isinstance(e, RemoveError) for e in exc.value.errors)
                    assert_package_is_installed(prefix, "conda-")
                    assert_package_is_installed(prefix, "pycosat-")

    def test_force_remove(self):
        with make_temp_env() as prefix:
            stdout, stderr = run_command(Commands.INSTALL, prefix, "flask")
            assert package_is_installed(prefix, "flask-")
            assert package_is_installed(prefix, "jinja2-")

            stdout, stderr = run_command(Commands.REMOVE, prefix, "jinja2", "--force")
            assert not package_is_installed(prefix, "jinja2-")
            assert package_is_installed(prefix, "flask-")

            stdout, stderr = run_command(Commands.REMOVE, prefix, "flask")
            assert not package_is_installed(prefix, "flask-")


    def test_transactional_rollback_simple(self):
        from conda.core.path_actions import CreateLinkedPackageRecordAction
        with patch.object(CreateLinkedPackageRecordAction, 'execute') as mock_method:
            with make_temp_env() as prefix:
                mock_method.side_effect = KeyError('Bang bang!!')
                with pytest.raises(CondaMultiError):
                    run_command(Commands.INSTALL, prefix, 'openssl')
                assert not package_is_installed(prefix, 'openssl')

    def test_transactional_rollback_upgrade_downgrade(self):
        with make_temp_env("python=3.5") as prefix:
            assert exists(join(prefix, PYTHON_BINARY))
            assert_package_is_installed(prefix, 'python-3')

            run_command(Commands.INSTALL, prefix, 'flask=0.10.1')
            assert_package_is_installed(prefix, 'flask-0.10.1')

            from conda.core.path_actions import CreateLinkedPackageRecordAction
            with patch.object(CreateLinkedPackageRecordAction, 'execute') as mock_method:
                mock_method.side_effect = KeyError('Bang bang!!')
                with pytest.raises(CondaMultiError):
                    run_command(Commands.INSTALL, prefix, 'flask=0.11.1')
                assert_package_is_installed(prefix, 'flask-0.10.1')

    @pytest.mark.skipif(on_win, reason="openssl only has a postlink script on unix")
    def test_run_script_called(self):
        import conda.core.link
        with patch.object(conda.core.link, 'subprocess_call') as rs:
            with make_temp_env("openssl=1.0.2j --no-deps") as prefix:
                assert_package_is_installed(prefix, 'openssl-')
                assert rs.call_count == 1

    def test_conda_info_python(self):
        stdout, stderr = run_command(Commands.INFO, None, "python=3.5")
        assert "python 3.5.1 0" in stdout

    def test_toolz_cytoolz_package_cache_regression(self):
        with make_temp_env("python=3.5") as prefix:
            pkgs_dir = join(prefix, 'pkgs')
            with env_var('CONDA_PKGS_DIRS', pkgs_dir, reset_context):
                assert context.pkgs_dirs == (pkgs_dir,)
                run_command(Commands.INSTALL, prefix, "-c conda-forge toolz cytoolz")
                assert_package_is_installed(prefix, 'toolz-')

    def test_conda_list_json(self):
        def pkg_info(s):
            # function from nb_conda/envmanager.py
            if hasattr(s, 'rsplit'):  # proxy for isinstance(s, six.string_types)
                name, version, build = s.rsplit('-', 2)
                return {
                    'name': name,
                    'version': version,
                    'build': build
                }
            else:
                return {
                    'name': s['name'],
                    'version': s['version'],
                    'build': s.get('build_string') or s['build']
                }

        with make_temp_env("python=3.5.2") as prefix:
            stdout, stderr = run_command(Commands.LIST, prefix, '--json')
            stdout_json = json.loads(stdout)
            packages = [pkg_info(package) for package in stdout_json]
            python_package = next((p for p in packages if p['name'] == 'python'), None)
            assert python_package['version'] == '3.5.2'


@pytest.mark.integration
class PrivateEnvIntegrationTests(TestCase):

    def setUp(self):
        PackageCache.clear()

        self.pkgs_dirs = ','.join(context.pkgs_dirs)
        self.prefix = create_temp_location()
        run_command(Commands.CREATE, self.prefix)

        self.preferred_env = "_spiffy-test-app_"
        self.preferred_env_prefix = join(self.prefix, 'envs', self.preferred_env)

        # self.save_path_conflict = os.environ.get('CONDA_PATH_CONFLICT')
        self.saved_values = {}
        self.saved_values['CONDA_ROOT_PREFIX'] = os.environ.get('CONDA_ROOT_PREFIX')
        self.saved_values['CONDA_PKGS_DIRS'] = os.environ.get('CONDA_PKGS_DIRS')
        self.saved_values['CONDA_ENABLE_PRIVATE_ENVS'] = os.environ.get('CONDA_ENABLE_PRIVATE_ENVS')

        # os.environ['CONDA_PATH_CONFLICT'] = 'prevent'
        os.environ['CONDA_ROOT_PREFIX'] = self.prefix
        os.environ['CONDA_PKGS_DIRS'] = self.pkgs_dirs
        os.environ['CONDA_ENABLE_PRIVATE_ENVS'] = 'true'

        reset_context()

    def tearDown(self):
        rm_rf(self.prefix)

        for key, value in iteritems(self.saved_values):
            if value is not None:
                os.environ[key] = value
            else:
                del os.environ[key]

        reset_context()

    def exe_file(self, prefix, exe_name):
        if on_win:
            exe_name = exe_name + '.exe'
        return join(prefix, get_bin_directory_short_path(), exe_name)

    @patch.object(Context, 'prefix_specified')
    def test_simple_install_uninstall(self, prefix_specified):
        prefix_specified.__get__ = Mock(return_value=False)

        # >> simple progression install then uninstall <<
        run_command(Commands.INSTALL, self.prefix, "-c conda-test spiffy-test-app")
        assert not package_is_installed(self.prefix, "spiffy-test-app")
        assert isfile(self.exe_file(self.prefix, 'spiffy-test-app'))
        assert package_is_installed(self.preferred_env_prefix, "spiffy-test-app")
        with env_var('YABBA-DABBA', 'doo'):
            stdout, stderr, rc = subprocess_call(self.exe_file(self.prefix, 'spiffy-test-app'))
        assert not stderr
        assert rc == 0
        json_d = json.loads(stdout)
        assert json_d['YABBA-DABBA'] == 'doo'

        run_command(Commands.INSTALL, self.prefix, "-c conda-test uses-spiffy-test-app")
        assert not package_is_installed(self.prefix, "uses-spiffy-test-app")
        assert package_is_installed(self.preferred_env_prefix, "uses-spiffy-test-app")

        run_command(Commands.REMOVE, self.prefix, "uses-spiffy-test-app")
        assert not package_is_installed(self.preferred_env_prefix, "uses-spiffy-test-app")

        run_command(Commands.REMOVE, self.prefix, "spiffy-test-app")
        assert not package_is_installed(self.prefix, "spiffy-test-app")
        assert not isfile(self.exe_file(self.prefix, 'spiffy-test-app'))
        assert not package_is_installed(self.preferred_env_prefix, "spiffy-test-app")
        assert not isfile(self.exe_file(self.preferred_env_prefix, 'spiffy-test-app'))

    @patch.object(Context, 'prefix_specified')
    def test_install_dep_uninstall_base(self, prefix_specified):
        prefix_specified.__get__ = Mock(return_value=False)

        # >> install uses-spiffy-test-app, uninstall spiffy-test-app <<
        run_command(Commands.INSTALL, self.prefix, "-c conda-test uses-spiffy-test-app")
        assert package_is_installed(self.preferred_env_prefix, "spiffy-test-app")
        assert package_is_installed(self.preferred_env_prefix, "uses-spiffy-test-app")
        assert not package_is_installed(self.prefix, "spiffy-test-app")
        assert not package_is_installed(self.prefix, "uses-spiffy-test-app")

        with pytest.raises(PackageNotFoundError):
            run_command(Commands.REMOVE, self.prefix, "spiffy-test-app")
        assert package_is_installed(self.preferred_env_prefix, "spiffy-test-app")
        assert isfile(self.exe_file(self.preferred_env_prefix, 'spiffy-test-app'))
        assert package_is_installed(self.preferred_env_prefix, "uses-spiffy-test-app")
        assert not package_is_installed(self.prefix, "spiffy-test-app")
        assert not isfile(self.exe_file(self.prefix, 'spiffy-test-app'))

        run_command(Commands.REMOVE, self.prefix, "uses-spiffy-test-app")
        assert not package_is_installed(self.preferred_env_prefix, "uses-spiffy-test-app")

        # this part tests that the private environment was fully pruned
        assert not package_is_installed(self.preferred_env_prefix, "spiffy-test-app")
        assert not isfile(self.exe_file(self.preferred_env_prefix, 'spiffy-test-app'))

    @patch.object(Context, 'prefix_specified')
    def test_install_base_1_then_update(self, prefix_specified):
        prefix_specified.__get__ = Mock(return_value=False)

        # >> install spiffy-test-app 1.0, then update <<
        run_command(Commands.INSTALL, self.prefix, "-c conda-test spiffy-test-app=1")
        assert package_is_installed(self.prefix, "spiffy-test-app")

        run_command(Commands.UPDATE, self.prefix, "-c conda-test spiffy-test-app")
        assert not package_is_installed(self.prefix, "spiffy-test-app")
        assert package_is_installed(self.preferred_env_prefix, "spiffy-test-app")

        run_command(Commands.REMOVE, self.prefix, "spiffy-test-app")
        assert not package_is_installed(self.preferred_env_prefix, "spiffy-test-app")

    @patch.object(Context, 'prefix_specified')
    def test_install_base_then_remove_from_private_env(self, prefix_specified):
        prefix_specified.__get__ = Mock(return_value=False)

        # >> install spiffy-test-app, then remove from preferred env <<
        run_command(Commands.INSTALL, self.prefix, "-c conda-test spiffy-test-app")
        assert package_is_installed(self.preferred_env_prefix, "spiffy-test-app")

        run_command(Commands.REMOVE, self.preferred_env_prefix, "spiffy-test-app")
        assert not package_is_installed(self.prefix, "spiffy-test-app")
        assert not isfile(self.exe_file(self.prefix, 'spiffy-test-app'))
        assert not package_is_installed(self.preferred_env_prefix, "spiffy-test-app")
        assert not isfile(self.exe_file(self.preferred_env_prefix, 'spiffy-test-app'))

    @patch.object(Context, 'prefix_specified')
    def test_install_base_1_then_install_base_2(self, prefix_specified):
        prefix_specified.__get__ = Mock(return_value=False)

        # >> install spiffy-test-app 1.0, then install spiffy-test-app 2.0 <<
        run_command(Commands.INSTALL, self.prefix, "-c conda-test spiffy-test-app=1")
        assert package_is_installed(self.prefix, "spiffy-test-app")

        run_command(Commands.INSTALL, self.prefix, "-c conda-test spiffy-test-app=2")
        assert not package_is_installed(self.prefix, "spiffy-test-app")
        assert package_is_installed(self.preferred_env_prefix, "spiffy-test-app")

        run_command(Commands.REMOVE, self.prefix, "spiffy-test-app")
        assert not package_is_installed(self.preferred_env_prefix, "spiffy-test-app")

    @patch.object(Context, 'prefix_specified')
    def test_install_base_2_then_install_base_1(self, prefix_specified):
        prefix_specified.__get__ = Mock(return_value=False)

        # >> install spiffy-test-app 2.0, then spiffy-test-app 1.0 <<
        run_command(Commands.INSTALL, self.prefix, "-c conda-test spiffy-test-app")
        assert package_is_installed(self.preferred_env_prefix, "spiffy-test-app")

        run_command(Commands.INSTALL, self.prefix, "-c conda-test spiffy-test-app=1")
        assert not package_is_installed(self.preferred_env_prefix, "spiffy-test-app")
        assert package_is_installed(self.prefix, "spiffy-test-app")

    @patch.object(Context, 'prefix_specified')
    def test_install_base_2_then_install_dep_1(self, prefix_specified):
        prefix_specified.__get__ = Mock(return_value=False)

        # install spiffy-test-app 2.0, then uses-spiffy-test-app 1.0,
        #   which should suck spiffy-test-app back to the root prefix
        run_command(Commands.INSTALL, self.prefix, "-c conda-test spiffy-test-app")
        assert package_is_installed(self.preferred_env_prefix, "spiffy-test-app")
        assert not package_is_installed(self.prefix, "spiffy-test-app")
        assert not package_is_installed(self.prefix, "uses-spiffy-test-app")
        assert not package_is_installed(self.preferred_env_prefix, "uses-spiffy-test-app")

        run_command(Commands.INSTALL, self.prefix, "-c conda-test uses-spiffy-test-app=1")
        assert package_is_installed(self.prefix, "spiffy-test-app-2")
        assert package_is_installed(self.prefix, "uses-spiffy-test-app")
        assert not package_is_installed(self.preferred_env_prefix, "spiffy-test-app")
        assert not package_is_installed(self.preferred_env_prefix, "uses-spiffy-test-app")

    @patch.object(Context, 'prefix_specified')
    def test_install_dep_2_then_install_base_1(self, prefix_specified):
        prefix_specified.__get__ = Mock(return_value=False)

        # install uses-spiffy-test-app 2.0, then spiffy-test-app 1.0,
        run_command(Commands.INSTALL, self.prefix, "-c conda-test uses-spiffy-test-app")
        assert package_is_installed(self.preferred_env_prefix, "uses-spiffy-test-app")
        assert package_is_installed(self.preferred_env_prefix, "spiffy-test-app")
        assert not isfile(self.exe_file(self.prefix, 'spiffy-test-app'))

        run_command(Commands.INSTALL, self.prefix, "-c conda-test spiffy-test-app=1")
        assert package_is_installed(self.preferred_env_prefix, "spiffy-test-app-2")
        assert package_is_installed(self.preferred_env_prefix, "uses-spiffy-test-app-2")
        assert package_is_installed(self.prefix, "spiffy-test-app-1")
        assert isfile(self.exe_file(self.prefix, 'spiffy-test-app'))

    @patch.object(Context, 'prefix_specified')
    def test_install_base_1_dep_2_together(self, prefix_specified):
        prefix_specified.__get__ = Mock(return_value=False)

        run_command(Commands.INSTALL, self.prefix, "-c conda-test spiffy-test-app=1 uses-spiffy-test-app")
        assert package_is_installed(self.preferred_env_prefix, "spiffy-test-app-2")
        assert package_is_installed(self.preferred_env_prefix, "uses-spiffy-test-app-2")
        assert package_is_installed(self.prefix, "spiffy-test-app-1")

    @patch.object(Context, 'prefix_specified')
    def test_a2(self, prefix_specified):
        prefix_specified.__get__ = Mock(return_value=False)

        run_command(Commands.INSTALL, self.prefix, "-c conda-test uses-spiffy-test-app")
        assert package_is_installed(self.preferred_env_prefix, "spiffy-test-app-2")
        assert package_is_installed(self.preferred_env_prefix, "uses-spiffy-test-app-2")
        assert not isfile(self.exe_file(self.prefix, 'spiffy-test-app'))
        assert isfile(self.exe_file(self.preferred_env_prefix, 'spiffy-test-app'))

        run_command(Commands.INSTALL, self.prefix, "-c conda-test needs-spiffy-test-app")
        assert package_is_installed(self.preferred_env_prefix, "spiffy-test-app-2")
        assert package_is_installed(self.preferred_env_prefix, "uses-spiffy-test-app-2")
        assert package_is_installed(self.prefix, "needs-spiffy-test-app")
        assert not package_is_installed(self.prefix, "uses-spiffy-test-app-2")
        assert isfile(self.exe_file(self.prefix, 'spiffy-test-app'))
        assert isfile(self.exe_file(self.preferred_env_prefix, 'spiffy-test-app'))

        run_command(Commands.REMOVE, self.prefix, "uses-spiffy-test-app")
        assert not package_is_installed(self.preferred_env_prefix, "spiffy-test-app-2")
        assert not package_is_installed(self.preferred_env_prefix, "uses-spiffy-test-app-2")
        assert package_is_installed(self.prefix, "needs-spiffy-test-app")
        assert not package_is_installed(self.prefix, "uses-spiffy-test-app-2")
        assert isfile(self.exe_file(self.prefix, 'spiffy-test-app'))
        assert not isfile(self.exe_file(self.preferred_env_prefix, 'spiffy-test-app'))

        run_command(Commands.REMOVE, self.prefix, "needs-spiffy-test-app")
        assert not package_is_installed(self.prefix, "needs-spiffy-test-app")
        assert package_is_installed(self.prefix, "spiffy-test-app-2")
        assert isfile(self.exe_file(self.prefix, 'spiffy-test-app'))

    @patch.object(Context, 'prefix_specified')
    def test_b2(self, prefix_specified):
        prefix_specified.__get__ = Mock(return_value=False)

        run_command(Commands.INSTALL, self.prefix, "-c conda-test spiffy-test-app uses-spiffy-test-app")
        assert package_is_installed(self.preferred_env_prefix, "spiffy-test-app-2")
        assert package_is_installed(self.preferred_env_prefix, "uses-spiffy-test-app")
        assert isfile(self.exe_file(self.prefix, 'spiffy-test-app'))

        run_command(Commands.INSTALL, self.prefix, "-c conda-test needs-spiffy-test-app")
        assert not package_is_installed(self.preferred_env_prefix, "spiffy-test-app-2")
        assert not package_is_installed(self.preferred_env_prefix, "uses-spiffy-test-app-2")
        assert package_is_installed(self.prefix, "needs-spiffy-test-app")
        assert package_is_installed(self.prefix, "spiffy-test-app-2")
        assert package_is_installed(self.prefix, "uses-spiffy-test-app")

    @patch.object(Context, 'prefix_specified')
    def test_c2(self, prefix_specified):
        prefix_specified.__get__ = Mock(return_value=False)

        run_command(Commands.INSTALL, self.prefix, "-c conda-test needs-spiffy-test-app")
        assert package_is_installed(self.prefix, "spiffy-test-app-2")
        assert package_is_installed(self.prefix, "needs-spiffy-test-app")
        assert not package_is_installed(self.preferred_env_prefix, "spiffy-test-app-2")

        run_command(Commands.INSTALL, self.prefix, "-c conda-test spiffy-test-app=2")  # nothing to do
        assert package_is_installed(self.prefix, "spiffy-test-app-2")
        assert package_is_installed(self.prefix, "needs-spiffy-test-app")
        assert not package_is_installed(self.preferred_env_prefix, "spiffy-test-app-2")

    @patch.object(Context, 'prefix_specified')
    def test_d2(self, prefix_specified):
        prefix_specified.__get__ = Mock(return_value=False)

        run_command(Commands.INSTALL, self.prefix, "-c conda-test spiffy-test-app")
        assert package_is_installed(self.preferred_env_prefix, "spiffy-test-app-2")
        assert isfile(self.exe_file(self.prefix, 'spiffy-test-app'))
        assert isfile(self.exe_file(self.preferred_env_prefix, 'spiffy-test-app'))

        run_command(Commands.INSTALL, self.prefix, "-c conda-test needs-spiffy-test-app")
        assert not package_is_installed(self.preferred_env_prefix, "spiffy-test-app-2")
        assert package_is_installed(self.prefix, "spiffy-test-app-2")
        assert package_is_installed(self.prefix, "needs-spiffy-test-app")
        assert not isfile(self.exe_file(self.preferred_env_prefix, 'spiffy-test-app'))<|MERGE_RESOLUTION|>--- conflicted
+++ resolved
@@ -592,21 +592,13 @@
             run_command(Commands.UPDATE, prefix, "--all")
             assert package_is_installed(prefix, "itsdangerous-0.23")
             # assert not package_is_installed(prefix, "python-3.5")  # should be python-3.6, but it's not because of add_defaults_to_specs
-<<<<<<< HEAD
             assert not package_is_installed(prefix, "python-2.7")  # add_defaults_to_specs is right now removed for python pinning, TODO: discuss
 
-=======
-            assert package_is_installed(prefix, "python-2.7")
->>>>>>> 340600b2
             assert not package_is_installed(prefix, "pytz-2015.7")
             assert package_is_installed(prefix, "pytz-")
 
             run_command(Commands.UPDATE, prefix, "--all --no-pin")
-<<<<<<< HEAD
             assert not package_is_installed(prefix, "python-2.7")
-=======
-            assert package_is_installed(prefix, "python-2.7")
->>>>>>> 340600b2
             assert not package_is_installed(prefix, "itsdangerous-0.23")
 
     # @pytest.mark.skipif(not on_win, reason="shortcuts only relevant on Windows")
