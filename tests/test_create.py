# -*- coding: utf-8 -*-
from __future__ import absolute_import, division, print_function

import bz2
import json
import os
import sys
from contextlib import contextmanager
from datetime import datetime
from glob import glob
from json import loads as json_loads
from logging import getLogger, Handler
from os.path import exists, isdir, isfile, join, relpath, basename, islink
from shlex import split
from shutil import rmtree, copyfile
from subprocess import check_call
from tempfile import gettempdir
from unittest import TestCase
from uuid import uuid4

import pytest
from requests import Session
from requests.adapters import BaseAdapter

from conda.base.context import context, reset_context, bits
from conda.cli import conda_argparse
from conda.cli.main_config import configure_parser as config_configure_parser
from conda.cli.main_create import configure_parser as create_configure_parser
from conda.cli.main_install import configure_parser as install_configure_parser
from conda.cli.main_list import configure_parser as list_configure_parser
from conda.cli.main_remove import configure_parser as remove_configure_parser
from conda.cli.main_search import configure_parser as search_configure_parser
from conda.cli.main_update import configure_parser as update_configure_parser
from conda.compat import itervalues
from conda.connection import LocalFSAdapter
from conda.exceptions import CondaError
from conda.install import linked as install_linked, linked_data_, dist2dirname
from conda.install import on_win, linked_data
from conda.utils import path_to_url
from tests.helpers import captured

log = getLogger(__name__)
PYTHON_BINARY = 'python.exe' if on_win else 'bin/python'
BIN_DIRECTORY = 'Scripts' if on_win else 'bin'


def escape_for_winpath(p):
    return p.replace('\\', '\\\\')


def make_temp_prefix(name=None):
    tempdir = gettempdir()
    dirname = str(uuid4())[:8] if name is None else name
    prefix = join(tempdir, dirname)
    os.makedirs(prefix)
    assert isdir(prefix)
    return prefix


def disable_dotlog():
    class NullHandler(Handler):
        def emit(self, record):
            pass
    dotlogger = getLogger('dotupdate')
    saved_handlers = dotlogger.handlers
    dotlogger.handlers = []
    dotlogger.addHandler(NullHandler())
    return saved_handlers


def reenable_dotlog(handlers):
    dotlogger = getLogger('dotupdate')
    dotlogger.handlers = handlers


class Commands:
    CONFIG = "config"
    CREATE = "create"
    INSTALL = "install"
    LIST = "list"
    REMOVE = "remove"
    SEARCH = "search"
    UPDATE = "update"


parser_config = {
    Commands.CONFIG: config_configure_parser,
    Commands.CREATE: create_configure_parser,
    Commands.INSTALL: install_configure_parser,
    Commands.LIST: list_configure_parser,
    Commands.REMOVE: remove_configure_parser,
    Commands.SEARCH: search_configure_parser,
    Commands.UPDATE: update_configure_parser,
}


def run_command(command, prefix, *arguments):
    p = conda_argparse.ArgumentParser()
    sub_parsers = p.add_subparsers(metavar='command', dest='cmd')
    parser_config[command](sub_parsers)

    prefix = escape_for_winpath(prefix)
    arguments = list(map(escape_for_winpath, arguments))
    if command is Commands.CONFIG:
        command_line = "{0} --file {1} {2}".format(command, join(prefix, 'condarc'), " ".join(arguments))
    elif command is Commands.SEARCH:
        command_line = "{0} {1}".format(command, " ".join(arguments))
    elif command is Commands.LIST:
        command_line = "{0} -p {1} {2}".format(command, prefix, " ".join(arguments))
    else:  # CREATE, INSTALL, REMOVE, UPDATE
        command_line = "{0} -y -q -p {1} {2}".format(command, prefix, " ".join(arguments))

    args = p.parse_args(split(command_line))
    with captured(disallow_stderr=False) as c:
        args.func(args, p)
    print(c.stdout)
    print(c.stderr, file=sys.stderr)
    if command is Commands.CONFIG:
        reload_config(prefix)
    return c.stdout, c.stderr


@contextmanager
def make_temp_env(*packages):
    prefix = make_temp_prefix()
    try:
        # try to clear any config that's been set by other tests
<<<<<<< HEAD
        if packages:
            reset_context([join(prefix, 'condarc')])
            run_command(Commands.CREATE, prefix, *packages)
=======
        config.load_condarc(join(prefix, 'condarc'))
        run_command(Commands.CREATE, prefix, *packages)
>>>>>>> 0d8ce642
        yield prefix
    finally:
        rmtree(prefix, ignore_errors=True)


def reload_config(prefix):
    prefix_condarc = join(prefix, 'condarc')
    reset_context([prefix_condarc])


class EnforceUnusedAdapter(BaseAdapter):

    def send(self, request, *args, **kwargs):
        raise RuntimeError("EnforceUnusedAdapter called with url {0}".format(request.url))


class OfflineCondaSession(Session):

    timeout = None

    def __init__(self, *args, **kwargs):
        super(OfflineCondaSession, self).__init__()
        unused_adapter = EnforceUnusedAdapter()
        self.mount("http://", unused_adapter)
        self.mount("https://", unused_adapter)
        self.mount("ftp://", unused_adapter)
        self.mount("s3://", unused_adapter)

        # Enable file:// urls
        self.mount("file://", LocalFSAdapter())


@contextmanager
def enforce_offline():
    class NadaCondaSession(object):
        def __init__(self, *args, **kwargs):
            pass
    import conda.connection
    saved_conda_session = conda.connection.CondaSession
    try:
        conda.connection.CondaSession = OfflineCondaSession
        yield
    finally:
        conda.connection.CondaSession = saved_conda_session


def package_is_installed(prefix, package, exact=False):
    packages = list(install_linked(prefix))
    if '::' not in package:
        packages = list(map(dist2dirname, packages))
    if exact:
        return package in packages
    return any(p.startswith(package) for p in packages)


def assert_package_is_installed(prefix, package, exact=False):
    if not package_is_installed(prefix, package, exact):
        print(list(install_linked(prefix)))
        raise AssertionError("package {0} is not in prefix".format(package))


def get_conda_list_tuple(prefix, package_name):
    stdout, stderr = run_command(Commands.LIST, prefix)
    stdout_lines = stdout.split('\n')
    package_line = next((line for line in stdout_lines
                         if line.lower().startswith(package_name + " ")), None)
    return package_line.split()


class IntegrationTests(TestCase):

    def setUp(self):
        self.saved_dotlog_handlers = disable_dotlog()

    def tearDown(self):
        reenable_dotlog(self.saved_dotlog_handlers)

    @pytest.mark.timeout(900)
    def test_create_install_update_remove(self):
        with make_temp_env("python=3") as prefix:
            assert exists(join(prefix, PYTHON_BINARY))
            assert_package_is_installed(prefix, 'python-3')

            run_command(Commands.INSTALL, prefix, 'flask=0.10')
            assert_package_is_installed(prefix, 'flask-0.10.1')

            # Test force reinstall
            run_command(Commands.INSTALL, prefix, '--force', 'flask=0.10')
            assert_package_is_installed(prefix, 'flask-0.10.1')

            run_command(Commands.UPDATE, prefix, 'flask')
            assert not package_is_installed(prefix, 'flask-0.10.1')
            assert_package_is_installed(prefix, 'flask')

            run_command(Commands.REMOVE, prefix, 'flask')
            assert not package_is_installed(prefix, 'flask-0.')
            assert_package_is_installed(prefix, 'python-3')

            run_command(Commands.INSTALL, prefix, '--revision 0')
            assert not package_is_installed(prefix, 'flask')
            assert_package_is_installed(prefix, 'python-3')

            self.assertRaises(CondaError, run_command, Commands.INSTALL, prefix, 'conda')
            assert not package_is_installed(prefix, 'conda')

            self.assertRaises(CondaError, run_command, Commands.INSTALL, prefix, 'constructor=1.0')
            assert not package_is_installed(prefix, 'constructor')

    @pytest.mark.timeout(300)
    def test_create_empty_env(self):
        with make_temp_env() as prefix:
            assert exists(join(prefix, BIN_DIRECTORY))
            assert exists(join(prefix, 'conda-meta/history'))

            list_output = run_command(Commands.LIST, prefix)
            stdout = list_output[0]
            stderr = list_output[1]
            expected_output = """# packages in environment at %s:
#

""" % prefix
            self.assertEqual(stdout, expected_output)
            self.assertEqual(stderr, '')

            revision_output = run_command(Commands.LIST, prefix, '--revisions')
            stdout = revision_output[0]
            stderr = revision_output[1]
            self.assertEquals(stderr, '')
            self.assertIsInstance(stdout, str)

    @pytest.mark.timeout(300)
    def test_list_with_pip_egg(self):
        with make_temp_env("python=3 pip") as prefix:
            check_call(PYTHON_BINARY + " -m pip install --egg --no-binary flask flask==0.10.1",
                       cwd=prefix, shell=True)
            stdout, stderr = run_command(Commands.LIST, prefix)
            stdout_lines = stdout.split('\n')
            assert any(line.endswith("<pip>") for line in stdout_lines
                       if line.lower().startswith("flask"))

    @pytest.mark.timeout(300)
    def test_list_with_pip_wheel(self):
        with make_temp_env("python=3 pip") as prefix:
            check_call(PYTHON_BINARY + " -m pip install flask==0.10.1",
                       cwd=prefix, shell=True)
            stdout, stderr = run_command(Commands.LIST, prefix)
            stdout_lines = stdout.split('\n')
            assert any(line.endswith("<pip>") for line in stdout_lines
                       if line.lower().startswith("flask"))

    @pytest.mark.timeout(300)
    def test_tarball_install_and_bad_metadata(self):
        with make_temp_env("python flask=0.10.1") as prefix:
            assert_package_is_installed(prefix, 'flask-0.10.1')
            flask_data = [p for p in itervalues(linked_data(prefix)) if p['name'] == 'flask'][0]
            run_command(Commands.REMOVE, prefix, 'flask')
            assert not package_is_installed(prefix, 'flask-0.10.1')
            assert_package_is_installed(prefix, 'python')

            flask_fname = flask_data['fn']
            tar_old_path = join(context.pkgs_dirs[0], flask_fname)

            # regression test for #2886 (part 1 of 2)
            # install tarball from package cache, default channel
            run_command(Commands.INSTALL, prefix, tar_old_path)
            assert_package_is_installed(prefix, 'flask-0.')

            # regression test for #2626
            # install tarball with full path, outside channel
            tar_new_path = join(prefix, flask_fname)
            copyfile(tar_old_path, tar_new_path)
            run_command(Commands.INSTALL, prefix, tar_new_path)
            assert_package_is_installed(prefix, 'flask-0')

            # regression test for #2626
            # install tarball with relative path, outside channel
            run_command(Commands.REMOVE, prefix, 'flask')
            assert not package_is_installed(prefix, 'flask-0.10.1')
            tar_new_path = relpath(tar_new_path)
            run_command(Commands.INSTALL, prefix, tar_new_path)
            assert_package_is_installed(prefix, 'flask-0.')

            # Regression test for 2812
            # install from local channel
            for field in ('url', 'channel', 'schannel'):
                del flask_data[field]
            repodata = {'info': {}, 'packages':{flask_fname: flask_data}}
            with make_temp_env() as channel:
                subchan = join(channel, context.subdir)
                channel = path_to_url(channel)
                os.makedirs(subchan)
                tar_new_path = join(subchan, flask_fname)
                copyfile(tar_old_path, tar_new_path)
                with bz2.BZ2File(join(subchan, 'repodata.json.bz2'), 'w') as f:
                    f.write(json.dumps(repodata).encode('utf-8'))
                run_command(Commands.INSTALL, prefix, '-c', channel, 'flask')
                assert_package_is_installed(prefix, channel + '::' + 'flask-')

                run_command(Commands.REMOVE, prefix, 'flask')
                assert not package_is_installed(prefix, 'flask-0')

                # Regression test for 2970
                # install from build channel as a tarball
                conda_bld = join(sys.prefix, 'conda-bld')
                conda_bld_sub = join(conda_bld, context.subdir)

                tar_bld_path = join(conda_bld_sub, flask_fname)
                if os.path.exists(conda_bld):
                    try:
                        os.rename(tar_new_path, tar_bld_path)
                    except OSError:
                        pass
                else:
                    os.makedirs(conda_bld)
                    os.rename(subchan, conda_bld_sub)
                run_command(Commands.INSTALL, prefix, tar_bld_path)
                assert_package_is_installed(prefix, 'flask-')

            # regression test for #2886 (part 2 of 2)
            # install tarball from package cache, local channel
            run_command(Commands.REMOVE, prefix, 'flask')
            assert not package_is_installed(prefix, 'flask-0')
            run_command(Commands.INSTALL, prefix, tar_old_path)
            # The last install was from the `local::` channel
            assert_package_is_installed(prefix, 'flask-')

            # regression test for #2599
            linked_data_.clear()
            flask_metadata = glob(join(prefix, 'conda-meta', flask_fname[:-8] + '.json'))[-1]
            bad_metadata = join(prefix, 'conda-meta', 'flask.json')
            copyfile(flask_metadata, bad_metadata)
            assert not package_is_installed(prefix, 'flask', exact=True)
            assert_package_is_installed(prefix, 'flask-0.')

    @pytest.mark.benchmark
    @pytest.mark.timeout(600)
    def test_install_python2_and_env_symlinks(self):
        with make_temp_env("python=2") as prefix:
            assert exists(join(prefix, PYTHON_BINARY))
            assert_package_is_installed(prefix, 'python-2')

            # test symlinks created with env
            print(os.listdir(join(prefix, BIN_DIRECTORY)))
            if on_win:
                assert isfile(join(prefix, BIN_DIRECTORY, 'activate'))
                assert isfile(join(prefix, BIN_DIRECTORY, 'deactivate'))
                assert isfile(join(prefix, BIN_DIRECTORY, 'conda'))
                assert isfile(join(prefix, BIN_DIRECTORY, 'activate.bat'))
                assert isfile(join(prefix, BIN_DIRECTORY, 'deactivate.bat'))
                assert isfile(join(prefix, BIN_DIRECTORY, 'conda.bat'))
            else:
                assert islink(join(prefix, BIN_DIRECTORY, 'activate'))
                assert islink(join(prefix, BIN_DIRECTORY, 'deactivate'))
                assert islink(join(prefix, BIN_DIRECTORY, 'conda'))

    @pytest.mark.timeout(300)
    def test_remove_all(self):
        with make_temp_env("python=2") as prefix:
            assert exists(join(prefix, PYTHON_BINARY))
            assert_package_is_installed(prefix, 'python-2')

            run_command(Commands.REMOVE, prefix, '--all')
            assert not exists(prefix)

    @pytest.mark.skipif(on_win and bits == 32, reason="no 32-bit windows python on conda-forge")
    @pytest.mark.xfail(reason="pending resolution of #2926")
    @pytest.mark.timeout(600)
    def ash_c_usage_replacing_python(self):
        # Regression test for #2606
        with make_temp_env("-c conda-forge python=3.5") as prefix:
            assert exists(join(prefix, PYTHON_BINARY))
            run_command(Commands.INSTALL, prefix, "decorator")
            assert_package_is_installed(prefix, 'conda-forge::python-3.5')

            with make_temp_env("--clone", prefix) as clone_prefix:
                assert_package_is_installed(clone_prefix, 'conda-forge::python-3.5')
                assert_package_is_installed(clone_prefix, "decorator")

            # Regression test for 2645
            fn = glob(join(prefix, 'conda-meta', 'python-3.5*.json'))[-1]
            with open(fn) as f:
                data = json.load(f)
            for field in ('url', 'channel', 'schannel'):
                if field in data:
                    del data[field]
            with open(fn, 'w') as f:
                json.dump(data, f)
            linked_data_.clear()

            with make_temp_env("-c conda-forge --clone", prefix) as clone_prefix:
                assert_package_is_installed(clone_prefix, 'python-3.5')
                assert_package_is_installed(clone_prefix, 'decorator')

    @pytest.mark.timeout(600)
    def test_python2_pandas(self):
        with make_temp_env("python=2 pandas") as prefix:
            assert exists(join(prefix, PYTHON_BINARY))
            assert_package_is_installed(prefix, 'numpy')

    @pytest.mark.skipif(on_win, reason="mkl package not available on Windows")
    @pytest.mark.timeout(300)
    def test_install_features(self):
        with make_temp_env("python=2 numpy") as prefix:
            numpy_details = get_conda_list_tuple(prefix, "numpy")
            assert len(numpy_details) == 3 or 'nomkl' not in numpy_details[3]

            run_command(Commands.INSTALL, prefix, "nomkl")
            numpy_details = get_conda_list_tuple(prefix, "numpy")
            assert len(numpy_details) == 4 and 'nomkl' in numpy_details[3]

    @pytest.mark.timeout(300)
    def test_clone_offline(self):
        with make_temp_env("python flask=0.10.1") as prefix:
            assert_package_is_installed(prefix, 'flask-0.10.1')
            assert_package_is_installed(prefix, 'python')

            with enforce_offline():
                with make_temp_env("--clone", prefix, "--offline") as clone_prefix:
                    assert_package_is_installed(clone_prefix, 'flask-0.10.1')
                    assert_package_is_installed(clone_prefix, 'python')

    @pytest.mark.xfail(datetime.now() < datetime(2016, 8, 1), reason="configs are borked")
    @pytest.mark.skipif(on_win, reason="r packages aren't prime-time on windows just yet")
    @pytest.mark.timeout(600)
    def test_clone_offline_multichannel_with_untracked(self):
        with make_temp_env("python") as prefix:
            assert_package_is_installed(prefix, 'python')
            assert 'r' not in context.channels

            # assert conda search cannot find rpy2
            stdout, stderr = run_command(Commands.SEARCH, prefix, "rpy2", "--json")
            json_obj = json_loads(stdout.replace("Fetching package metadata ...", "").strip())
            assert bool(json_obj) is False

            # add r channel
            run_command(Commands.CONFIG, prefix, "--add channels r")
            stdout, stderr = run_command(Commands.CONFIG, prefix, "--get", "--json")
            json_obj = json_loads(stdout)
            assert json_obj['rc_path'] == join(prefix, 'condarc')
            assert json_obj['get']['channels']

            # assert conda search can now find rpy2
            stdout, stderr = run_command(Commands.SEARCH, prefix, "rpy2", "--json")
            json_obj = json_loads(stdout.replace("Fetching package metadata ...", "").strip())
            assert len(json_obj['rpy2']) > 1

            run_command(Commands.INSTALL, prefix, "rpy2")
            assert_package_is_installed(prefix, 'rpy2')
            run_command(Commands.LIST, prefix)

            with enforce_offline():
                with make_temp_env("--clone", prefix, "--offline") as clone_prefix:
                    assert_package_is_installed(clone_prefix, 'python')
                    assert_package_is_installed(clone_prefix, 'rpy2')
                    assert isfile(join(clone_prefix, 'condarc'))  # untracked file

    @pytest.mark.skipif(not on_win, reason="shortcuts only relevant on Windows")
    def test_shortcut_in_underscore_env_shows_message(self):
        prefix = make_temp_prefix("_" + str(uuid4())[:7])
        try:

            stdout, stderr = run_command(Commands.CREATE, prefix, "console_shortcut")
            assert ("Environment name starts with underscore '_'.  "
                    "Skipping menu installation." in stderr)
        finally:
            rmtree(prefix, ignore_errors=True)

    @pytest.mark.skipif(not on_win, reason="shortcuts only relevant on Windows")
    def test_shortcut_not_attempted_with_no_shortcuts_arg(self):
        prefix = make_temp_prefix("_" + str(uuid4())[:7])
        try:
            reload_config(prefix)
            stdout, stderr = run_command(Commands.CREATE, prefix, "console_shortcut",
                                         "--no-shortcuts")
            # This test is sufficient, because it effectively verifies that the code
            #  path was not visited.
            assert ("Environment name starts with underscore '_'.  Skipping menu installation."
                    not in stderr)
        finally:
            rmtree(prefix, ignore_errors=True)

    @pytest.mark.skipif(not on_win, reason="shortcuts only relevant on Windows")
    def test_shortcut_creation_installs_shortcut(self):
        from menuinst.win32 import dirs as win_locations
        user_mode = 'user' if exists(join(sys.prefix, u'.nonadmin')) else 'system'
        shortcut_dir = win_locations[user_mode]["start"]
        shortcut_dir = join(shortcut_dir, "Anaconda{0} ({1}-bit)"
                                          "".format(sys.version_info.major, config.bits))

        prefix = make_temp_prefix(str(uuid4())[:7])
        shortcut_file = join(shortcut_dir, "Anaconda Prompt ({0}).lnk".format(basename(prefix)))
        try:
            reload_config(prefix)
            run_command(Commands.CREATE, prefix, "console_shortcut")
            assert package_is_installed(prefix, 'console_shortcut')
            assert isfile(shortcut_file), ("Shortcut not found in menu dir. "
                                           "Contents of dir:\n"
                                           "{0}".format(os.listdir(shortcut_dir)))

            # make sure that cleanup without specifying --shortcuts still removes shortcuts
            run_command(Commands.REMOVE, prefix, 'console_shortcut')
            assert not package_is_installed(prefix, 'console_shortcut')
            assert not isfile(shortcut_file)
        finally:
            rmtree(prefix, ignore_errors=True)
            if isfile(shortcut_file):
                os.remove(shortcut_file)

    @pytest.mark.skipif(not on_win, reason="shortcuts only relevant on Windows")
    def test_shortcut_absent_does_not_barf_on_uninstall(self):
        from menuinst.win32 import dirs as win_locations

        user_mode = 'user' if exists(join(sys.prefix, u'.nonadmin')) else 'system'
        shortcut_dir = win_locations[user_mode]["start"]
        shortcut_dir = join(shortcut_dir, "Anaconda{0} ({1}-bit)"
                                          "".format(sys.version_info.major, config.bits))

        prefix = make_temp_prefix(str(uuid4())[:7])
        shortcut_file = join(shortcut_dir, "Anaconda Prompt ({0}).lnk".format(basename(prefix)))
        assert not isfile(shortcut_file)

        try:
            # including --no-shortcuts should not get shortcuts installed
            reload_config(prefix)
            run_command(Commands.CREATE, prefix, "--no-shortcuts", "console_shortcut")
            assert package_is_installed(prefix, 'console_shortcut')
            assert not isfile(shortcut_file)

            # make sure that cleanup without specifying --shortcuts still removes shortcuts
            run_command(Commands.REMOVE, prefix, 'console_shortcut')
            assert not package_is_installed(prefix, 'console_shortcut')
            assert not isfile(shortcut_file)
        finally:
            rmtree(prefix, ignore_errors=True)
            if isfile(shortcut_file):
                os.remove(shortcut_file)

    @pytest.mark.skipif(not on_win, reason="shortcuts only relevant on Windows")
    @pytest.mark.xfail(datetime.now() < datetime(2016, 7, 29), reason="deal with this later")
    def test_shortcut_absent_when_condarc_set(self):
        from menuinst.win32 import dirs as win_locations
        user_mode = 'user' if exists(join(sys.prefix, u'.nonadmin')) else 'system'
        shortcut_dir = win_locations[user_mode]["start"]
        shortcut_dir = join(shortcut_dir, "Anaconda{0} ({1}-bit)"
                                          "".format(sys.version_info.major, config.bits))

        prefix = make_temp_prefix(str(uuid4())[:7])
        shortcut_file = join(shortcut_dir, "Anaconda Prompt ({0}).lnk".format(basename(prefix)))
        assert not isfile(shortcut_file)

        try:
            # set condarc shortcuts: False
            reload_config(prefix)
            run_command(Commands.CONFIG, prefix, "--set shortcuts false")
            stdout, stderr = run_command(Commands.CONFIG, prefix, "--get", "--json")
            json_obj = json_loads(stdout)
            # assert json_obj['rc_path'] == join(prefix, 'condarc')
            assert json_obj['get']['shortcuts'] is False

            # including shortcuts: False should not get shortcuts installed
            run_command(Commands.CREATE, prefix, "console_shortcut")
            assert package_is_installed(prefix, 'console_shortcut')
            assert not isfile(shortcut_file)

            # make sure that cleanup without specifying --shortcuts still removes shortcuts
            run_command(Commands.REMOVE, prefix, 'console_shortcut')
            assert not package_is_installed(prefix, 'console_shortcut')
            assert not isfile(shortcut_file)
        finally:
            rmtree(prefix, ignore_errors=True)
            if isfile(shortcut_file):
                os.remove(shortcut_file)<|MERGE_RESOLUTION|>--- conflicted
+++ resolved
@@ -125,14 +125,8 @@
     prefix = make_temp_prefix()
     try:
         # try to clear any config that's been set by other tests
-<<<<<<< HEAD
-        if packages:
-            reset_context([join(prefix, 'condarc')])
-            run_command(Commands.CREATE, prefix, *packages)
-=======
         config.load_condarc(join(prefix, 'condarc'))
         run_command(Commands.CREATE, prefix, *packages)
->>>>>>> 0d8ce642
         yield prefix
     finally:
         rmtree(prefix, ignore_errors=True)
