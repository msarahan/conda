--- conflicted
+++ resolved
@@ -467,23 +467,6 @@
         shortcut_file = join(shortcut_dir, "Anaconda Prompt ({0}).lnk".format(basename(prefix)))
         assert not isfile(shortcut_file)
 
-<<<<<<< HEAD
-        try:
-            # not including --shortcuts, should not get shortcuts installed
-            config.load_condarc("")
-            run_command(Commands.CREATE, prefix, "console_shortcut")
-            assert package_is_installed(prefix, 'console_shortcut')
-            assert not isfile(shortcut_file)
-
-            # make sure that cleanup without specifying --shortcuts still removes shortcuts
-            run_command(Commands.REMOVE, prefix, 'console_shortcut')
-            assert not package_is_installed(prefix, 'console_shortcut')
-            assert not isfile(shortcut_file)
-        finally:
-            rmtree(prefix, ignore_errors=True)
-            if isfile(shortcut_file):
-                os.remove(shortcut_file)
-=======
         # make sure that cleanup does not barf trying to remove non-existent shortcuts
         check_call(["conda", "remove", '-y', '-p', join(tmp, 'conda'), "console_shortcut"])
 
@@ -499,5 +482,4 @@
         if on_win:
             assert isfile(join(tmp, 'conda', bindir, 'activate.bat'))
             assert isfile(join(tmp, 'conda', bindir, 'deactivate.bat'))
-            assert isfile(join(tmp, 'conda', bindir, 'conda.bat'))
->>>>>>> a2f653d5
+            assert isfile(join(tmp, 'conda', bindir, 'conda.bat'))