# -*- coding: utf-8 -*-
from __future__ import absolute_import, division, print_function

import bz2
import json
import os
import pytest
import requests
import sys
from conda import CondaError, plan
from conda.base.context import context, reset_context
from conda.cli.common import get_index_trap
from conda.cli.main import generate_parser
from conda.cli.main_clean import configure_parser as clean_configure_parser
from conda.cli.main_config import configure_parser as config_configure_parser
from conda.cli.main_create import configure_parser as create_configure_parser
from conda.cli.main_info import configure_parser as info_configure_parser
from conda.cli.main_install import configure_parser as install_configure_parser
from conda.cli.main_list import configure_parser as list_configure_parser
from conda.cli.main_remove import configure_parser as remove_configure_parser
from conda.cli.main_search import configure_parser as search_configure_parser
from conda.cli.main_update import configure_parser as update_configure_parser
from conda.common.disk import rm_rf
from conda.common.io import captured, disable_logger, replace_log_streams, stderr_log_level
from conda.common.url import path_to_url
from conda.common.yaml import yaml_load
from conda.compat import itervalues
from conda.connection import LocalFSAdapter
from conda.exceptions import CondaHTTPError, DryRunExit, conda_exception_handler
from conda.fetch import create_cache_dir
from conda.install import dist2dirname, linked as install_linked, linked_data, linked_data_
from conda.utils import on_win
from contextlib import contextmanager
from datetime import datetime
from glob import glob
from json import loads as json_loads
from logging import DEBUG, getLogger
from os.path import basename, exists, isdir, isfile, islink, join, relpath
from requests import Session
from requests.adapters import BaseAdapter
from shlex import split
from shutil import copyfile, rmtree
from subprocess import check_call
from tempfile import gettempdir
from unittest import TestCase
from uuid import uuid4

log = getLogger(__name__)
PYTHON_BINARY = 'python.exe' if on_win else 'bin/python'
BIN_DIRECTORY = 'Scripts' if on_win else 'bin'


def escape_for_winpath(p):
    return p.replace('\\', '\\\\')


def make_temp_prefix(name=None, create_directory=True):
    tempdir = gettempdir()
    dirname = str(uuid4())[:8] if name is None else name
    prefix = join(tempdir, dirname)
    os.makedirs(prefix)
    if create_directory:
        assert isdir(prefix)
    else:
        os.removedirs(prefix)
    return prefix


class Commands:
    CONFIG = "config"
    CLEAN = "clean"
    CREATE = "create"
    INFO = "info"
    INSTALL = "install"
    LIST = "list"
    REMOVE = "remove"
    SEARCH = "search"
    UPDATE = "update"


parser_config = {
    Commands.CONFIG: config_configure_parser,
    Commands.CLEAN: clean_configure_parser,
    Commands.CREATE: create_configure_parser,
    Commands.INFO: info_configure_parser,
    Commands.INSTALL: install_configure_parser,
    Commands.LIST: list_configure_parser,
    Commands.REMOVE: remove_configure_parser,
    Commands.SEARCH: search_configure_parser,
    Commands.UPDATE: update_configure_parser,
}


def run_command(command, prefix, *arguments, **kwargs):
    use_exception_handler = kwargs.get('use_exception_handler', False)
    arguments = list(arguments)
    p, sub_parsers = generate_parser()
    parser_config[command](sub_parsers)

    if command is Commands.CONFIG:
        arguments.append("--file {0}".format(join(prefix, 'condarc')))
    if command in (Commands.LIST, Commands.CREATE, Commands.INSTALL,
                   Commands.REMOVE, Commands.UPDATE):
        arguments.append("-p {0}".format(prefix))
    if command in (Commands.CREATE, Commands.INSTALL, Commands.REMOVE, Commands.UPDATE):
        arguments.extend(["-y", "-q"])

    arguments = list(map(escape_for_winpath, arguments))
    command_line = "{0} {1}".format(command, " ".join(arguments))

    args = p.parse_args(split(command_line))
    context._add_argparse_args(args)
    print("executing command >>>", command_line)
    with captured() as c, replace_log_streams():
        if use_exception_handler:
            conda_exception_handler(args.func, args, p)
        else:
            args.func(args, p)
    print(c.stderr, file=sys.stderr)
    print(c.stdout)
    if command is Commands.CONFIG:
        reload_config(prefix)
    return c.stdout, c.stderr


@contextmanager
def make_temp_env(*packages, **kwargs):
    prefix = kwargs.pop('prefix', None) or make_temp_prefix()
    assert isdir(prefix), prefix
    with stderr_log_level(DEBUG, 'conda'), stderr_log_level(DEBUG, 'requests'):
        with disable_logger('fetch'), disable_logger('dotupdate'):
            try:
                # try to clear any config that's been set by other tests
                reset_context([os.path.join(prefix+os.sep, 'condarc')])
                run_command(Commands.CREATE, prefix, *packages)
                yield prefix
            finally:
                rmtree(prefix, ignore_errors=True)


def reload_config(prefix):
    prefix_condarc = join(prefix+os.sep, 'condarc')
    reset_context([prefix_condarc])


class EnforceUnusedAdapter(BaseAdapter):

    def send(self, request, *args, **kwargs):
        raise RuntimeError("EnforceUnusedAdapter called with url {0}".format(request.url))


class OfflineCondaSession(Session):

    timeout = None

    def __init__(self, *args, **kwargs):
        super(OfflineCondaSession, self).__init__()
        unused_adapter = EnforceUnusedAdapter()
        self.mount("http://", unused_adapter)
        self.mount("https://", unused_adapter)
        self.mount("ftp://", unused_adapter)
        self.mount("s3://", unused_adapter)

        # Enable file:// urls
        self.mount("file://", LocalFSAdapter())


@contextmanager
def enforce_offline():
    class NadaCondaSession(object):
        def __init__(self, *args, **kwargs):
            pass
    import conda.connection
    saved_conda_session = conda.connection.CondaSession
    try:
        conda.connection.CondaSession = OfflineCondaSession
        yield
    finally:
        conda.connection.CondaSession = saved_conda_session


def package_is_installed(prefix, package, exact=False):
    packages = list(install_linked(prefix))
    if '::' not in package:
        packages = list(map(dist2dirname, packages))
    if exact:
        return package in packages
    return any(p.startswith(package) for p in packages)


def assert_package_is_installed(prefix, package, exact=False):
    if not package_is_installed(prefix, package, exact):
        print(list(install_linked(prefix)))
        raise AssertionError("package {0} is not in prefix".format(package))


def get_conda_list_tuple(prefix, package_name):
    stdout, stderr = run_command(Commands.LIST, prefix)
    stdout_lines = stdout.split('\n')
    package_line = next((line for line in stdout_lines
                         if line.lower().startswith(package_name + " ")), None)
    return package_line.split()


class IntegrationTests(TestCase):

    @pytest.mark.timeout(900)
    def test_create_install_update_remove(self):
        with make_temp_env("python=3.5") as prefix:
            assert exists(join(prefix, PYTHON_BINARY))
            assert_package_is_installed(prefix, 'python-3')

            run_command(Commands.INSTALL, prefix, 'flask=0.10')
            assert_package_is_installed(prefix, 'flask-0.10.1')

            # Test force reinstall
            run_command(Commands.INSTALL, prefix, '--force', 'flask=0.10')
            assert_package_is_installed(prefix, 'flask-0.10.1')

            run_command(Commands.UPDATE, prefix, 'flask')
            assert not package_is_installed(prefix, 'flask-0.10.1')
            assert_package_is_installed(prefix, 'flask')

            run_command(Commands.REMOVE, prefix, 'flask')
            assert not package_is_installed(prefix, 'flask-0.')
            assert_package_is_installed(prefix, 'python-3')

            run_command(Commands.INSTALL, prefix, '--revision 0')
            assert not package_is_installed(prefix, 'flask')
            assert_package_is_installed(prefix, 'python-3')

            self.assertRaises(CondaError, run_command, Commands.INSTALL, prefix, 'conda')
            assert not package_is_installed(prefix, 'conda')

            self.assertRaises(CondaError, run_command, Commands.INSTALL, prefix, 'constructor=1.0')
            assert not package_is_installed(prefix, 'constructor')

    @pytest.mark.timeout(300)
    def test_create_empty_env(self):
        with make_temp_env() as prefix:
            assert exists(join(prefix, BIN_DIRECTORY))
            assert exists(join(prefix, 'conda-meta/history'))

            list_output = run_command(Commands.LIST, prefix)
            stdout = list_output[0]
            stderr = list_output[1]
            expected_output = """# packages in environment at %s:
#

""" % prefix
            self.assertEqual(stdout, expected_output)
            self.assertEqual(stderr, '')

            revision_output = run_command(Commands.LIST, prefix, '--revisions')
            stdout = revision_output[0]
            stderr = revision_output[1]
            self.assertEquals(stderr, '')
            self.assertIsInstance(stdout, str)

    @pytest.mark.timeout(300)
    def test_list_with_pip_egg(self):
        with make_temp_env("python=3.5 pip") as prefix:
            check_call(PYTHON_BINARY + " -m pip install --egg --no-binary flask flask==0.10.1",
                       cwd=prefix, shell=True)
            stdout, stderr = run_command(Commands.LIST, prefix)
            stdout_lines = stdout.split('\n')
            assert any(line.endswith("<pip>") for line in stdout_lines
                       if line.lower().startswith("flask"))

    @pytest.mark.timeout(300)
    def test_list_with_pip_wheel(self):
        with make_temp_env("python=3.5 pip") as prefix:
            check_call(PYTHON_BINARY + " -m pip install flask==0.10.1",
                       cwd=prefix, shell=True)
            stdout, stderr = run_command(Commands.LIST, prefix)
            stdout_lines = stdout.split('\n')
            assert any(line.endswith("<pip>") for line in stdout_lines
                       if line.lower().startswith("flask"))

            # regression test for #3433
            run_command(Commands.INSTALL, prefix, "python=3.4")
            assert_package_is_installed(prefix, 'python-3.4.')

    @pytest.mark.timeout(300)
    def test_install_tarball_from_local_channel(self):
        with make_temp_env("python flask=0.10.1") as prefix:
            assert_package_is_installed(prefix, 'flask-0.10.1')
            flask_data = [p for p in itervalues(linked_data(prefix)) if p['name'] == 'flask'][0]
            run_command(Commands.REMOVE, prefix, 'flask')
            assert not package_is_installed(prefix, 'flask-0.10.1')
            assert_package_is_installed(prefix, 'python')

            flask_fname = flask_data['fn']
            tar_old_path = join(context.pkgs_dirs[0], flask_fname)

            # Regression test for #2812
            # install from local channel
            for field in ('url', 'channel', 'schannel'):
                del flask_data[field]
            repodata = {'info': {}, 'packages': {flask_fname: flask_data}}
            with make_temp_env() as channel:
                subchan = join(channel, context.subdir)
                channel = path_to_url(channel)
                os.makedirs(subchan)
                tar_new_path = join(subchan, flask_fname)
                copyfile(tar_old_path, tar_new_path)
                with bz2.BZ2File(join(subchan, 'repodata.json.bz2'), 'w') as f:
                    f.write(json.dumps(repodata).encode('utf-8'))
                run_command(Commands.INSTALL, prefix, '-c', channel, 'flask', '--json')
                assert_package_is_installed(prefix, channel + '::' + 'flask-')

                run_command(Commands.REMOVE, prefix, 'flask')
                assert not package_is_installed(prefix, 'flask-0')

                # Regression test for 2970
                # install from build channel as a tarball
                conda_bld = join(sys.prefix, 'conda-bld')
                conda_bld_sub = join(conda_bld, context.subdir)

                tar_bld_path = join(conda_bld_sub, flask_fname)
                if os.path.exists(conda_bld):
                    try:
                        os.rename(tar_new_path, tar_bld_path)
                    except OSError:
                        pass
                else:
                    os.makedirs(conda_bld)
                    os.rename(subchan, conda_bld_sub)
                run_command(Commands.INSTALL, prefix, tar_bld_path)
                assert_package_is_installed(prefix, 'flask-')

    @pytest.mark.timeout(300)
    def test_tarball_install_and_bad_metadata(self):
        with make_temp_env("python flask=0.10.1 --json") as prefix:
            assert_package_is_installed(prefix, 'flask-0.10.1')
            flask_data = [p for p in itervalues(linked_data(prefix)) if p['name'] == 'flask'][0]
            run_command(Commands.REMOVE, prefix, 'flask')
            assert not package_is_installed(prefix, 'flask-0.10.1')
            assert_package_is_installed(prefix, 'python')

            flask_fname = flask_data['fn']
            tar_old_path = join(context.pkgs_dirs[0], flask_fname)

            # regression test for #2886 (part 1 of 2)
            # install tarball from package cache, default channel
            run_command(Commands.INSTALL, prefix, tar_old_path)
            assert_package_is_installed(prefix, 'flask-0.')

            # regression test for #2626
            # install tarball with full path, outside channel
            tar_new_path = join(prefix, flask_fname)
            copyfile(tar_old_path, tar_new_path)
            run_command(Commands.INSTALL, prefix, tar_new_path)
            assert_package_is_installed(prefix, 'flask-0')

            # regression test for #2626
            # install tarball with relative path, outside channel
            run_command(Commands.REMOVE, prefix, 'flask')
            assert not package_is_installed(prefix, 'flask-0.10.1')
            tar_new_path = relpath(tar_new_path)
            run_command(Commands.INSTALL, prefix, tar_new_path)
            assert_package_is_installed(prefix, 'flask-0.')

            # regression test for #2886 (part 2 of 2)
            # install tarball from package cache, local channel
            run_command(Commands.REMOVE, prefix, 'flask', '--json')
            assert not package_is_installed(prefix, 'flask-0')
            run_command(Commands.INSTALL, prefix, tar_old_path)
            # The last install was from the `local::` channel
            assert_package_is_installed(prefix, 'flask-')

            # regression test for #2599
            linked_data_.clear()
            flask_metadata = glob(join(prefix, 'conda-meta', flask_fname[:-8] + '.json'))[-1]
            bad_metadata = join(prefix, 'conda-meta', 'flask.json')
            copyfile(flask_metadata, bad_metadata)
            assert not package_is_installed(prefix, 'flask', exact=True)
            assert_package_is_installed(prefix, 'flask-0.')

    @pytest.mark.benchmark
    @pytest.mark.timeout(600)
    def test_install_python2_and_env_symlinks(self):
        with make_temp_env("python=2") as prefix:
            assert exists(join(prefix, PYTHON_BINARY))
            assert_package_is_installed(prefix, 'python-2')

            # test symlinks created with env
            print(os.listdir(join(prefix, BIN_DIRECTORY)))
            if on_win:
                assert isfile(join(prefix, BIN_DIRECTORY, 'activate'))
                assert isfile(join(prefix, BIN_DIRECTORY, 'deactivate'))
                assert isfile(join(prefix, BIN_DIRECTORY, 'conda'))
                assert isfile(join(prefix, BIN_DIRECTORY, 'activate.bat'))
                assert isfile(join(prefix, BIN_DIRECTORY, 'deactivate.bat'))
                assert isfile(join(prefix, BIN_DIRECTORY, 'conda.bat'))
            else:
                assert islink(join(prefix, BIN_DIRECTORY, 'activate'))
                assert islink(join(prefix, BIN_DIRECTORY, 'deactivate'))
                assert islink(join(prefix, BIN_DIRECTORY, 'conda'))

    @pytest.mark.timeout(300)
    def test_remove_all(self):
        with make_temp_env("python=2") as prefix:
            assert exists(join(prefix, PYTHON_BINARY))
            assert_package_is_installed(prefix, 'python-2')

            run_command(Commands.REMOVE, prefix, '--all')
            assert not exists(prefix)

    @pytest.mark.skipif(on_win and context.bits == 32, reason="no 32-bit windows python on conda-forge")
    @pytest.mark.timeout(600)
    def test_dash_c_usage_replacing_python(self):
        # Regression test for #2606
        with make_temp_env("-c conda-forge python=3.5") as prefix:
            assert exists(join(prefix, PYTHON_BINARY))
            run_command(Commands.INSTALL, prefix, "decorator")
            assert_package_is_installed(prefix, 'conda-forge::python-3.5')

            with make_temp_env("--clone", prefix) as clone_prefix:
                assert_package_is_installed(clone_prefix, 'conda-forge::python-3.5')
                assert_package_is_installed(clone_prefix, "decorator")

            # Regression test for 2645
            fn = glob(join(prefix, 'conda-meta', 'python-3.5*.json'))[-1]
            with open(fn) as f:
                data = json.load(f)
            for field in ('url', 'channel', 'schannel'):
                if field in data:
                    del data[field]
            with open(fn, 'w') as f:
                json.dump(data, f)
            linked_data_.clear()

            with make_temp_env("-c conda-forge --clone", prefix) as clone_prefix:
                assert_package_is_installed(clone_prefix, 'python-3.5')
                assert_package_is_installed(clone_prefix, 'decorator')

    @pytest.mark.timeout(600)
    def test_python2_pandas(self):
        with make_temp_env("python=2 pandas") as prefix:
            assert exists(join(prefix, PYTHON_BINARY))
            assert_package_is_installed(prefix, 'numpy')

    @pytest.mark.timeout(300)
    def test_install_prune(self):
        with make_temp_env("python=2 decorator") as prefix:
            assert_package_is_installed(prefix, 'decorator')

            # prune is a feature used by conda-env
            # conda itself does not provide a public API for it
            index = get_index_trap(prefix=prefix)
            actions = plan.install_actions(prefix,
                                           index,
                                           specs=['flask'],
                                           prune=True)
            plan.execute_actions(actions, index, verbose=True)

            assert_package_is_installed(prefix, 'flask')
            assert not package_is_installed(prefix, 'decorator')

    @pytest.mark.skipif(on_win, reason="mkl package not available on Windows")
    @pytest.mark.timeout(300)
    def test_install_features(self):
        with make_temp_env("python=2 numpy") as prefix:
            numpy_details = get_conda_list_tuple(prefix, "numpy")
            assert len(numpy_details) == 3 or 'nomkl' not in numpy_details[3]

            run_command(Commands.INSTALL, prefix, "nomkl")
            numpy_details = get_conda_list_tuple(prefix, "numpy")
            assert len(numpy_details) == 4 and 'nomkl' in numpy_details[3]

    @pytest.mark.timeout(300)
    def test_clone_offline(self):
        with make_temp_env("python flask=0.10.1") as prefix:
            assert_package_is_installed(prefix, 'flask-0.10.1')
            assert_package_is_installed(prefix, 'python')

            with enforce_offline():
                with make_temp_env("--clone", prefix, "--offline") as clone_prefix:
                    assert_package_is_installed(clone_prefix, 'flask-0.10.1')
                    assert_package_is_installed(clone_prefix, 'python')

<<<<<<< HEAD
    @pytest.mark.xfail(reason="configs are borked")
    @pytest.mark.skipif(on_win, reason="r packages aren't prime-time on windows just yet")
=======
    @pytest.mark.skip(reason="skip permanently in the 4.1.x release series")
>>>>>>> aaa8faf0
    @pytest.mark.timeout(600)
    def test_clone_offline_multichannel_with_untracked(self):
        with make_temp_env("python=3.5") as prefix:

            run_command(Commands.CONFIG, prefix, "--add channels https://repo.continuum.io/pkgs/free")
            run_command(Commands.CONFIG, prefix, "--remove channels defaults")
            stdout, stderr = run_command(Commands.CONFIG, prefix, "--show", "--json")
            json_obj = json_loads(stdout)
            assert 'defaults' not in json_obj['channels']

            assert_package_is_installed(prefix, 'python')
            assert 'r' not in context.channels

            # assert conda search cannot find rpy2
            stdout, stderr = run_command(Commands.SEARCH, prefix, "rpy2", "--json")
            json_obj = json_loads(stdout.replace("Fetching package metadata ...", "").strip())
            assert bool(json_obj) is False

            # add r channel
            run_command(Commands.CONFIG, prefix, "--add channels r")
            stdout, stderr = run_command(Commands.CONFIG, prefix, "--get", "--json")
            json_obj = json_loads(stdout)
            assert json_obj['rc_path'] == join(prefix, 'condarc')
            assert json_obj['get']['channels']

            # assert conda search can now find rpy2
            stdout, stderr = run_command(Commands.SEARCH, prefix, "rpy2", "--json")
            json_obj = json_loads(stdout.replace("Fetching package metadata ...", "").strip())
            assert len(json_obj['rpy2']) > 1

            run_command(Commands.INSTALL, prefix, "rpy2")
            assert_package_is_installed(prefix, 'rpy2')
            run_command(Commands.LIST, prefix)

            with enforce_offline():
                with make_temp_env("--clone", prefix, "--offline") as clone_prefix:
                    assert_package_is_installed(clone_prefix, 'python')
                    assert_package_is_installed(clone_prefix, 'rpy2')
                    assert isfile(join(clone_prefix, 'condarc'))  # untracked file

    # @pytest.mark.skipif(not on_win, reason="shortcuts only relevant on Windows")
    # def test_shortcut_in_underscore_env_shows_message(self):
    #     prefix = make_temp_prefix("_" + str(uuid4())[:7])
    #     with make_temp_env(prefix=prefix):
    #         stdout, stderr = run_command(Commands.INSTALL, prefix, "console_shortcut")
    #         assert ("Environment name starts with underscore '_'.  "
    #                 "Skipping menu installation." in stderr)

    @pytest.mark.skipif(not on_win, reason="shortcuts only relevant on Windows")
    def test_shortcut_not_attempted_with_no_shortcuts_arg(self):
        prefix = make_temp_prefix("_" + str(uuid4())[:7])
        with make_temp_env(prefix=prefix):
            stdout, stderr = run_command(Commands.INSTALL, prefix, "console_shortcut",
                                         "--no-shortcuts")
            # This test is sufficient, because it effectively verifies that the code
            #  path was not visited.
            assert ("Environment name starts with underscore '_'.  Skipping menu installation."
                    not in stderr)

    @pytest.mark.skipif(not on_win, reason="shortcuts only relevant on Windows")
    def test_shortcut_creation_installs_shortcut(self):
        from menuinst.win32 import dirs as win_locations
        user_mode = 'user' if exists(join(sys.prefix, u'.nonadmin')) else 'system'
        shortcut_dir = win_locations[user_mode]["start"]
        shortcut_dir = join(shortcut_dir, "Anaconda{0} ({1}-bit)"
                                          "".format(sys.version_info.major, config.bits))

        prefix = make_temp_prefix(str(uuid4())[:7])
        shortcut_file = join(shortcut_dir, "Anaconda Prompt ({0}).lnk".format(basename(prefix)))
        try:
            with make_temp_env("console_shortcut", prefix=prefix):
                assert package_is_installed(prefix, 'console_shortcut')
                assert isfile(shortcut_file), ("Shortcut not found in menu dir. "
                                               "Contents of dir:\n"
                                               "{0}".format(os.listdir(shortcut_dir)))

                # make sure that cleanup without specifying --shortcuts still removes shortcuts
                run_command(Commands.REMOVE, prefix, 'console_shortcut')
                assert not package_is_installed(prefix, 'console_shortcut')
                assert not isfile(shortcut_file)
        finally:
            rmtree(prefix, ignore_errors=True)
            if isfile(shortcut_file):
                os.remove(shortcut_file)

    @pytest.mark.skipif(not on_win, reason="shortcuts only relevant on Windows")
    def test_shortcut_absent_does_not_barf_on_uninstall(self):
        from menuinst.win32 import dirs as win_locations

        user_mode = 'user' if exists(join(sys.prefix, u'.nonadmin')) else 'system'
        shortcut_dir = win_locations[user_mode]["start"]
        shortcut_dir = join(shortcut_dir, "Anaconda{0} ({1}-bit)"
                                          "".format(sys.version_info.major, config.bits))

        prefix = make_temp_prefix(str(uuid4())[:7])
        shortcut_file = join(shortcut_dir, "Anaconda Prompt ({0}).lnk".format(basename(prefix)))
        assert not isfile(shortcut_file)

        try:
            # including --no-shortcuts should not get shortcuts installed
            with make_temp_env("console_shortcut", "--no-shortcuts", prefix=prefix):
                assert package_is_installed(prefix, 'console_shortcut')
                assert not isfile(shortcut_file)

                # make sure that cleanup without specifying --shortcuts still removes shortcuts
                run_command(Commands.REMOVE, prefix, 'console_shortcut')
                assert not package_is_installed(prefix, 'console_shortcut')
                assert not isfile(shortcut_file)
        finally:
            rmtree(prefix, ignore_errors=True)
            if isfile(shortcut_file):
                os.remove(shortcut_file)

    @pytest.mark.skipif(not on_win, reason="shortcuts only relevant on Windows")
    @pytest.mark.xfail(reason="deal with this later")
    def test_shortcut_absent_when_condarc_set(self):
        from menuinst.win32 import dirs as win_locations
        user_mode = 'user' if exists(join(sys.prefix, u'.nonadmin')) else 'system'
        shortcut_dir = win_locations[user_mode]["start"]
        shortcut_dir = join(shortcut_dir, "Anaconda{0} ({1}-bit)"
                                          "".format(sys.version_info.major, config.bits))

        prefix = make_temp_prefix(str(uuid4())[:7])
        shortcut_file = join(shortcut_dir, "Anaconda Prompt ({0}).lnk".format(basename(prefix)))
        assert not isfile(shortcut_file)

        # set condarc shortcuts: False
        run_command(Commands.CONFIG, prefix, "--set shortcuts false")
        stdout, stderr = run_command(Commands.CONFIG, prefix, "--get", "--json")
        json_obj = json_loads(stdout)
        # assert json_obj['rc_path'] == join(prefix, 'condarc')
        assert json_obj['get']['shortcuts'] is False

        try:
            with make_temp_env("console_shortcut", prefix=prefix):
                # including shortcuts: False from condarc should not get shortcuts installed
                assert package_is_installed(prefix, 'console_shortcut')
                assert not isfile(shortcut_file)

                # make sure that cleanup without specifying --shortcuts still removes shortcuts
                run_command(Commands.REMOVE, prefix, 'console_shortcut')
                assert not package_is_installed(prefix, 'console_shortcut')
                assert not isfile(shortcut_file)
        finally:
            rmtree(prefix, ignore_errors=True)
            if isfile(shortcut_file):
                os.remove(shortcut_file)

    def test_create_default_packages(self):
        # Regression test for #3453
        try:
            prefix = make_temp_prefix(str(uuid4())[:7])

            # set packages
            run_command(Commands.CONFIG, prefix, "--add create_default_packages python")
            run_command(Commands.CONFIG, prefix, "--add create_default_packages pip")
            run_command(Commands.CONFIG, prefix, "--add create_default_packages flask")
            stdout, stderr = run_command(Commands.CONFIG, prefix, "--show")
            yml_obj = yaml_load(stdout)
            assert yml_obj['create_default_packages'] == ['flask', 'pip', 'python']

            assert not package_is_installed(prefix, 'python-2')
            assert not package_is_installed(prefix, 'numpy')
            assert not package_is_installed(prefix, 'flask')

            with make_temp_env("python=2", "numpy", prefix=prefix):
                assert_package_is_installed(prefix, 'python-2')
                assert_package_is_installed(prefix, 'numpy')
                assert_package_is_installed(prefix, 'flask')

        finally:
            rmtree(prefix, ignore_errors=True)

    def test_create_default_packages_no_default_packages(self):
        try:
            prefix = make_temp_prefix(str(uuid4())[:7])

            # set packages
            run_command(Commands.CONFIG, prefix, "--add create_default_packages python")
            run_command(Commands.CONFIG, prefix, "--add create_default_packages pip")
            run_command(Commands.CONFIG, prefix, "--add create_default_packages flask")
            stdout, stderr = run_command(Commands.CONFIG, prefix, "--show")
            yml_obj = yaml_load(stdout)
            assert yml_obj['create_default_packages'] == ['flask', 'pip', 'python']

            assert not package_is_installed(prefix, 'python-2')
            assert not package_is_installed(prefix, 'numpy')
            assert not package_is_installed(prefix, 'flask')

            with make_temp_env("python=2", "numpy", "--no-default-packages", prefix=prefix):
                assert_package_is_installed(prefix, 'python-2')
                assert_package_is_installed(prefix, 'numpy')
                assert not package_is_installed(prefix, 'flask')

        finally:
            rmtree(prefix, ignore_errors=True)

    def test_create_dry_run(self):
        # Regression test for #3453
        prefix = '/some/place'
        with pytest.raises(DryRunExit):
            run_command(Commands.CREATE, prefix, "--dry-run")
        stdout, stderr = run_command(Commands.CREATE, prefix, "--dry-run", use_exception_handler=True)
        assert join('some', 'place') in stdout
        # TODO: This assert passes locally but fails on CI boxes; figure out why and re-enable
        # assert "The following empty environments will be CREATED" in stdout

        prefix = '/another/place'
        with pytest.raises(DryRunExit):
            run_command(Commands.CREATE, prefix, "flask", "--dry-run")
        stdout, stderr = run_command(Commands.CREATE, prefix, "flask", "--dry-run", use_exception_handler=True)
        assert "flask:" in stdout
        assert "python:" in stdout
        assert join('another', 'place') in stdout

    @pytest.mark.skipif(on_win, reason="gawk is a windows only package")
    def test_search_gawk_not_win(self):
        with make_temp_env() as prefix:
            stdout, stderr = run_command(Commands.SEARCH, prefix, "gawk", "--json")
            json_obj = json_loads(stdout.replace("Fetching package metadata ...", "").strip())
            assert len(json_obj.keys()) == 0

    @pytest.mark.skipif(on_win, reason="gawk is a windows only package")
    def test_search_gawk_not_win_filter(self):
        with make_temp_env() as prefix:
            stdout, stderr = run_command(
                Commands.SEARCH, prefix, "gawk", "--platform", "win-64", "--json")
            json_obj = json_loads(stdout.replace("Fetching package metadata ...", "").strip())
            assert "gawk" in json_obj.keys()
            assert "m2-gawk" in json_obj.keys()
            assert len(json_obj.keys()) == 2

    @pytest.mark.skipif(not on_win, reason="gawk is a windows only package")
    def test_search_gawk_on_win(self):
        with make_temp_env() as prefix:
            stdout, stderr = run_command(Commands.SEARCH, prefix, "gawk", "--json")
            json_obj = json_loads(stdout.replace("Fetching package metadata ...", "").strip())
            assert "gawk" in json_obj.keys()
            assert "m2-gawk" in json_obj.keys()
            assert len(json_obj.keys()) == 2

    @pytest.mark.skipif(not on_win, reason="gawk is a windows only package")
    def test_search_gawk_on_win_filter(self):
        with make_temp_env() as prefix:
            stdout, stderr = run_command(Commands.SEARCH, prefix, "gawk", "--platform",
                                         "linux-64", "--json")
            json_obj = json_loads(stdout.replace("Fetching package metadata ...", "").strip())
            assert len(json_obj.keys()) == 0

    @pytest.mark.timeout(30)
    def test_bad_anaconda_token_infinite_loop(self):
        # First, confirm we get a 401 UNAUTHORIZED response from anaconda.org
        response = requests.get("https://conda.anaconda.org/t/cqgccfm1mfma/data-portal/"
                                "%s/repodata.json" % context.subdir)
        assert response.status_code == 401

        try:
            prefix = make_temp_prefix(str(uuid4())[:7])
            channel_url = "https://conda.anaconda.org/t/cqgccfm1mfma/data-portal"
            run_command(Commands.CONFIG, prefix, "--add channels %s" % channel_url)
            stdout, stderr = run_command(Commands.CONFIG, prefix, "--show")
            yml_obj = yaml_load(stdout)
            assert yml_obj['channels'] == [channel_url, 'defaults']

            with pytest.raises(CondaHTTPError):
                run_command(Commands.SEARCH, prefix, "boltons", "--json")

            stdout, stderr = run_command(Commands.SEARCH, prefix, "boltons", "--json",
                                         use_exception_handler=True)
            json_obj = json.loads(stdout)
            assert json_obj['status_code'] == 401

        finally:
            rmtree(prefix, ignore_errors=True)
            reset_context()

    def test_anaconda_token_with_private_package(self):
        # TODO: should also write a test to use binstar_client to set the token,
        # then let conda load the token

        # Step 1. Make sure without the token we don't see the anyjson package
        try:
            prefix = make_temp_prefix(str(uuid4())[:7])
            channel_url = "https://conda.anaconda.org/kalefranz"
            run_command(Commands.CONFIG, prefix, "--add channels %s" % channel_url)
            run_command(Commands.CONFIG, prefix, "--remove channels defaults")
            stdout, stderr = run_command(Commands.CONFIG, prefix, "--show")
            yml_obj = yaml_load(stdout)
            assert yml_obj['channels'] == [channel_url]

            stdout, stderr = run_command(Commands.SEARCH, prefix, "anyjson", "--platform",
                                         "linux-64", "--json")
            json_obj = json_loads(stdout)
            assert len(json_obj) == 0

        finally:
            rmtree(prefix, ignore_errors=True)

        # Step 2. Now with the token make sure we can see the anyjson package
        try:
            prefix = make_temp_prefix(str(uuid4())[:7])
            channel_url = "https://conda.anaconda.org/t/zlZvSlMGN7CB/kalefranz"
            run_command(Commands.CONFIG, prefix, "--add channels %s" % channel_url)
            run_command(Commands.CONFIG, prefix, "--remove channels defaults")
            stdout, stderr = run_command(Commands.CONFIG, prefix, "--show")
            yml_obj = yaml_load(stdout)
            assert yml_obj['channels'] == [channel_url]

            stdout, stderr = run_command(Commands.SEARCH, prefix, "anyjson", "--platform",
                                         "linux-64", "--json")
            json_obj = json_loads(stdout)
            assert 'anyjson' in json_obj

        finally:
            rmtree(prefix, ignore_errors=True)

    def test_clean_index_cache(self):
        prefix = ''

        # make sure we have something in the index cache
        stdout, stderr = run_command(Commands.INFO, prefix, "flask --json")
        assert "flask" in json_loads(stdout)
        index_cache_dir = create_cache_dir()
        assert glob(join(index_cache_dir, "*.json"))

        # now clear it
        run_command(Commands.CLEAN, prefix, "--index-cache")
        assert not glob(join(index_cache_dir, "*.json"))

    def test_install_mkdir(self):
        try:
            prefix = make_temp_prefix()
            assert isdir(prefix)
            run_command(Commands.INSTALL, prefix, "python=3.5", "--mkdir")
            assert_package_is_installed(prefix, "python-3.5")

            rm_rf(prefix)
            assert not isdir(prefix)
            run_command(Commands.INSTALL, prefix, "python=3.5", "--mkdir")
            assert_package_is_installed(prefix, "python-3.5")

        finally:
            rmtree(prefix, ignore_errors=True)<|MERGE_RESOLUTION|>--- conflicted
+++ resolved
@@ -480,12 +480,7 @@
                     assert_package_is_installed(clone_prefix, 'flask-0.10.1')
                     assert_package_is_installed(clone_prefix, 'python')
 
-<<<<<<< HEAD
-    @pytest.mark.xfail(reason="configs are borked")
-    @pytest.mark.skipif(on_win, reason="r packages aren't prime-time on windows just yet")
-=======
     @pytest.mark.skip(reason="skip permanently in the 4.1.x release series")
->>>>>>> aaa8faf0
     @pytest.mark.timeout(600)
     def test_clone_offline_multichannel_with_untracked(self):
         with make_temp_env("python=3.5") as prefix:
