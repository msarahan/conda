--- conflicted
+++ resolved
@@ -550,12 +550,8 @@
             assert stderr == ''
             self.assertIsInstance(stdout, str)
 
-<<<<<<< HEAD
-    def test_list_with_pip_no_binary(self):
-=======
     @pytest.mark.skipif(True, reason="pip 10 dropped --egg")
     def test_list_with_pip_egg(self):
->>>>>>> a9e160c2
         from conda.exports import rm_rf as _rm_rf
         with make_temp_env("python=3.5 pip") as prefix:
             check_call(PYTHON_BINARY + " -m pip install --no-binary flask flask==0.10.1",
