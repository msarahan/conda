# -*- coding: utf-8 -*-
from __future__ import absolute_import, division, print_function, unicode_literals

import bz2
from contextlib import contextmanager
from glob import glob
from itertools import chain
import json
from json import loads as json_loads
from logging import DEBUG, INFO, getLogger
import os
from os.path import basename, dirname, exists, isdir, isfile, join, lexists, relpath, islink
from random import sample
import re
from shlex import split
import shutil
from shutil import copyfile, rmtree
from subprocess import check_call, CalledProcessError
import sys
from tempfile import gettempdir
from unittest import TestCase
from uuid import uuid4

import shutil

from datetime import datetime

import conda
from conda._vendor.auxlib.ish import dals
from conda.gateways.anaconda_client import read_binstar_tokens
import pytest
import requests

from conda import CondaError, CondaMultiError, plan, __version__ as CONDA_VERSION, \
    CONDA_PACKAGE_ROOT
from conda._vendor.auxlib.entity import EntityEncoder
from conda._vendor.auxlib.ish import dals
from conda.base.constants import CONDA_TARBALL_EXTENSION, PACKAGE_CACHE_MAGIC_FILE, SafetyChecks
from conda.base.context import Context, context, reset_context
from conda.cli.conda_argparse import do_call
from conda.cli.main import generate_parser, init_loggers
from conda.common.compat import PY2, iteritems, itervalues, text_type
from conda.common.io import argv, captured, disable_logger, env_var, stderr_log_level, dashlist
from conda.common.path import get_bin_directory_short_path, get_python_site_packages_short_path, \
    pyc_path
from conda.common.serialize import yaml_load
from conda.common.url import path_to_url
from conda.core.prefix_data import PrefixData, get_python_version_for_prefix
from conda.core.package_cache_data import PackageCacheData
from conda.core.subdir_data import create_cache_dir
from conda.exceptions import CommandArgumentError, DryRunExit, OperationNotAllowed, \
    PackagesNotFoundError, RemoveError, conda_exception_handler, PackageNotInstalledError, \
    DisallowedPackageError, UnsatisfiableError, DirectoryNotACondaEnvironmentError
from conda.gateways.anaconda_client import read_binstar_tokens
from conda.gateways.disk.create import mkdir_p
from conda.gateways.disk.delete import rm_rf
from conda.gateways.disk.update import touch
from conda.gateways.logging import TRACE
from conda.gateways.subprocess import subprocess_call
from conda.models.match_spec import MatchSpec
from conda.models.records import PackageRecord
from conda.utils import on_win

try:
    from unittest.mock import Mock, patch
except ImportError:
    from mock import Mock, patch


log = getLogger(__name__)
TRACE, DEBUG, INFO = TRACE, DEBUG, INFO  # these are so the imports aren't cleared, but it's easy to switch back and forth
TEST_LOG_LEVEL = DEBUG
stderr_log_level(TEST_LOG_LEVEL, 'conda')
stderr_log_level(TEST_LOG_LEVEL, 'requests')
PYTHON_BINARY = 'python.exe' if on_win else 'bin/python'
BIN_DIRECTORY = 'Scripts' if on_win else 'bin'
UINCODE_CHARACTERS = u"ōγђ家固한"
UINCODE_CHARACTERS = u"áêñßôç"


def escape_for_winpath(p):
    return p.replace('\\', '\\\\')


def make_temp_prefix(name=None, create_directory=True):
    tempdir = gettempdir()
    if PY2:
        dirpath = str(uuid4())[:8] if name is None else name
    else:
        random_unicode = ''.join(sample(UINCODE_CHARACTERS, len(UINCODE_CHARACTERS)))
        dirpath = (str(uuid4())[:4] + ' ' + random_unicode) if name is None else name
    prefix = join(tempdir, dirpath)
    os.makedirs(prefix)
    if create_directory:
        assert isdir(prefix)
    else:
        os.removedirs(prefix)
    return prefix


class Commands:
    CONFIG = "config"
    CLEAN = "clean"
    CREATE = "create"
    INFO = "info"
    INSTALL = "install"
    LIST = "list"
    REMOVE = "remove"
    SEARCH = "search"
    UPDATE = "update"


def run_command(command, prefix, *arguments, **kwargs):
    use_exception_handler = kwargs.get('use_exception_handler', False)
    arguments = list(arguments)
    p = generate_parser()

    if command is Commands.CONFIG:
        arguments.append('--file "{0}"'.format(join(prefix, 'condarc')))
    if command in (Commands.LIST, Commands.CREATE, Commands.INSTALL,
                   Commands.REMOVE, Commands.UPDATE):
        arguments.append('-p "{0}"'.format(prefix))
    if command in (Commands.CREATE, Commands.INSTALL, Commands.REMOVE, Commands.UPDATE):
        arguments.extend(["-y", "-q"])

    arguments = list(map(escape_for_winpath, arguments))
    command_line = "{0} {1}".format(command, " ".join(arguments))
    split_command_line = split(command_line)

    args = p.parse_args(split_command_line)
    context._set_argparse_args(args)
    init_loggers(context)
    print("\n\nEXECUTING COMMAND >>> $ conda %s\n\n" % command_line, file=sys.stderr)
    with stderr_log_level(TEST_LOG_LEVEL, 'conda'), stderr_log_level(TEST_LOG_LEVEL, 'requests'):
        with argv(['python_api'] + split_command_line), captured() as c:
            if use_exception_handler:
                conda_exception_handler(do_call, args, p)
            else:
                do_call(args, p)
    print(c.stderr, file=sys.stderr)
    print(c.stdout, file=sys.stderr)
    if command is Commands.CONFIG:
        reload_config(prefix)
    return c.stdout, c.stderr


@contextmanager
def make_temp_env(*packages, **kwargs):
    name = kwargs.pop('name', None)
    prefix = kwargs.pop('prefix', None) or make_temp_prefix(name)
    assert isdir(prefix), prefix
    with disable_logger('fetch'), disable_logger('dotupdate'):
        try:
            # try to clear any config that's been set by other tests
            reset_context([os.path.join(prefix+os.sep, 'condarc')])
            run_command(Commands.CREATE, prefix, *packages, **kwargs)
            yield prefix
        finally:
            rmtree(prefix, ignore_errors=True)

@contextmanager
def make_temp_package_cache():
    prefix = make_temp_prefix()
    pkgs_dir = join(prefix, 'pkgs')
    mkdir_p(pkgs_dir)
    touch(join(pkgs_dir, PACKAGE_CACHE_MAGIC_FILE))

    try:
        with env_var('CONDA_PKGS_DIRS', pkgs_dir, reset_context):
            assert context.pkgs_dirs == (pkgs_dir,)
            yield pkgs_dir
    finally:
        rmtree(prefix, ignore_errors=True)
        if pkgs_dir in PackageCacheData._cache_:
            del PackageCacheData._cache_[pkgs_dir]

@contextmanager
def make_temp_channel(packages):
    package_reqs = [pkg.replace('-', '=') for pkg in packages]
    package_names = [pkg.split('-')[0] for pkg in packages]

    with make_temp_env(*package_reqs) as prefix:
        for package in packages:
            assert package_is_installed(prefix, package.replace('-', '='))
        data = [p for p in PrefixData(prefix).iter_records() if p['name'] in package_names]
        run_command(Commands.REMOVE, prefix, *package_names)
        for package in packages:
            assert not package_is_installed(prefix, package.replace('-', '='))
        assert package_is_installed(prefix, 'python')

    repodata = {'info': {}, 'packages': {}}
    tarfiles = {}
    for package_data in data:
        pkg_data = package_data
        fname = pkg_data['fn']
        tarfiles[fname] = join(PackageCacheData.first_writable().pkgs_dir, fname)

        pkg_data = pkg_data.dump()
        for field in ('url', 'channel', 'schannel'):
            pkg_data.pop(field, None)
        repodata['packages'][fname] = PackageRecord(**pkg_data)

    with make_temp_env() as channel:
        subchan = join(channel, context.subdir)
        noarch_dir = join(channel, 'noarch')
        channel = path_to_url(channel)
        os.makedirs(subchan)
        os.makedirs(noarch_dir)
        for fname, tar_old_path in tarfiles.items():
            tar_new_path = join(subchan, fname)
            copyfile(tar_old_path, tar_new_path)

        with open(join(subchan, 'repodata.json'), 'w') as f:
            f.write(json.dumps(repodata, cls=EntityEncoder))
        with open(join(noarch_dir, 'repodata.json'), 'w') as f:
            f.write(json.dumps({}, cls=EntityEncoder))

        yield channel


def reload_config(prefix):
    prefix_condarc = join(prefix+os.sep, 'condarc')
    reset_context([prefix_condarc])


def package_is_installed(prefix, spec):
    spec = MatchSpec(spec)
    prefix_recs = tuple(PrefixData(prefix).query(spec))
    if len(prefix_recs) > 1:
        raise AssertionError("Multiple packages installed.%s" 
                             % (dashlist(prec.dist_str() for prec in prefix_recs)))
    return bool(len(prefix_recs))


def get_conda_list_tuple(prefix, package_name):
    stdout, stderr = run_command(Commands.LIST, prefix)
    stdout_lines = stdout.split('\n')
    package_line = next((line for line in stdout_lines
                         if line.lower().startswith(package_name + " ")), None)
    return package_line.split()


def get_shortcut_dir():
    assert on_win
    user_mode = 'user' if exists(join(sys.prefix, u'.nonadmin')) else 'system'
    try:
        from menuinst.win32 import dirs_src as win_locations
        return win_locations[user_mode]["start"][0]
    except ImportError:
        try:
            from menuinst.win32 import dirs as win_locations
            return win_locations[user_mode]["start"]
        except ImportError:
            raise


@pytest.mark.integration
class IntegrationTests(TestCase):

    def setUp(self):
        PackageCacheData.clear()

    def test_install_python2_and_search(self):
        with env_var('CONDA_ALLOW_NON_CHANNEL_URLS', 'true', reset_context):
            with make_temp_env("python=2") as prefix:
                assert exists(join(prefix, PYTHON_BINARY))
                assert package_is_installed(prefix, 'python=2')

                # regression test for #4513
                run_command(Commands.CONFIG, prefix, "--add channels https://repo.continuum.io/pkgs/not-a-channel")
                stdout, stderr = run_command(Commands.SEARCH, prefix, "python --json")
                packages = json.loads(stdout)
                assert len(packages) >= 1

                stdout, stderr = run_command(Commands.SEARCH, prefix, "python --json --envs")
                envs_result = json.loads(stdout)
                assert any(match['location'] == prefix for match in envs_result)

                stdout, stderr = run_command(Commands.SEARCH, prefix, "python --envs")
                assert prefix in stdout

    def test_create_install_update_remove_smoketest(self):
        with make_temp_env("python=3.5") as prefix:
            assert exists(join(prefix, PYTHON_BINARY))
            assert package_is_installed(prefix, 'python=3')

            run_command(Commands.INSTALL, prefix, 'flask=0.10')
            assert package_is_installed(prefix, 'flask=0.10.1')
            assert package_is_installed(prefix, 'python=3')

            run_command(Commands.INSTALL, prefix, '--force-reinstall', 'flask=0.10')
            assert package_is_installed(prefix, 'flask=0.10.1')
            assert package_is_installed(prefix, 'python=3')

            run_command(Commands.UPDATE, prefix, 'flask')
            assert not package_is_installed(prefix, 'flask=0.10.1')
            assert package_is_installed(prefix, 'flask')
            assert package_is_installed(prefix, 'python=3')

            run_command(Commands.REMOVE, prefix, 'flask')
            assert not package_is_installed(prefix, 'flask=0.*')
            assert package_is_installed(prefix, 'python=3')

            stdout, stderr = run_command(Commands.LIST, prefix, '--revisions')
            assert not stderr
            assert " (rev 4)\n" in stdout
            assert " (rev 5)\n" not in stdout

            run_command(Commands.INSTALL, prefix, '--revision 0')
            assert not package_is_installed(prefix, 'flask')
            assert package_is_installed(prefix, 'python=3')

    def test_safety_checks(self):
        # This test uses https://anaconda.org/conda-test/spiffy-test-app/0.5/download/noarch/spiffy-test-app-0.5-pyh6afbcc8_0.tar.bz2
        # which is a modification of https://anaconda.org/conda-test/spiffy-test-app/1.0/download/noarch/spiffy-test-app-1.0-pyh6afabb7_0.tar.bz2
        # as documented in info/README within that package.
        # I also had to fix the post-link script in the package by adding quotation marks to handle
        # spaces in path names.

        with make_temp_env() as prefix:
            with open(join(prefix, 'condarc'), 'a') as fh:
                fh.write("safety_checks: enabled\n")
            reload_config(prefix)
            assert context.safety_checks is SafetyChecks.enabled

            with pytest.raises(CondaMultiError) as exc:
                run_command(Commands.INSTALL, prefix, '-c conda-test spiffy-test-app=0.5')

            error_message = text_type(exc.value)
            message1 = dals("""
            The path 'site-packages/spiffy_test_app-1.0-py2.7.egg-info/top_level.txt'
            has an incorrect size.
              reported size: 32 bytes
              actual size: 16 bytes
            """)
            message2 = dals("""
            The path 'site-packages/spiffy_test_app/__init__.py'
            has a sha256 mismatch.
              reported sha256: 1234567890123456789012345678901234567890123456789012345678901234
              actual sha256: 32d822669b582f82da97225f69e3ef01ab8b63094e447a9acca148a6e79afbed
            """)
            assert message1 in error_message
            assert message2 in error_message

            with open(join(prefix, 'condarc'), 'a') as fh:
                fh.write("safety_checks: warn\n")
            reload_config(prefix)
            assert context.safety_checks is SafetyChecks.warn

            stdout, stderr = run_command(Commands.INSTALL, prefix, '-c conda-test spiffy-test-app=0.5')
            assert message1 in stderr
            assert message2 in stderr
            assert package_is_installed(prefix, "spiffy-test-app=0.5")

        with make_temp_env() as prefix:
            with open(join(prefix, 'condarc'), 'a') as fh:
                fh.write("safety_checks: disabled\n")
            reload_config(prefix)
            assert context.safety_checks is SafetyChecks.disabled

            stdout, stderr = run_command(Commands.INSTALL, prefix, '-c conda-test spiffy-test-app=0.5')
            assert message1 not in stderr
            assert message2 not in stderr
            assert package_is_installed(prefix, "spiffy-test-app=0.5")

    def test_json_create_install_update_remove(self):
        # regression test for #5384

        def assert_json_parsable(content):
            string = None
            try:
                for string in content and content.split('\0') or ():
                    json.loads(string)
            except Exception as e:
                log.warn(
                    "Problem parsing json output.\n"
                    "  content: %s\n"
                    "  string: %s\n"
                    "  error: %r",
                    content, string, e
                )
                raise

        try:
            prefix = make_temp_prefix(str(uuid4())[:7])

            stdout, stderr = run_command(Commands.CREATE, prefix, "python=3.5 --json --dry-run", use_exception_handler=True)
            assert_json_parsable(stdout)

            # regression test for #5825
            # contents of LINK and UNLINK is expected to have Dist format
            json_obj = json.loads(stdout)
            dist_dump = json_obj['actions']['LINK'][0]
            assert 'dist_name' in dist_dump

            stdout, stderr = run_command(Commands.CREATE, prefix, "python=3.5 --json")
            assert_json_parsable(stdout)
            assert not stderr
            json_obj = json.loads(stdout)
            dist_dump = json_obj['actions']['LINK'][0]
            assert 'dist_name' in dist_dump

            stdout, stderr = run_command(Commands.INSTALL, prefix, 'flask=0.10 --json')
            assert_json_parsable(stdout)
            assert not stderr
            assert package_is_installed(prefix, 'flask=0.10.1')
            assert package_is_installed(prefix, 'python=3')

            # Test force reinstall
            stdout, stderr = run_command(Commands.INSTALL, prefix, '--force-reinstall', 'flask=0.10', '--json')
            assert_json_parsable(stdout)
            assert not stderr
            assert package_is_installed(prefix, 'flask=0.10.1')
            assert package_is_installed(prefix, 'python=3')

            stdout, stderr = run_command(Commands.UPDATE, prefix, 'flask --json')
            assert_json_parsable(stdout)
            assert not stderr
            assert not package_is_installed(prefix, 'flask=0.10.1')
            assert package_is_installed(prefix, 'flask')
            assert package_is_installed(prefix, 'python=3')

            stdout, stderr = run_command(Commands.REMOVE, prefix, 'flask --json')
            assert_json_parsable(stdout)
            assert not stderr
            assert not package_is_installed(prefix, 'flask=0.*')
            assert package_is_installed(prefix, 'python=3')

            # regression test for #5825
            # contents of LINK and UNLINK is expected to have Dist format
            json_obj = json.loads(stdout)
            dist_dump = json_obj['actions']['UNLINK'][0]
            assert 'dist_name' in dist_dump

            stdout, stderr = run_command(Commands.LIST, prefix, '--revisions --json')
            assert not stderr
            json_obj = json.loads(stdout)
            assert len(json_obj) == 5
            assert json_obj[4]["rev"] == 4

            stdout, stderr = run_command(Commands.INSTALL, prefix, '--revision 0', '--json')
            assert_json_parsable(stdout)
            assert not stderr
            assert not package_is_installed(prefix, 'flask')
            assert package_is_installed(prefix, 'python=3')
        finally:
            rmtree(prefix, ignore_errors=True)

    def test_conda_update_package_not_installed(self):
        with make_temp_env() as prefix:
            with pytest.raises(PackageNotInstalledError):
                run_command(Commands.UPDATE, prefix, "sqlite openssl")

            with pytest.raises(CondaError) as conda_error:
                run_command(Commands.UPDATE, prefix, "conda-forge::*")
            assert conda_error.value.message.startswith("Invalid spec for 'conda update'")

    def test_noarch_python_package_with_entry_points(self):
        with make_temp_env("-c conda-test flask") as prefix:
            py_ver = get_python_version_for_prefix(prefix)
            sp_dir = get_python_site_packages_short_path(py_ver)
            py_file = sp_dir + "/flask/__init__.py"
            pyc_file = pyc_path(py_file, py_ver)
            assert isfile(join(prefix, py_file))
            assert isfile(join(prefix, pyc_file))
            exe_path = join(prefix, get_bin_directory_short_path(), 'flask')
            if on_win:
                exe_path += ".exe"
            assert isfile(exe_path)

            run_command(Commands.REMOVE, prefix, "flask")

            assert not isfile(join(prefix, py_file))
            assert not isfile(join(prefix, pyc_file))
            assert not isfile(exe_path)

    def test_noarch_python_package_without_entry_points(self):
        # regression test for #4546
        with make_temp_env("-c conda-test itsdangerous") as prefix:
            py_ver = get_python_version_for_prefix(prefix)
            sp_dir = get_python_site_packages_short_path(py_ver)
            py_file = sp_dir + "/itsdangerous.py"
            pyc_file = pyc_path(py_file, py_ver)
            assert isfile(join(prefix, py_file))
            assert isfile(join(prefix, pyc_file))

            run_command(Commands.REMOVE, prefix, "itsdangerous")

            assert not isfile(join(prefix, py_file))
            assert not isfile(join(prefix, pyc_file))

    def test_noarch_python_package_reinstall_on_pyver_change(self):
        with make_temp_env("-c conda-test itsdangerous python=3") as prefix:
            py_ver = get_python_version_for_prefix(prefix)
            assert py_ver.startswith('3')
            sp_dir = get_python_site_packages_short_path(py_ver)
            py_file = sp_dir + "/itsdangerous.py"
            pyc_file_py3 = pyc_path(py_file, py_ver)
            assert isfile(join(prefix, py_file))
            assert isfile(join(prefix, pyc_file_py3))

            run_command(Commands.INSTALL, prefix, "python=2")
            assert not isfile(join(prefix, pyc_file_py3))  # python3 pyc file should be gone

            py_ver = get_python_version_for_prefix(prefix)
            assert py_ver.startswith('2')
            sp_dir = get_python_site_packages_short_path(py_ver)
            py_file = sp_dir + "/itsdangerous.py"
            pyc_file_py2 = pyc_path(py_file, py_ver)

            assert isfile(join(prefix, py_file))
            assert isfile(join(prefix, pyc_file_py2))

    def test_noarch_generic_package(self):
        with make_temp_env("-c conda-test font-ttf-inconsolata") as prefix:
            assert isfile(join(prefix, 'fonts', 'Inconsolata-Regular.ttf'))

    def test_override_channels(self):
        with pytest.raises(OperationNotAllowed):
            with env_var('CONDA_OVERRIDE_CHANNELS_ENABLED', 'no', reset_context):
                with make_temp_env("--override-channels python") as prefix:
                    assert prefix

        with pytest.raises(CommandArgumentError):
            with make_temp_env("--override-channels python") as prefix:
                assert prefix

        stdout, stderr = run_command(Commands.SEARCH, None, "--override-channels -c conda-test flask --json")
        assert not stderr
        assert len(json.loads(stdout)["flask"]) < 3
        assert json.loads(stdout)["flask"][0]["noarch"] == "python"

    def test_create_empty_env(self):
        with make_temp_env() as prefix:
            assert exists(join(prefix, 'conda-meta/history'))

            list_output = run_command(Commands.LIST, prefix)
            stdout = list_output[0]
            stderr = list_output[1]
            expected_output = """# packages in environment at %s:
#
# Name                    Version                   Build  Channel
""" % prefix
            self.assertEqual(stdout, expected_output)
            self.assertEqual(stderr, '')

            revision_output = run_command(Commands.LIST, prefix, '--revisions')
            stdout = revision_output[0]
            stderr = revision_output[1]
            assert stderr == ''
            self.assertIsInstance(stdout, str)

    @pytest.mark.skipif(True, reason="pip 10 dropped --egg")
    def test_list_with_pip_egg(self):
        from conda.exports import rm_rf as _rm_rf
        with make_temp_env("python=3.5 pip") as prefix:
            check_call(PYTHON_BINARY + " -m pip install --no-binary flask flask==0.10.1",
                       cwd=prefix, shell=True)
            PrefixData._cache_.clear()
            stdout, stderr = run_command(Commands.LIST, prefix)
            stdout_lines = stdout.split('\n')
            assert any(line.endswith("pypi") for line in stdout_lines
                       if line.lower().startswith("flask"))

            # regression test for #5847
            #   when using rm_rf on a directory
            assert prefix in PrefixData._cache_
            _rm_rf(join(prefix, get_python_site_packages_short_path("3.5")))
            assert prefix not in PrefixData._cache_

    def test_list_with_pip_wheel(self):
        from conda.exports import rm_rf as _rm_rf
        with make_temp_env("python=3.6 pip") as prefix:
            check_call(PYTHON_BINARY + " -m pip install flask==0.10.1",
                       cwd=prefix, shell=True)
            PrefixData._cache_.clear()
            stdout, stderr = run_command(Commands.LIST, prefix)
            stdout_lines = stdout.split('\n')
            assert any(line.endswith("pypi") for line in stdout_lines
                       if line.lower().startswith("flask"))

            # regression test for #3433
            run_command(Commands.INSTALL, prefix, "python=3.5")
            assert package_is_installed(prefix, 'python=3.5')

            # regression test for #5847
            #   when using rm_rf on a file
            assert prefix in PrefixData._cache_
            _rm_rf(join(prefix, get_python_site_packages_short_path("3.5")), "os.py")
            assert prefix not in PrefixData._cache_

        # regression test for #5980, related to #5847
        with make_temp_env() as prefix:
            assert isdir(prefix)
            assert prefix in PrefixData._cache_

            rmtree(prefix)
            assert not isdir(prefix)
            assert prefix in PrefixData._cache_

            _rm_rf(prefix)
            assert not isdir(prefix)
            assert prefix not in PrefixData._cache_

    def test_install_tarball_from_local_channel(self):
        # Regression test for #2812
        # install from local channel
        with make_temp_env() as prefix, make_temp_channel(["flask-0.10.1"]) as channel:
            run_command(Commands.INSTALL, prefix, '-c', channel, 'flask=0.10.1', '--json')
            assert package_is_installed(prefix, channel + '::' + 'flask')
            flask_fname = [p for p in PrefixData(prefix).iter_records() if p['name'] == 'flask'][0]['fn']

            run_command(Commands.REMOVE, prefix, 'flask')
            assert not package_is_installed(prefix, 'flask=0')

            # Regression test for 2970
            # install from build channel as a tarball
            tar_path = join(PackageCacheData.first_writable().pkgs_dir, flask_fname)
            conda_bld = join(dirname(PackageCacheData.first_writable().pkgs_dir), 'conda-bld')
            conda_bld_sub = join(conda_bld, context.subdir)
            if not isdir(conda_bld_sub):
                os.makedirs(conda_bld_sub)
            tar_bld_path = join(conda_bld_sub, basename(tar_path))
            copyfile(tar_path, tar_bld_path)
            # CondaFileNotFoundError: '/home/travis/virtualenv/python2.7.9/conda-bld/linux-64/flask-0.10.1-py27_2.tar.bz2'.
            run_command(Commands.INSTALL, prefix, tar_bld_path)
            assert package_is_installed(prefix, 'flask')

            # Regression test for #462
            with make_temp_env(tar_bld_path) as prefix2:
                assert package_is_installed(prefix2, 'flask')

    def test_tarball_install_and_bad_metadata(self):
        with make_temp_env("python flask=0.10.1 --json") as prefix:
            assert package_is_installed(prefix, 'flask==0.10.1')
            flask_data = [p for p in PrefixData(prefix).iter_records() if p['name'] == 'flask'][0]
            run_command(Commands.REMOVE, prefix, 'flask')
            assert not package_is_installed(prefix, 'flask==0.10.1')
            assert package_is_installed(prefix, 'python')

            flask_fname = flask_data['fn']
            tar_old_path = join(PackageCacheData.first_writable().pkgs_dir, flask_fname)

            assert isfile(tar_old_path)

            with pytest.raises(DryRunExit):
                run_command(Commands.INSTALL, prefix, tar_old_path, "--dry-run")
                assert not package_is_installed(prefix, 'flask=0.*')

            # regression test for #2886 (part 1 of 2)
            # install tarball from package cache, default channel
            run_command(Commands.INSTALL, prefix, tar_old_path)
            assert package_is_installed(prefix, 'flask=0.*')

            # regression test for #2626
            # install tarball with full path, outside channel
            tar_new_path = join(prefix, flask_fname)
            copyfile(tar_old_path, tar_new_path)
            run_command(Commands.INSTALL, prefix, '"%s"' % tar_new_path)
            assert package_is_installed(prefix, 'flask=0')

            # regression test for #2626
            # install tarball with relative path, outside channel
            run_command(Commands.REMOVE, prefix, 'flask')
            assert not package_is_installed(prefix, 'flask=0.10.1')
            tar_new_path = relpath(tar_new_path)
            run_command(Commands.INSTALL, prefix, '"%s"' % tar_new_path)
            assert package_is_installed(prefix, 'flask=0')

            # regression test for #2886 (part 2 of 2)
            # install tarball from package cache, local channel
            run_command(Commands.REMOVE, prefix, 'flask', '--json')
            assert not package_is_installed(prefix, 'flask=0')
            run_command(Commands.INSTALL, prefix, tar_old_path)
            # The last install was from the `local::` channel
            assert package_is_installed(prefix, 'flask')

            # regression test for #2599
            # ignore json files in conda-meta that don't conform to name-version-build.json
            if not on_win:
                # xz is only a python dependency on unix
                xz_prec = next(PrefixData(prefix).query("xz"))
                dist_name = xz_prec.dist_str().split('::')[-1]
                xz_prefix_data_json_path = join(prefix, 'conda-meta', dist_name + '.json')
                copyfile(xz_prefix_data_json_path,
                         join(prefix, 'conda-meta', 'xz.json'))
                rm_rf(xz_prefix_data_json_path)
                assert not lexists(xz_prefix_data_json_path)
                PrefixData._cache_ = {}
                assert not package_is_installed(prefix, 'xz')

    @pytest.mark.skipif(on_win, reason="windows python doesn't depend on readline")
    def test_update_with_pinned_packages(self):
        # regression test for #6914
        with make_temp_env("python=2.7.12") as prefix:
            assert package_is_installed(prefix, "readline=6.2")
            open(join(prefix, 'conda-meta', 'history'), 'w').close()
            PrefixData._cache_.clear()
            run_command(Commands.UPDATE, prefix, "readline")
            assert package_is_installed(prefix, "readline")
            assert not package_is_installed(prefix, "readline=6.2")
            assert package_is_installed(prefix, "python=2.7")
            assert not package_is_installed(prefix, "python=2.7.12")

    def test_remove_all(self):
        with make_temp_env("python") as prefix:
            assert exists(join(prefix, PYTHON_BINARY))
            assert package_is_installed(prefix, 'python')

            # regression test for #2154
            with pytest.raises(PackagesNotFoundError) as exc:
                run_command(Commands.REMOVE, prefix, 'python', 'foo', 'numpy')
            assert repr(exc.value) == dals("""
            PackagesNotFoundError: The following packages are missing from the target environment:
              - foo
              - numpy
            """)

            run_command(Commands.REMOVE, prefix, '--all')
            assert not exists(prefix)

    @pytest.mark.skipif(on_win, reason="windows usually doesn't support symlinks out-of-the box")
    @patch('conda.core.link.hardlink_supported', side_effect=lambda x, y: False)
    def test_allow_softlinks(self, hardlink_supported_mock):
        hardlink_supported_mock._result_cache.clear()
        with env_var("CONDA_ALLOW_SOFTLINKS", "true", reset_context):
            with make_temp_env("pip") as prefix:
                assert islink(join(prefix, get_python_site_packages_short_path(
                    get_python_version_for_prefix(prefix)), 'pip', '__init__.py'))
        hardlink_supported_mock._result_cache.clear()

    @pytest.mark.skipif(on_win, reason="nomkl not present on windows")
    def test_remove_features(self):
        with make_temp_env("python=2 numpy=1.13 nomkl") as prefix:
            assert exists(join(prefix, PYTHON_BINARY))
            assert package_is_installed(prefix, 'numpy')
            assert package_is_installed(prefix, 'nomkl')
            assert not package_is_installed(prefix, 'mkl')

            # A consequence of discontinuing use of the 'features' key and instead
            # using direct dependencies is that removing the feature means that
            # packages associated with the track_features base package are completely removed
            # and not replaced with equivalent non-variant packages as before.
            run_command(Commands.REMOVE, prefix, '--features', 'nomkl')
<<<<<<< HEAD
            # assert package_is_installed(prefix, 'numpy')   # removed per above comment
            assert not package_is_installed(prefix, 'nomkl')
            # assert package_is_installed(prefix, 'mkl')  # removed per above comment
=======
            # assert assert_package_is_installed(prefix, 'numpy')  # removed per above comment
            assert not package_is_installed(prefix, 'nomkl')
            # assert_package_is_installed(prefix, 'mkl')  # removed per above comment
>>>>>>> d9bfd5b9

    @pytest.mark.skipif(on_win and context.bits == 32, reason="no 32-bit windows python on conda-forge")
    @pytest.mark.skipif(on_win and datetime.now() <= datetime(2018, 10, 1), reason="conda-forge repodata needs vc patching")
    def test_dash_c_usage_replacing_python(self):
        # Regression test for #2606
        with make_temp_env("-c conda-forge python=3.5") as prefix:
            assert exists(join(prefix, PYTHON_BINARY))
            assert package_is_installed(prefix, 'conda-forge::python=3.5')
            run_command(Commands.INSTALL, prefix, "decorator")
            assert package_is_installed(prefix, 'conda-forge::python=3.5')

            with make_temp_env('--clone "%s"' % prefix) as clone_prefix:
                assert package_is_installed(clone_prefix, 'conda-forge::python=3.5')
                assert package_is_installed(clone_prefix, "decorator")

            # Regression test for #2645
            fn = glob(join(prefix, 'conda-meta', 'python-3.5*.json'))[-1]
            with open(fn) as f:
                data = json.load(f)
            for field in ('url', 'channel', 'schannel'):
                if field in data:
                    del data[field]
            with open(fn, 'w') as f:
                json.dump(data, f)
            PrefixData._cache_ = {}

            with make_temp_env('-c conda-forge --clone "%s"' % prefix) as clone_prefix:
                assert package_is_installed(clone_prefix, 'python=3.5')
                assert package_is_installed(clone_prefix, 'decorator')

    def test_install_prune_flag(self):
        with make_temp_env("python=3 flask") as prefix:
            assert package_is_installed(prefix, 'flask')
            assert package_is_installed(prefix, 'python=3')
            run_command(Commands.REMOVE, prefix, "flask")
            assert not package_is_installed(prefix, 'flask')
            assert package_is_installed(prefix, 'itsdangerous')
            assert package_is_installed(prefix, 'python=3')

            run_command(Commands.INSTALL, prefix, 'pytz --prune')

            assert not package_is_installed(prefix, 'itsdangerous')
            assert package_is_installed(prefix, 'pytz')
            assert package_is_installed(prefix, 'python=3')

    @pytest.mark.skipif(on_win, reason="readline is only a python dependency on unix")
    def test_remove_force_remove_flag(self):
        with make_temp_env("python") as prefix:
            assert package_is_installed(prefix, 'readline')
            assert package_is_installed(prefix, 'python')

            run_command(Commands.REMOVE, prefix, 'readline --force-remove')
            assert not package_is_installed(prefix, 'readline')
            assert package_is_installed(prefix, 'python')

    def test_install_force_reinstall_flag(self):
        with make_temp_env("python") as prefix:
            stdout, stderr = run_command(Commands.INSTALL, prefix,
                                         "--json --dry-run --force-reinstall python",
                                         use_exception_handler=True)
            output_obj = json.loads(stdout.strip())
            unlink_actions = output_obj['actions']['UNLINK']
            link_actions = output_obj['actions']['LINK']
            assert len(unlink_actions) == len(link_actions) == 1
            assert unlink_actions[0] == link_actions[0]
            assert unlink_actions[0]['name'] == 'python'

    def test_create_no_deps_flag(self):
        with make_temp_env("python=2 flask --no-deps") as prefix:
            assert package_is_installed(prefix, 'flask')
            assert package_is_installed(prefix, 'python=2')
            assert not package_is_installed(prefix, 'openssl')
            assert not package_is_installed(prefix, 'itsdangerous')

    def test_create_only_deps_flag(self):
        with make_temp_env("python=2 flask --only-deps") as prefix:
            assert not package_is_installed(prefix, 'flask')
            assert package_is_installed(prefix, 'python')
            if not on_win:
                # python on windows doesn't actually have real dependencies
                assert package_is_installed(prefix, 'openssl')
            assert package_is_installed(prefix, 'itsdangerous')

<<<<<<< HEAD
    def test_install_update_deps_flag(self):
        with make_temp_env("flask==0.12 jinja2==2.8") as prefix:
            assert package_is_installed(prefix, "python=3.6")
            assert package_is_installed(prefix, "flask==0.12")
            assert package_is_installed(prefix, "jinja2=2.8")

            run_command(Commands.INSTALL, prefix, "flask --update-deps")
            assert package_is_installed(prefix, "python=3.6")
            assert package_is_installed(prefix, "flask>0.12")
            assert package_is_installed(prefix, "jinja2>2.8")

    def test_install_only_deps_flag(self):
        with make_temp_env("flask==0.12 jinja2==2.8") as prefix:
            assert package_is_installed(prefix, "python=3.6")
            assert package_is_installed(prefix, "flask==0.12")
            assert package_is_installed(prefix, "jinja2=2.8")

            run_command(Commands.INSTALL, prefix, "flask --only-deps")
            assert package_is_installed(prefix, "python=3.6")
            assert package_is_installed(prefix, "flask==0.12")
            assert package_is_installed(prefix, "jinja2=2.8")

        with make_temp_env("flask==0.12 --only-deps") as prefix:
            assert not package_is_installed(prefix, "flask")

    def test_install_update_deps_only_deps_flags(self):
        with make_temp_env("flask==0.12 jinja2==2.8") as prefix:
            assert package_is_installed(prefix, "python=3.6")
            assert package_is_installed(prefix, "flask==0.12")
            assert package_is_installed(prefix, "jinja2=2.8")

            run_command(Commands.INSTALL, prefix, "flask python=3.6 --update-deps --only-deps")
            assert package_is_installed(prefix, "python=3.6")
            assert package_is_installed(prefix, "flask==0.12")
            assert package_is_installed(prefix, "jinja2>2.8")

    @pytest.mark.skipif(on_win, reason="tensorflow package used in test not available on Windows")
    def test_install_freeze_installed_flag(self):
        with make_temp_env("bleach") as prefix:
            assert package_is_installed(prefix, "bleach=2")
            with pytest.raises(UnsatisfiableError):
                run_command(Commands.INSTALL, prefix,
                            "conda-forge::tensorflow>=1.4 --dry-run --freeze-installed")

=======
>>>>>>> d9bfd5b9
    @pytest.mark.xfail(on_win and datetime.now() < datetime(2018, 9, 15),
                       reason="need to talk with @msarahan about blas patches on Windows",
                       strict=True)
    def test_install_features(self):
        with make_temp_env("python=2 numpy=1.13 nomkl") as prefix:
            assert package_is_installed(prefix, "numpy")
            assert package_is_installed(prefix, "nomkl")
            assert not package_is_installed(prefix, "mkl")
            numpy_prec = PrefixData(prefix).get("numpy")
            assert "nomkl" in numpy_prec.build

        with make_temp_env("python=2 numpy=1.13") as prefix:
            assert package_is_installed(prefix, "numpy")
            assert not package_is_installed(prefix, "nomkl")
            assert package_is_installed(prefix, "mkl")
            numpy_prec = PrefixData(prefix).get("numpy")
            assert "nomkl" not in numpy_prec.build

            run_command(Commands.INSTALL, prefix, "nomkl")
            assert package_is_installed(prefix, "numpy")
            assert package_is_installed(prefix, "nomkl")
            assert package_is_installed(prefix, "mkl")  # it's fine for mkl to still be here I guess
            numpy_prec = PrefixData(prefix).get("numpy")
            assert "nomkl" in numpy_prec.build
<<<<<<< HEAD

            run_command(Commands.INSTALL, prefix, "nomkl --prune")
            assert not package_is_installed(prefix, "mkl")
            assert not package_is_installed(prefix, "mkl_fft")
            assert not package_is_installed(prefix, "mkl_random")
=======
>>>>>>> d9bfd5b9

    def test_clone_offline_simple(self):
        with make_temp_env("python flask=0.10.1") as prefix:
            assert package_is_installed(prefix, 'flask=0.10.1')
            assert package_is_installed(prefix, 'python')

            with make_temp_env('--clone "%s"' % prefix, "--offline") as clone_prefix:
                assert context.offline
                assert package_is_installed(clone_prefix, 'flask=0.10.1')
                assert package_is_installed(clone_prefix, 'python')

            with env_var('CONDA_DISALLOWED_PACKAGES', 'python', reset_context):
                with pytest.raises(DisallowedPackageError) as exc:
                    with make_temp_env('--clone "%s"' % prefix, "--offline"):
                        pass
                assert exc.value.dump_map()['package_ref']['name'] == 'python'

    def test_conda_config_describe(self):
        with make_temp_env() as prefix:
            stdout, stderr = run_command(Commands.CONFIG, prefix, "--describe")
            assert not stderr
            skip_categories = ('CLI-only', 'Hidden and Undocumented')
            documented_parameter_names = chain.from_iterable((
                parameter_names for category, parameter_names in iteritems(context.category_map)
                if category not in skip_categories
            ))

            for param_name in documented_parameter_names:
                assert re.search(r'^# # %s \(' % param_name, stdout, re.MULTILINE), param_name

            stdout, stderr = run_command(Commands.CONFIG, prefix, "--describe --json")
            assert not stderr
            json_obj = json.loads(stdout.strip())
            assert len(json_obj) >= 42
            assert 'description' in json_obj[0]

            with env_var('CONDA_QUIET', 'yes', reset_context):
                stdout, stderr = run_command(Commands.CONFIG, prefix, "--show-sources")
                assert not stderr
                assert 'envvars' in stdout.strip()

                stdout, stderr = run_command(Commands.CONFIG, prefix, "--show-sources --json")
                assert not stderr
                json_obj = json.loads(stdout.strip())
                assert json_obj['envvars'] == {'quiet': True}
                assert json_obj['cmd_line'] == {'json': True}

            run_command(Commands.CONFIG, prefix, "--set changeps1 false")
            with pytest.raises(CondaError):
                run_command(Commands.CONFIG, prefix, "--write-default")

            rm_rf(join(prefix, 'condarc'))
            run_command(Commands.CONFIG, prefix, "--write-default")

            with open(join(prefix, 'condarc')) as fh:
                data = fh.read()

            for param_name in documented_parameter_names:
                assert re.search(r'^# %s \(' % param_name, data, re.MULTILINE), param_name

            stdout, stderr = run_command(Commands.CONFIG, prefix, "--describe --json")
            assert not stderr
            json_obj = json.loads(stdout.strip())
            assert len(json_obj) >= 42
            assert 'description' in json_obj[0]

            with env_var('CONDA_QUIET', 'yes', reset_context):
                stdout, stderr = run_command(Commands.CONFIG, prefix, "--show-sources")
                assert not stderr
                assert 'envvars' in stdout.strip()

                stdout, stderr = run_command(Commands.CONFIG, prefix, "--show-sources --json")
                assert not stderr
                json_obj = json.loads(stdout.strip())
                assert json_obj['envvars'] == {'quiet': True}
                assert json_obj['cmd_line'] == {'json': True}

    def test_conda_config_validate(self):
        with make_temp_env() as prefix:
            run_command(Commands.CONFIG, prefix, "--set ssl_verify no")
            stdout, stderr = run_command(Commands.CONFIG, prefix, "--validate")
            assert not stdout
            assert not stderr

            try:
                with open(join(prefix, 'condarc'), 'a') as fh:
                    fh.write('default_python: anaconda\n')
                    fh.write('ssl_verify: /path/doesnt/exist\n')
                reload_config(prefix)

                with pytest.raises(CondaMultiError) as exc:
                    run_command(Commands.CONFIG, prefix, "--validate")

                assert len(exc.value.errors) == 2
                assert "must be a boolean, a path to a certificate bundle file, or a path to a directory containing certificates of trusted CAs" in str(exc.value)
                assert "default_python value 'anaconda' not of the form '[23].[0-9]'" in str(exc.value)
            finally:
                reset_context()

    def test_rpy_search(self):
        with make_temp_env("python=3.5") as prefix:
            run_command(Commands.CONFIG, prefix, "--add channels https://repo.anaconda.com/pkgs/free")
            run_command(Commands.CONFIG, prefix, "--remove channels defaults")
            stdout, stderr = run_command(Commands.CONFIG, prefix, "--show", "--json")
            json_obj = json_loads(stdout)
            assert 'defaults' not in json_obj['channels']

            assert package_is_installed(prefix, 'python')
            assert 'r' not in context.channels

            # assert conda search cannot find rpy2
            stdout, stderr = run_command(Commands.SEARCH, prefix, "rpy2", "--json", use_exception_handler=True)
            json_obj = json_loads(stdout.replace("Fetching package metadata ...", "").strip())
            assert json_obj['exception_name'] == 'PackagesNotFoundError'

            # add r channel
            run_command(Commands.CONFIG, prefix, "--add channels r")
            stdout, stderr = run_command(Commands.CONFIG, prefix, "--show", "--json")
            json_obj = json_loads(stdout)
            assert 'r' in json_obj['channels']

            # assert conda search can now find rpy2
            stdout, stderr = run_command(Commands.SEARCH, prefix, "rpy2", "--json")
            json_obj = json_loads(stdout.replace("Fetching package metadata ...", "").strip())

    def test_clone_offline_multichannel_with_untracked(self):
        with make_temp_env("python=3.5") as prefix:
            run_command(Commands.CONFIG, prefix, "--add channels https://repo.anaconda.com/pkgs/free")
            run_command(Commands.CONFIG, prefix, "--remove channels defaults")

            run_command(Commands.INSTALL, prefix, "-c conda-test flask")

            touch(join(prefix, 'test.file'))  # untracked file
            with make_temp_env("--clone '%s'" % prefix, "--offline") as clone_prefix:
                assert context.offline
                assert package_is_installed(clone_prefix, 'python=3.5')
                assert package_is_installed(clone_prefix, 'flask=0.11.1=py_0')
                assert isfile(join(clone_prefix, 'test.file'))  # untracked file

    def test_package_pinning(self):
        with make_temp_env("python=2.7 itsdangerous=0.23 pytz=2015.7") as prefix:
            assert package_is_installed(prefix, "itsdangerous=0.23")
            assert package_is_installed(prefix, "python=2.7")
            assert package_is_installed(prefix, "pytz=2015.7")

            with open(join(prefix, 'conda-meta', 'pinned'), 'w') as fh:
                fh.write("itsdangerous 0.23\n")

            run_command(Commands.UPDATE, prefix, "--all")
            assert package_is_installed(prefix, "itsdangerous=0.23")
            # assert not package_is_installed(prefix, "python-3.5")  # should be python-3.6, but it's not because of add_defaults_to_specs
            assert package_is_installed(prefix, "python=2.7")

            assert not package_is_installed(prefix, "pytz=2015.7")
            assert package_is_installed(prefix, "pytz")

            run_command(Commands.UPDATE, prefix, "--all --no-pin")
            assert package_is_installed(prefix, "python=2.7")
            assert not package_is_installed(prefix, "itsdangerous=0.23")

    def test_package_optional_pinning(self):
        with make_temp_env("") as prefix:
            run_command(Commands.CONFIG, prefix,
                        "--add pinned_packages", "python=3.6.1=2")
            run_command(Commands.INSTALL, prefix, "openssl")
            assert not package_is_installed(prefix, "python")
            run_command(Commands.INSTALL, prefix, "flask")
            assert package_is_installed(prefix, "python=3.6.1")

    def test_update_deps_flag_absent(self):
        with make_temp_env("python=2 itsdangerous=0.23") as prefix:
            assert package_is_installed(prefix, 'python=2')
            assert package_is_installed(prefix, 'itsdangerous=0.23')
            assert not package_is_installed(prefix, 'flask')

            run_command(Commands.INSTALL, prefix, 'flask')
            assert package_is_installed(prefix, 'python=2')
            assert package_is_installed(prefix, 'itsdangerous=0.23')
            assert package_is_installed(prefix, 'flask')

    @pytest.mark.xfail(datetime.now() < datetime(2018, 3, 1), reason="#5263", strict=True)
    def test_update_deps_flag_present(self):
        with make_temp_env("python=2 itsdangerous=0.23") as prefix:
            assert package_is_installed(prefix, 'python=2')
            assert package_is_installed(prefix, 'itsdangerous=0.23')
            assert not package_is_installed(prefix, 'flask')

            run_command(Commands.INSTALL, prefix, '--update-deps python=2 flask')
            assert package_is_installed(prefix, 'python=2')
            assert not package_is_installed(prefix, 'itsdangerous=0.23')
            assert package_is_installed(prefix, 'itsdangerous')
            assert package_is_installed(prefix, 'flask')

    @pytest.mark.skipif(True, reason="Add this test back someday.")
    # @pytest.mark.skipif(not on_win, reason="shortcuts only relevant on Windows")
    def test_shortcut_in_underscore_env_shows_message(self):
        prefix = make_temp_prefix("_" + str(uuid4())[:7])
        with make_temp_env(prefix=prefix):
            stdout, stderr = run_command(Commands.INSTALL, prefix, "console_shortcut")
            assert ("Environment name starts with underscore '_'.  "
                    "Skipping menu installation." in stderr)

    @pytest.mark.skipif(not on_win, reason="shortcuts only relevant on Windows")
    def test_shortcut_not_attempted_with_no_shortcuts_arg(self):
        prefix = make_temp_prefix("_" + str(uuid4())[:7])
        shortcut_dir = get_shortcut_dir()
        shortcut_file = join(shortcut_dir, "Anaconda Prompt ({0}).lnk".format(basename(prefix)))
        with make_temp_env(prefix=prefix):
            stdout, stderr = run_command(Commands.INSTALL, prefix, "console_shortcut",
                                         "--no-shortcuts")
            assert ("Environment name starts with underscore '_'.  Skipping menu installation."
                    not in stderr)
            assert not isfile(shortcut_file)

    @pytest.mark.skipif(not on_win, reason="shortcuts only relevant on Windows")
    def test_shortcut_creation_installs_shortcut(self):
        shortcut_dir = get_shortcut_dir()
        shortcut_dir = join(shortcut_dir, "Anaconda{0} ({1}-bit)"
                                          "".format(sys.version_info.major, config.bits))

        prefix = make_temp_prefix(str(uuid4())[:7])
        shortcut_file = join(shortcut_dir, "Anaconda Prompt ({0}).lnk".format(basename(prefix)))
        try:
            with make_temp_env("console_shortcut", prefix=prefix):
                assert package_is_installed(prefix, 'console_shortcut')
                assert isfile(shortcut_file), ("Shortcut not found in menu dir. "
                                               "Contents of dir:\n"
                                               "{0}".format(os.listdir(shortcut_dir)))

                # make sure that cleanup without specifying --shortcuts still removes shortcuts
                run_command(Commands.REMOVE, prefix, 'console_shortcut')
                assert not package_is_installed(prefix, 'console_shortcut')
                assert not isfile(shortcut_file)
        finally:
            rmtree(prefix, ignore_errors=True)
            if isfile(shortcut_file):
                os.remove(shortcut_file)

    @pytest.mark.skipif(not on_win, reason="shortcuts only relevant on Windows")
    def test_shortcut_absent_does_not_barf_on_uninstall(self):
        shortcut_dir = get_shortcut_dir()
        shortcut_dir = join(shortcut_dir, "Anaconda{0} ({1}-bit)"
                                          "".format(sys.version_info.major, config.bits))

        prefix = make_temp_prefix(str(uuid4())[:7])
        shortcut_file = join(shortcut_dir, "Anaconda Prompt ({0}).lnk".format(basename(prefix)))
        assert not isfile(shortcut_file)

        try:
            # including --no-shortcuts should not get shortcuts installed
            with make_temp_env("console_shortcut", "--no-shortcuts", prefix=prefix):
                assert package_is_installed(prefix, 'console_shortcut')
                assert not isfile(shortcut_file)

                # make sure that cleanup without specifying --shortcuts still removes shortcuts
                run_command(Commands.REMOVE, prefix, 'console_shortcut')
                assert not package_is_installed(prefix, 'console_shortcut')
                assert not isfile(shortcut_file)
        finally:
            rmtree(prefix, ignore_errors=True)
            if isfile(shortcut_file):
                os.remove(shortcut_file)

    @pytest.mark.skipif(not on_win, reason="shortcuts only relevant on Windows")
    @pytest.mark.xfail(reason="deal with this later")
    def test_shortcut_absent_when_condarc_set(self):
        shortcut_dir = get_shortcut_dir()
        shortcut_dir = join(shortcut_dir, "Anaconda{0} ({1}-bit)"
                                          "".format(sys.version_info.major, config.bits))

        prefix = make_temp_prefix(str(uuid4())[:7])
        shortcut_file = join(shortcut_dir, "Anaconda Prompt ({0}).lnk".format(basename(prefix)))
        assert not isfile(shortcut_file)

        # set condarc shortcuts: False
        run_command(Commands.CONFIG, prefix, "--set shortcuts false")
        stdout, stderr = run_command(Commands.CONFIG, prefix, "--get", "--json")
        json_obj = json_loads(stdout)
        assert json_obj['rc_path'] == join(prefix, 'condarc')
        assert json_obj['get']['shortcuts'] is False

        try:
            with make_temp_env("console_shortcut", prefix=prefix):
                # including shortcuts: False from condarc should not get shortcuts installed
                assert package_is_installed(prefix, 'console_shortcut')
                assert not isfile(shortcut_file)

                # make sure that cleanup without specifying --shortcuts still removes shortcuts
                run_command(Commands.REMOVE, prefix, 'console_shortcut')
                assert not package_is_installed(prefix, 'console_shortcut')
                assert not isfile(shortcut_file)
        finally:
            rmtree(prefix, ignore_errors=True)
            if isfile(shortcut_file):
                os.remove(shortcut_file)

    def test_create_default_packages(self):
        # Regression test for #3453
        try:
            prefix = make_temp_prefix(str(uuid4())[:7])

            # set packages
            run_command(Commands.CONFIG, prefix, "--add create_default_packages pip")
            run_command(Commands.CONFIG, prefix, "--add create_default_packages flask")
            stdout, stderr = run_command(Commands.CONFIG, prefix, "--show")
            yml_obj = yaml_load(stdout)
            assert yml_obj['create_default_packages'] == ['flask', 'pip']

            assert not package_is_installed(prefix, 'python=2')
            assert not package_is_installed(prefix, 'pytz')
            assert not package_is_installed(prefix, 'flask')

            with make_temp_env("python=2", "pytz", prefix=prefix):
                assert package_is_installed(prefix, 'python=2')
                assert package_is_installed(prefix, 'pytz')
                assert package_is_installed(prefix, 'flask')

        finally:
            rmtree(prefix, ignore_errors=True)

    def test_create_default_packages_no_default_packages(self):
        try:
            prefix = make_temp_prefix(str(uuid4())[:7])

            # set packages
            run_command(Commands.CONFIG, prefix, "--add create_default_packages pip")
            run_command(Commands.CONFIG, prefix, "--add create_default_packages flask")
            stdout, stderr = run_command(Commands.CONFIG, prefix, "--show")
            yml_obj = yaml_load(stdout)
            assert yml_obj['create_default_packages'] == ['flask', 'pip']

            assert not package_is_installed(prefix, 'python=2')
            assert not package_is_installed(prefix, 'pytz')
            assert not package_is_installed(prefix, 'flask')

            with make_temp_env("python=2", "pytz", "--no-default-packages", prefix=prefix):
                assert package_is_installed(prefix, 'python=2')
                assert package_is_installed(prefix, 'pytz')
                assert not package_is_installed(prefix, 'flask')

        finally:
            rmtree(prefix, ignore_errors=True)

    def test_create_dry_run(self):
        # Regression test for #3453
        prefix = '/some/place'
        with pytest.raises(DryRunExit):
            run_command(Commands.CREATE, prefix, "--dry-run")
        stdout, stderr = run_command(Commands.CREATE, prefix, "--dry-run", use_exception_handler=True)
        assert join('some', 'place') in stdout
        # TODO: This assert passes locally but fails on CI boxes; figure out why and re-enable
        # assert "The following empty environments will be CREATED" in stdout

        prefix = '/another/place'
        with pytest.raises(DryRunExit):
            run_command(Commands.CREATE, prefix, "flask", "--dry-run")
        stdout, stderr = run_command(Commands.CREATE, prefix, "flask", "--dry-run", use_exception_handler=True)
        assert ":flask" in stdout
        assert ":python" in stdout
        assert join('another', 'place') in stdout

    def test_create_dry_run_json(self):
        prefix = '/some/place'
        with pytest.raises(DryRunExit):
            run_command(Commands.CREATE, prefix, "flask", "--dry-run", "--json")
        stdout, stderr = run_command(Commands.CREATE, prefix, "flask", "--dry-run", "--json", use_exception_handler=True)
        loaded = json.loads(stdout)
        names = set(d['name'] for d in loaded['actions']['LINK'])
        assert "python" in names
        assert "flask" in names

    def test_packages_not_found(self):
        with make_temp_env() as prefix:
            with pytest.raises(PackagesNotFoundError) as exc:
                run_command(Commands.INSTALL, prefix, "not-a-real-package")
            assert "not-a-real-package" in text_type(exc.value)

            stdout, stderr = run_command(Commands.INSTALL, prefix, "not-a-real-package",
                                         use_exception_handler=True)
            assert "not-a-real-package" in stderr

    def test_conda_pip_interop_dependency_satisfied_by_pip(self):
        with make_temp_env("python") as prefix:
            check_call(PYTHON_BINARY + " -m pip install itsdangerous",
                       cwd=prefix, shell=True)

            PrefixData._cache_.clear()
            stdout, stderr = run_command(Commands.LIST, prefix)
            assert 'itsdangerous' in stdout
            assert not stderr

            stdout, stderr = run_command(Commands.INSTALL, prefix, 'flask --dry-run --json',
                                         use_exception_handler=True)
            json_obj = json.loads(stdout)
            print(json_obj)
            assert any(rec["name"] == "flask" for rec in json_obj["actions"]["LINK"])
            assert not any(rec["name"] == "itsdangerous" for rec in json_obj["actions"]["LINK"])

            stdout, stderr = run_command(Commands.SEARCH, prefix, "not-a-real-package", "--json",
                                         use_exception_handler=True)
            assert not stderr
            json_obj = json_loads(stdout.strip())
            assert json_obj['exception_name'] == 'PackagesNotFoundError'
            assert not len(json_obj.keys()) == 0

    @pytest.mark.skipif(datetime.now() < datetime(2018, 9, 15), reason="TODO")
    def test_conda_pip_interop_pip_clobbers_conda(self):
        # 1. conda install old six
        # 2. pip install -U six
        # 3. conda list shows new six and deletes old conda record
        # 4. probably need to purge something with the history file too?
        assert False

    @pytest.mark.skipif(datetime.now() < datetime(2018, 9, 15), reason="TODO")
    def test_conda_pip_interop_conda_updates_pip_package(self):
        assert False

    @pytest.mark.skipif(datetime.now() < datetime(2018, 9, 15), reason="TODO")
    def gittest_conda_pip_interop_conda_doesnt_update_ancient_distutils_package(self):
        # probably easiest just to use a conda package and remove the conda-meta record
        assert False

    @pytest.mark.skipif(datetime.now() < datetime(2018, 9, 15), reason="TODO")
    def test_conda_pip_interop_conda_doesnt_update_editable_package(self):
        assert False

    @pytest.mark.skipif(on_win, reason="gawk is a windows only package")
    def test_search_gawk_not_win_filter(self):
        with make_temp_env() as prefix:
            stdout, stderr = run_command(
                Commands.SEARCH, prefix, "*gawk", "--platform", "win-64", "--json",
                "-c", "https://repo.anaconda.com/pkgs/msys2 --json",
                use_exception_handler=True,
            )
            json_obj = json_loads(stdout.replace("Fetching package metadata ...", "").strip())
            assert "gawk" in json_obj.keys()
            assert "m2-gawk" in json_obj.keys()
            assert len(json_obj.keys()) == 2

    @pytest.mark.skipif(not on_win, reason="gawk is a windows only package")
    def test_search_gawk_on_win(self):
        with make_temp_env() as prefix:
            stdout, stderr = run_command(Commands.SEARCH, prefix, "*gawk", "--json", use_exception_handler=True)
            json_obj = json_loads(stdout.replace("Fetching package metadata ...", "").strip())
            assert "gawk" in json_obj.keys()
            assert "m2-gawk" in json_obj.keys()
            assert len(json_obj.keys()) == 2

    @pytest.mark.skipif(not on_win, reason="gawk is a windows only package")
    def test_search_gawk_on_win_filter(self):
        with make_temp_env() as prefix:
            stdout, stderr = run_command(Commands.SEARCH, prefix, "gawk", "--platform",
                                         "linux-64", "--json", use_exception_handler=True)
            json_obj = json_loads(stdout.replace("Fetching package metadata ...", "").strip())
            assert not len(json_obj.keys()) == 0

    def test_bad_anaconda_token_infinite_loop(self):
        # This test is being changed around 2017-10-17, when the behavior of anaconda.org
        # was changed.  Previously, an expired token would return with a 401 response.
        # Now, a 200 response is always given, with any public packages available on the channel.
        response = requests.get("https://conda.anaconda.org/t/cqgccfm1mfma/data-portal/"
                                "%s/repodata.json" % context.subdir)
        assert response.status_code == 200

        try:
            prefix = make_temp_prefix(str(uuid4())[:7])
            channel_url = "https://conda.anaconda.org/t/cqgccfm1mfma/data-portal"
            run_command(Commands.CONFIG, prefix, "--add channels %s" % channel_url)
            stdout, stderr = run_command(Commands.CONFIG, prefix, "--show")
            yml_obj = yaml_load(stdout)
            assert yml_obj['channels'] == [channel_url, 'defaults']

            with pytest.raises(PackageNotFoundError):
                run_command(Commands.SEARCH, prefix, "boltons", "--json")

            stdout, stderr = run_command(Commands.SEARCH, prefix, "anaconda-mosaic", "--json")

            json_obj = json.loads(stdout)
            assert "anaconda-mosaic" in json_obj
            assert len(json_obj["anaconda-mosaic"]) > 0

        finally:
            rmtree(prefix, ignore_errors=True)
            reset_context()

    def test_anaconda_token_with_private_package(self):
        # TODO: should also write a test to use binstar_client to set the token,
        # then let conda load the token

        # Step 0. xfail if a token is set, for example when testing locally
        tokens = read_binstar_tokens()
        if tokens:
            pytest.xfail("binstar token found in global configuration")

        # Step 1. Make sure without the token we don't see the anyjson package
        try:
            prefix = make_temp_prefix(str(uuid4())[:7])
            channel_url = "https://conda.anaconda.org/kalefranz"
            run_command(Commands.CONFIG, prefix, "--add channels %s" % channel_url)
            run_command(Commands.CONFIG, prefix, "--remove channels defaults")
            stdout, stderr = run_command(Commands.CONFIG, prefix, "--show")
            yml_obj = yaml_load(stdout)
            assert yml_obj['channels'] == [channel_url]

            stdout, stderr = run_command(Commands.SEARCH, prefix, "anyjson", "--platform",
                                         "linux-64", "--json", use_exception_handler=True)
            json_obj = json_loads(stdout)
            assert json_obj['exception_name'] == 'PackagesNotFoundError'

        finally:
            rmtree(prefix, ignore_errors=True)
            reset_context()

        # Step 2. Now with the token make sure we can see the anyjson package
        try:
            prefix = make_temp_prefix(str(uuid4())[:7])
            channel_url = "https://conda.anaconda.org/t/zlZvSlMGN7CB/kalefranz"
            run_command(Commands.CONFIG, prefix, "--add channels %s" % channel_url)
            run_command(Commands.CONFIG, prefix, "--remove channels defaults")
            stdout, stderr = run_command(Commands.CONFIG, prefix, "--show")
            yml_obj = yaml_load(stdout)
            assert yml_obj['channels'] == [channel_url]

            stdout, stderr = run_command(Commands.SEARCH, prefix, "anyjson", "--platform",
                                         "linux-64", "--json")
            json_obj = json_loads(stdout)
            assert 'anyjson' in json_obj

        finally:
            rmtree(prefix, ignore_errors=True)

    def test_clean_index_cache(self):
        prefix = ''

        # make sure we have something in the index cache
        stdout, stderr = run_command(Commands.INFO, prefix, "flask --json")
        assert "flask" in json_loads(stdout)
        index_cache_dir = create_cache_dir()
        assert glob(join(index_cache_dir, "*.json"))

        # now clear it
        run_command(Commands.CLEAN, prefix, "--index-cache")
        assert not glob(join(index_cache_dir, "*.json"))

    def test_use_index_cache(self):
        from conda.gateways.connection.session import CondaSession
        from conda.core.subdir_data import SubdirData
        SubdirData._cache_.clear()

        prefix = make_temp_prefix("_" + str(uuid4())[:7])
        with make_temp_env(prefix=prefix):
            # First, clear the index cache to make sure we start with an empty cache.
            index_cache_dir = create_cache_dir()
            run_command(Commands.CLEAN, '', "--index-cache")
            assert not glob(join(index_cache_dir, "*.json"))

            # Then, populate the index cache.
            orig_get = CondaSession.get
            with patch.object(CondaSession, 'get', autospec=True) as mock_method:
                def side_effect(self, url, **kwargs):
                    # Make sure that we don't use the cache because of the
                    # corresponding HTTP header. This test is supposed to test
                    # whether the --use-index-cache causes the cache to be used.
                    result = orig_get(self, url, **kwargs)
                    for header in ['Etag', 'Last-Modified', 'Cache-Control']:
                        if header in result.headers:
                            del result.headers[header]
                    return result

                SubdirData._cache_.clear()
                mock_method.side_effect = side_effect
                stdout, stderr = run_command(Commands.INFO, prefix, "flask --json")
                assert mock_method.called

            # Next run with --use-index-cache and make sure it actually hits the cache
            # and does not go out fetching index data remotely.
            with patch.object(CondaSession, 'get', autospec=True) as mock_method:
                def side_effect(self, url, **kwargs):
                    if url.endswith('/repodata.json') or url.endswith('/repodata.json.bz2'):
                        raise AssertionError('Index cache was not hit')
                    else:
                        return orig_get(self, url, **kwargs)

                mock_method.side_effect = side_effect
                run_command(Commands.INSTALL, prefix, "flask", "--json", "--use-index-cache")

    def test_offline_with_empty_index_cache(self):
        from conda.core.subdir_data import SubdirData
        SubdirData._cache_.clear()

        try:
            with make_temp_env() as prefix:
                pkgs_dir = join(prefix, 'pkgs')
                with env_var('CONDA_PKGS_DIRS', pkgs_dir, reset_context):
                    with make_temp_channel(['flask-0.10.1']) as channel:
                        # Clear the index cache.
                        index_cache_dir = create_cache_dir()
                        run_command(Commands.CLEAN, '', "--index-cache")
                        assert not exists(index_cache_dir)

                        # Then attempt to install a package with --offline. The package (flask) is
                        # available in a local channel, however its dependencies are not. Make sure
                        # that a) it fails because the dependencies are not available and b)
                        # we don't try to download the repodata from non-local channels but we do
                        # download repodata from local channels.
                        from conda.gateways.connection.session import CondaSession

                        orig_get = CondaSession.get

                        result_dict = {}
                        def side_effect(self, url, **kwargs):
                            if not url.startswith('file://'):
                                raise AssertionError('Attempt to fetch repodata: {}'.format(url))
                            if url.startswith(channel):
                                result_dict['local_channel_seen'] = True
                            return orig_get(self, url, **kwargs)

                        with patch.object(CondaSession, 'get', autospec=True) as mock_method:
                            mock_method.side_effect = side_effect

                            SubdirData._cache_.clear()

                            # This first install passes because flask and its dependencies are in the
                            # package cache.
                            assert not package_is_installed(prefix, "flask")
                            run_command(Commands.INSTALL, prefix, "-c", channel, "flask", "--offline")
                            assert package_is_installed(prefix, "flask")

                            # The mock should have been called with our local channel URL though.
                            assert result_dict.get('local_channel_seen')

                            # Fails because pytz cannot be found in available channels.
                            with pytest.raises(PackagesNotFoundError):
                                run_command(Commands.INSTALL, prefix, "-c", channel, "pytz", "--offline")
                            assert not package_is_installed(prefix, "pytz")
        finally:
            SubdirData._cache_.clear()

    def test_create_from_extracted(self):
        with make_temp_package_cache() as pkgs_dir:
            assert context.pkgs_dirs == (pkgs_dir,)
            def pkgs_dir_has_tarball(tarball_prefix):
                return any(f.startswith(tarball_prefix) and f.endswith(CONDA_TARBALL_EXTENSION)
                           for f in os.listdir(pkgs_dir))

            with make_temp_env() as prefix:
                # First, make sure the openssl package is present in the cache,
                # downloading it if needed
                assert not pkgs_dir_has_tarball('openssl-')
                run_command(Commands.INSTALL, prefix, 'openssl')
                assert pkgs_dir_has_tarball('openssl-')

                # Then, remove the tarball but keep the extracted directory around
                run_command(Commands.CLEAN, prefix, '--tarballs --yes')
                assert not pkgs_dir_has_tarball('openssl-')

            with make_temp_env() as prefix:
                # Finally, install openssl, enforcing the use of the extracted package.
                # We expect that the tarball does not appear again because we simply
                # linked the package from the extracted directory. If the tarball
                # appeared again, we decided to re-download the package for some reason.
                run_command(Commands.INSTALL, prefix, 'openssl --offline')
                assert not pkgs_dir_has_tarball('openssl-')

    def test_clean_tarballs_and_packages(self):
        with make_temp_package_cache() as pkgs_dir:
            with make_temp_env("flask") as prefix:
                pkgs_dir_contents = [join(pkgs_dir, d) for d in os.listdir(pkgs_dir)]
                pkgs_dir_dirs = [d for d in pkgs_dir_contents if isdir(d)]
                pkgs_dir_tarballs = [f for f in pkgs_dir_contents if f.endswith('.tar.bz2')]
                assert any(basename(d).startswith('flask-') for d in pkgs_dir_dirs)
                assert any(basename(f).startswith('flask-') for f in pkgs_dir_tarballs)

                # --json flag is regression test for #5451
                run_command(Commands.CLEAN, prefix, "--packages --yes --json")

                # --json flag is regression test for #5451
                run_command(Commands.CLEAN, prefix, "--tarballs --yes --json")

                pkgs_dir_contents = [join(pkgs_dir, d) for d in os.listdir(pkgs_dir)]
                pkgs_dir_dirs = [d for d in pkgs_dir_contents if isdir(d)]
                pkgs_dir_tarballs = [f for f in pkgs_dir_contents if f.endswith('.tar.bz2')]

                assert any(basename(d).startswith('flask-') for d in pkgs_dir_dirs)
                assert not any(basename(f).startswith('flask-') for f in pkgs_dir_tarballs)

            run_command(Commands.CLEAN, prefix, "--packages --yes")

            pkgs_dir_contents = [join(pkgs_dir, d) for d in os.listdir(pkgs_dir)]
            pkgs_dir_dirs = [d for d in pkgs_dir_contents if isdir(d)]
            assert not any(basename(d).startswith('flask-') for d in pkgs_dir_dirs)

    def test_clean_source_cache(self):
        cache_dirs = {
            'source cache': text_type(context.src_cache),
            'git cache': text_type(context.git_cache),
            'hg cache': text_type(context.hg_cache),
            'svn cache': text_type(context.svn_cache),
        }

        assert all(isdir(d) for d in itervalues(cache_dirs))

        run_command(Commands.CLEAN, '', "--source-cache --yes")

        # --json flag is regression test for #5451
        run_command(Commands.CLEAN, '', "--source-cache --yes  --json")

        assert not all(isdir(d) for d in itervalues(cache_dirs))

    def test_install_mkdir(self):
        try:
            prefix = make_temp_prefix()
            assert isdir(prefix)
            with pytest.raises(DirectoryNotACondaEnvironmentError):
                run_command(Commands.INSTALL, prefix, "python=3.5.2", "--mkdir")

            run_command(Commands.CREATE, prefix)
            run_command(Commands.INSTALL, prefix, "python=3.5.2", "--mkdir")
            assert package_is_installed(prefix, "python=3.5.2")

            rm_rf(prefix)
            assert not isdir(prefix)

            # this part also a regression test for #4849
            run_command(Commands.INSTALL, prefix, "python-dateutil=2.6.0", "python=3.5.2", "--mkdir")
            assert package_is_installed(prefix, "python=3.5.2")
            assert package_is_installed(prefix, "python-dateutil=2.6.0")

        finally:
            rmtree(prefix, ignore_errors=True)

    @pytest.mark.skipif(on_win, reason="python doesn't have dependencies on windows")
    def test_disallowed_packages(self):
        with env_var('CONDA_DISALLOWED_PACKAGES', 'sqlite&flask', reset_context):
            with make_temp_env() as prefix:
                with pytest.raises(CondaMultiError) as exc:
                    run_command(Commands.INSTALL, prefix, 'python')
            exc_val = exc.value.errors[0]
            assert isinstance(exc_val, DisallowedPackageError)
            assert exc_val.dump_map()['package_ref']['name'] == 'sqlite'

    def test_dont_remove_conda_1(self):
        pkgs_dirs = context.pkgs_dirs
        prefix = make_temp_prefix()
        with env_var('CONDA_ROOT_PREFIX', prefix, reset_context):
            with env_var('CONDA_PKGS_DIRS', ','.join(pkgs_dirs), reset_context):
                with make_temp_env(prefix=prefix):
                    stdout, stderr = run_command(Commands.INSTALL, prefix, "conda conda-build")
                    assert package_is_installed(prefix, "conda")
                    assert package_is_installed(prefix, "pycosat")
                    assert package_is_installed(prefix, "conda-build")

                    with pytest.raises(CondaMultiError) as exc:
                        run_command(Commands.REMOVE, prefix, 'conda')

                    assert any(isinstance(e, RemoveError) for e in exc.value.errors)
                    assert package_is_installed(prefix, "conda")
                    assert package_is_installed(prefix, "pycosat")

                    with pytest.raises(CondaMultiError) as exc:
                        run_command(Commands.REMOVE, prefix, 'pycosat')

                    assert any(isinstance(e, RemoveError) for e in exc.value.errors)
                    assert package_is_installed(prefix, "conda")
                    assert package_is_installed(prefix, "pycosat")
                    assert package_is_installed(prefix, "conda-build")

    def test_dont_remove_conda_2(self):
        # regression test for #6904
        pkgs_dirs = context.pkgs_dirs
        prefix = make_temp_prefix()
        with env_var('CONDA_ROOT_PREFIX', prefix, reset_context):
            with env_var('CONDA_PKGS_DIRS', ','.join(pkgs_dirs), reset_context):
                with make_temp_env(prefix=prefix):
                    stdout, stderr = run_command(Commands.INSTALL, prefix, "conda")
                    assert package_is_installed(prefix, "conda")
                    assert package_is_installed(prefix, "pycosat")

                    with pytest.raises(CondaMultiError) as exc:
                        run_command(Commands.REMOVE, prefix, 'pycosat')

                    assert any(isinstance(e, RemoveError) for e in exc.value.errors)
                    assert package_is_installed(prefix, "conda")
                    assert package_is_installed(prefix, "pycosat")

                    with pytest.raises(CondaMultiError) as exc:
                        run_command(Commands.REMOVE, prefix, 'conda')

                    assert any(isinstance(e, RemoveError) for e in exc.value.errors)
                    assert package_is_installed(prefix, "conda")
                    assert package_is_installed(prefix, "pycosat")

    def test_force_remove(self):
        with make_temp_env() as prefix:
            stdout, stderr = run_command(Commands.INSTALL, prefix, "flask")
            assert package_is_installed(prefix, "flask")
            assert package_is_installed(prefix, "jinja2")

            stdout, stderr = run_command(Commands.REMOVE, prefix, "jinja2", "--force")
            assert not package_is_installed(prefix, "jinja2")
            assert package_is_installed(prefix, "flask")

            stdout, stderr = run_command(Commands.REMOVE, prefix, "flask")
            assert not package_is_installed(prefix, "flask")

        # regression test for #3489
        # don't raise for remove --all if environment doesn't exist
        rm_rf(prefix)
        run_command(Commands.REMOVE, prefix, "--all")

    def test_download_only_flag(self):
        from conda.core.link import UnlinkLinkTransaction
        with patch.object(UnlinkLinkTransaction, 'execute') as mock_method:
            with make_temp_env('openssl --download-only', use_exception_handler=True) as prefix:
                assert mock_method.call_count == 0
            with make_temp_env('openssl', use_exception_handler=True) as prefix:
                assert mock_method.call_count == 1

    def test_transactional_rollback_simple(self):
        from conda.core.path_actions import CreatePrefixRecordAction
        with patch.object(CreatePrefixRecordAction, 'execute') as mock_method:
            with make_temp_env() as prefix:
                mock_method.side_effect = KeyError('Bang bang!!')
                with pytest.raises(CondaMultiError):
                    run_command(Commands.INSTALL, prefix, 'openssl')
                assert not package_is_installed(prefix, 'openssl')

    def test_transactional_rollback_upgrade_downgrade(self):
        with make_temp_env("python=3.5") as prefix:
            assert exists(join(prefix, PYTHON_BINARY))
            assert package_is_installed(prefix, 'python=3')

            run_command(Commands.INSTALL, prefix, 'flask=0.10.1')
            assert package_is_installed(prefix, 'flask=0.10.1')

            from conda.core.path_actions import CreatePrefixRecordAction
            with patch.object(CreatePrefixRecordAction, 'execute') as mock_method:
                mock_method.side_effect = KeyError('Bang bang!!')
                with pytest.raises(CondaMultiError):
                    run_command(Commands.INSTALL, prefix, 'flask=0.11.1')
                assert package_is_installed(prefix, 'flask=0.10.1')

    def test_directory_not_a_conda_environment(self):
        prefix = make_temp_prefix(str(uuid4())[:7])
        try:
            with pytest.raises(DirectoryNotACondaEnvironmentError):
                run_command(Commands.INSTALL, prefix, "sqlite")
        finally:
            rm_rf(prefix)

    def test_init_dev_and_NoBaseEnvironmentError(self):
        conda_exe = join('Scripts', 'conda.exe') if on_win else join('bin', 'conda')
        python_exe = 'python.exe' if on_win else join('bin', 'python')
        with make_temp_env("conda=4.5.0", name='_' + str(uuid4())[:8]) as prefix:
            result = subprocess_call("%s --version" % join(prefix, conda_exe))
            assert result.rc == 0
            assert not result.stderr
            assert result.stdout.startswith("conda ")
            conda_version = result.stdout.strip()[6:]
            assert conda_version == "4.5.0"

            result = subprocess_call("%s -m conda init --dev" % join(prefix, python_exe),
                                     path=dirname(CONDA_PACKAGE_ROOT))

            result = subprocess_call("%s --version" % join(prefix, conda_exe))
            assert result.rc == 0
            assert not result.stderr
            assert result.stdout.startswith("conda ")
            conda_version = result.stdout.strip()[6:]
            assert conda_version == CONDA_VERSION

            rm_rf(join(prefix, 'conda-meta', 'history'))

            result = subprocess_call("%s info -a" % join(prefix, conda_exe))
            print(result.stdout)

            if not on_win:
                # Windows has: Fatal Python error: failed to get random numbers to initialize Python
                result = subprocess_call("%s install python" % join(prefix, conda_exe), env={"SHLVL": "1"},
                                         raise_on_error=False)
                assert result.rc == 1
                assert "NoBaseEnvironmentError: This conda installation has no default base environment." in result.stderr

    def test_conda_downgrade(self):
        # Create an environment with the current conda under test, but include an earlier
        # version of conda and other packages in that environment.
        # Make sure we can flip back and forth.
        conda_exe = join('Scripts', 'conda.exe') if on_win else join('bin', 'conda')
        with env_var("CONDA_AUTO_UPDATE_CONDA", "false", reset_context):
            with make_temp_env("conda=4.3.27 python=%s" % sys.version_info[0],
                               name='_' + str(uuid4())[:8]) as prefix:  # rev 0
                assert package_is_installed(prefix, "conda")

                run_command(Commands.INSTALL, prefix, "mccabe")  # rev 1
                assert package_is_installed(prefix, "mccabe")

                subprocess_call("%s install -p %s -y itsdangerous" % (join(prefix, conda_exe), prefix))  # rev 2
                linked_data_.clear()
                assert package_is_installed(prefix, "itsdangerous")

                run_command(Commands.INSTALL, prefix, "lockfile")  # rev 3
                assert package_is_installed(prefix, "lockfile")

                subprocess_call("%s install -p %s -y conda=4.3" % (join(prefix, conda_exe), prefix))  # rev 4
                PrefixData._cache_.clear()
                assert not package_is_installed(prefix, "conda=4.3.27")

                subprocess_call("%s install -p %s -y colorama" % (join(prefix, conda_exe), prefix))  # rev 5
                linked_data_.clear()
                assert package_is_installed(prefix, "colorama")

                stdout, stderr = run_command(Commands.LIST, prefix, "--revisions")
                print(stdout)

                PrefixData._cache_.clear()
                run_command(Commands.INSTALL, prefix, "--rev 3")
                PrefixData._cache_.clear()
                assert package_is_installed(prefix, "conda=4.3.27")
                assert not package_is_installed(prefix, "colorama")

                subprocess_call("%s install -y -p %s --rev 1" % (join(prefix, conda_exe), prefix))
                linked_data_.clear()
                assert not package_is_installed(prefix, "itsdangerous")
                PrefixData._cache_.clear()
                assert package_is_installed(prefix, "conda=4.3.27")
                assert package_is_installed(prefix, "python=%s" % sys.version_info[0])

                result = subprocess_call("%s info --json" % join(prefix, conda_exe))
                conda_info = json.loads(result.stdout)
                assert conda_info["conda_version"] == "4.3.27"

    @pytest.mark.skipif(on_win, reason="openssl only has a postlink script on unix")
    def test_run_script_called(self):
        import conda.core.link
        with patch.object(conda.core.link, 'subprocess_call') as rs:
            with make_temp_env("openssl=1.0.2j --no-deps") as prefix:
                assert package_is_installed(prefix, 'openssl')
                assert rs.call_count == 1

    def test_conda_info_python(self):
        stdout, stderr = run_command(Commands.INFO, None, "python=3.5")
        assert "python 3.5.1 0" in stdout

    def test_toolz_cytoolz_package_cache_regression(self):
        with make_temp_env("python=3.5") as prefix:
            pkgs_dir = join(prefix, 'pkgs')
            with env_var('CONDA_PKGS_DIRS', pkgs_dir, reset_context):
                assert context.pkgs_dirs == (pkgs_dir,)
                run_command(Commands.INSTALL, prefix, "-c conda-forge toolz cytoolz")
                assert package_is_installed(prefix, 'toolz')

    def test_remove_spellcheck(self):
        with make_temp_env("numpy=1.12") as prefix:
            assert exists(join(prefix, PYTHON_BINARY))
            assert package_is_installed(prefix, 'numpy')

            with pytest.raises(PackagesNotFoundError) as exc:
                run_command(Commands.REMOVE, prefix, 'numpi')

            exc_string = '%r' % exc.value
            assert exc_string.strip() == dals("""
            PackagesNotFoundError: The following packages are missing from the target environment:
              - numpi
            """).strip()
            assert package_is_installed(prefix, 'numpy')


    def test_conda_list_json(self):
        def pkg_info(s):
            # function from nb_conda/envmanager.py
            if hasattr(s, 'rsplit'):  # proxy for isinstance(s, six.string_types)
                name, version, build = s.rsplit('-', 2)
                return {
                    'name': name,
                    'version': version,
                    'build': build
                }
            else:
                return {
                    'name': s['name'],
                    'version': s['version'],
                    'build': s.get('build_string') or s['build']
                }

        with make_temp_env("python=3") as prefix:
            stdout, stderr = run_command(Commands.LIST, prefix, '--json')
            stdout_json = json.loads(stdout)
            packages = [pkg_info(package) for package in stdout_json]
            python_package = next(p for p in packages if p['name'] == 'python')
            assert python_package['version'].startswith('3')


@pytest.mark.skipif(True, reason="get the rest of Solve API worked out first")
@pytest.mark.integration
class PrivateEnvIntegrationTests(TestCase):

    def setUp(self):
        PackageCacheData.clear()

        self.pkgs_dirs = ','.join(context.pkgs_dirs)
        self.prefix = create_temp_location()
        run_command(Commands.CREATE, self.prefix)

        self.preferred_env = "_spiffy-test-app_"
        self.preferred_env_prefix = join(self.prefix, 'envs', self.preferred_env)

        # self.save_path_conflict = os.environ.get('CONDA_PATH_CONFLICT')
        self.saved_values = {}
        self.saved_values['CONDA_ROOT_PREFIX'] = os.environ.get('CONDA_ROOT_PREFIX')
        self.saved_values['CONDA_PKGS_DIRS'] = os.environ.get('CONDA_PKGS_DIRS')
        self.saved_values['CONDA_ENABLE_PRIVATE_ENVS'] = os.environ.get('CONDA_ENABLE_PRIVATE_ENVS')

        # os.environ['CONDA_PATH_CONFLICT'] = 'prevent'
        os.environ['CONDA_ROOT_PREFIX'] = self.prefix
        os.environ['CONDA_PKGS_DIRS'] = self.pkgs_dirs
        os.environ['CONDA_ENABLE_PRIVATE_ENVS'] = 'true'

        reset_context()

    def tearDown(self):
        rm_rf(self.prefix)

        for key, value in iteritems(self.saved_values):
            if value is not None:
                os.environ[key] = value
            else:
                del os.environ[key]

        reset_context()

    def exe_file(self, prefix, exe_name):
        if on_win:
            exe_name = exe_name + '.exe'
        return join(prefix, get_bin_directory_short_path(), exe_name)

    @patch.object(Context, 'prefix_specified')
    def test_simple_install_uninstall(self, prefix_specified):
        prefix_specified.__get__ = Mock(return_value=False)

        # >> simple progression install then uninstall <<
        run_command(Commands.INSTALL, self.prefix, "-c conda-test spiffy-test-app")
        assert not package_is_installed(self.prefix, "spiffy-test-app")
        assert isfile(self.exe_file(self.prefix, 'spiffy-test-app'))
        assert package_is_installed(self.preferred_env_prefix, "spiffy-test-app")
        with env_var('YABBA-DABBA', 'doo'):
            stdout, stderr, rc = subprocess_call(self.exe_file(self.prefix, 'spiffy-test-app'))
        assert not stderr
        assert rc == 0
        json_d = json.loads(stdout)
        assert json_d['YABBA-DABBA'] == 'doo'

        run_command(Commands.INSTALL, self.prefix, "-c conda-test uses-spiffy-test-app")
        assert not package_is_installed(self.prefix, "uses-spiffy-test-app")
        assert package_is_installed(self.preferred_env_prefix, "uses-spiffy-test-app")

        run_command(Commands.REMOVE, self.prefix, "uses-spiffy-test-app")
        assert not package_is_installed(self.preferred_env_prefix, "uses-spiffy-test-app")

        run_command(Commands.REMOVE, self.prefix, "spiffy-test-app")
        assert not package_is_installed(self.prefix, "spiffy-test-app")
        assert not isfile(self.exe_file(self.prefix, 'spiffy-test-app'))
        assert not package_is_installed(self.preferred_env_prefix, "spiffy-test-app")
        assert not isfile(self.exe_file(self.preferred_env_prefix, 'spiffy-test-app'))

    @patch.object(Context, 'prefix_specified')
    def test_install_dep_uninstall_base(self, prefix_specified):
        prefix_specified.__get__ = Mock(return_value=False)

        # >> install uses-spiffy-test-app, uninstall spiffy-test-app <<
        run_command(Commands.INSTALL, self.prefix, "-c conda-test uses-spiffy-test-app")
        assert package_is_installed(self.preferred_env_prefix, "spiffy-test-app")
        assert package_is_installed(self.preferred_env_prefix, "uses-spiffy-test-app")
        assert not package_is_installed(self.prefix, "spiffy-test-app")
        assert not package_is_installed(self.prefix, "uses-spiffy-test-app")

        with pytest.raises(PackagesNotFoundError):
            run_command(Commands.REMOVE, self.prefix, "spiffy-test-app")
        assert package_is_installed(self.preferred_env_prefix, "spiffy-test-app")
        assert isfile(self.exe_file(self.preferred_env_prefix, 'spiffy-test-app'))
        assert package_is_installed(self.preferred_env_prefix, "uses-spiffy-test-app")
        assert not package_is_installed(self.prefix, "spiffy-test-app")
        assert not isfile(self.exe_file(self.prefix, 'spiffy-test-app'))

        run_command(Commands.REMOVE, self.prefix, "uses-spiffy-test-app")
        assert not package_is_installed(self.preferred_env_prefix, "uses-spiffy-test-app")

        # this part tests that the private environment was fully pruned
        assert not package_is_installed(self.preferred_env_prefix, "spiffy-test-app")
        assert not isfile(self.exe_file(self.preferred_env_prefix, 'spiffy-test-app'))

    @patch.object(Context, 'prefix_specified')
    def test_install_base_1_then_update(self, prefix_specified):
        prefix_specified.__get__ = Mock(return_value=False)

        # >> install spiffy-test-app 1.0, then update <<
        run_command(Commands.INSTALL, self.prefix, "-c conda-test spiffy-test-app=1")
        assert package_is_installed(self.prefix, "spiffy-test-app")

        run_command(Commands.UPDATE, self.prefix, "-c conda-test spiffy-test-app")
        assert not package_is_installed(self.prefix, "spiffy-test-app")
        assert package_is_installed(self.preferred_env_prefix, "spiffy-test-app")

        run_command(Commands.REMOVE, self.prefix, "spiffy-test-app")
        assert not package_is_installed(self.preferred_env_prefix, "spiffy-test-app")

    @patch.object(Context, 'prefix_specified')
    def test_install_base_then_remove_from_private_env(self, prefix_specified):
        prefix_specified.__get__ = Mock(return_value=False)

        # >> install spiffy-test-app, then remove from preferred env <<
        run_command(Commands.INSTALL, self.prefix, "-c conda-test spiffy-test-app")
        assert package_is_installed(self.preferred_env_prefix, "spiffy-test-app")

        run_command(Commands.REMOVE, self.preferred_env_prefix, "spiffy-test-app")
        assert not package_is_installed(self.prefix, "spiffy-test-app")
        assert not isfile(self.exe_file(self.prefix, 'spiffy-test-app'))
        assert not package_is_installed(self.preferred_env_prefix, "spiffy-test-app")
        assert not isfile(self.exe_file(self.preferred_env_prefix, 'spiffy-test-app'))

    @patch.object(Context, 'prefix_specified')
    def test_install_base_1_then_install_base_2(self, prefix_specified):
        prefix_specified.__get__ = Mock(return_value=False)

        # >> install spiffy-test-app 1.0, then install spiffy-test-app 2.0 <<
        run_command(Commands.INSTALL, self.prefix, "-c conda-test spiffy-test-app=1")
        assert package_is_installed(self.prefix, "spiffy-test-app")

        run_command(Commands.INSTALL, self.prefix, "-c conda-test spiffy-test-app=2")
        assert not package_is_installed(self.prefix, "spiffy-test-app")
        assert package_is_installed(self.preferred_env_prefix, "spiffy-test-app")

        run_command(Commands.REMOVE, self.prefix, "spiffy-test-app")
        assert not package_is_installed(self.preferred_env_prefix, "spiffy-test-app")

    @patch.object(Context, 'prefix_specified')
    def test_install_base_2_then_install_base_1(self, prefix_specified):
        prefix_specified.__get__ = Mock(return_value=False)

        # >> install spiffy-test-app 2.0, then spiffy-test-app 1.0 <<
        run_command(Commands.INSTALL, self.prefix, "-c conda-test spiffy-test-app")
        assert package_is_installed(self.preferred_env_prefix, "spiffy-test-app")

        run_command(Commands.INSTALL, self.prefix, "-c conda-test spiffy-test-app=1")
        assert not package_is_installed(self.preferred_env_prefix, "spiffy-test-app")
        assert package_is_installed(self.prefix, "spiffy-test-app")

    @patch.object(Context, 'prefix_specified')
    def test_install_base_2_then_install_dep_1(self, prefix_specified):
        prefix_specified.__get__ = Mock(return_value=False)

        # install spiffy-test-app 2.0, then uses-spiffy-test-app 1.0,
        #   which should suck spiffy-test-app back to the root prefix
        run_command(Commands.INSTALL, self.prefix, "-c conda-test spiffy-test-app")
        assert package_is_installed(self.preferred_env_prefix, "spiffy-test-app")
        assert not package_is_installed(self.prefix, "spiffy-test-app")
        assert not package_is_installed(self.prefix, "uses-spiffy-test-app")
        assert not package_is_installed(self.preferred_env_prefix, "uses-spiffy-test-app")

        run_command(Commands.INSTALL, self.prefix, "-c conda-test uses-spiffy-test-app=1")
        assert package_is_installed(self.prefix, "spiffy-test-app-2")
        assert package_is_installed(self.prefix, "uses-spiffy-test-app")
        assert not package_is_installed(self.preferred_env_prefix, "spiffy-test-app")
        assert not package_is_installed(self.preferred_env_prefix, "uses-spiffy-test-app")

    @patch.object(Context, 'prefix_specified')
    def test_install_dep_2_then_install_base_1(self, prefix_specified):
        prefix_specified.__get__ = Mock(return_value=False)

        # install uses-spiffy-test-app 2.0, then spiffy-test-app 1.0,
        run_command(Commands.INSTALL, self.prefix, "-c conda-test uses-spiffy-test-app")
        assert package_is_installed(self.preferred_env_prefix, "uses-spiffy-test-app")
        assert package_is_installed(self.preferred_env_prefix, "spiffy-test-app")
        assert not isfile(self.exe_file(self.prefix, 'spiffy-test-app'))

        run_command(Commands.INSTALL, self.prefix, "-c conda-test spiffy-test-app=1")
        assert package_is_installed(self.preferred_env_prefix, "spiffy-test-app=2")
        assert package_is_installed(self.preferred_env_prefix, "uses-spiffy-test-app=2")
        assert package_is_installed(self.prefix, "spiffy-test-app=1")
        assert isfile(self.exe_file(self.prefix, 'spiffy-test-app'))

    @patch.object(Context, 'prefix_specified')
    def test_install_base_1_dep_2_together(self, prefix_specified):
        prefix_specified.__get__ = Mock(return_value=False)

        run_command(Commands.INSTALL, self.prefix, "-c conda-test spiffy-test-app=1 uses-spiffy-test-app")
        assert package_is_installed(self.preferred_env_prefix, "spiffy-test-app=2")
        assert package_is_installed(self.preferred_env_prefix, "uses-spiffy-test-app=2")
        assert package_is_installed(self.prefix, "spiffy-test-app-1")

    @patch.object(Context, 'prefix_specified')
    def test_a2(self, prefix_specified):
        prefix_specified.__get__ = Mock(return_value=False)

        run_command(Commands.INSTALL, self.prefix, "-c conda-test uses-spiffy-test-app")
        assert package_is_installed(self.preferred_env_prefix, "spiffy-test-app=2")
        assert package_is_installed(self.preferred_env_prefix, "uses-spiffy-test-app=2")
        assert not isfile(self.exe_file(self.prefix, 'spiffy-test-app'))
        assert isfile(self.exe_file(self.preferred_env_prefix, 'spiffy-test-app'))

        run_command(Commands.INSTALL, self.prefix, "-c conda-test needs-spiffy-test-app")
        assert package_is_installed(self.preferred_env_prefix, "spiffy-test-app=2")
        assert package_is_installed(self.preferred_env_prefix, "uses-spiffy-test-app=2")
        assert package_is_installed(self.prefix, "needs-spiffy-test-app")
        assert not package_is_installed(self.prefix, "uses-spiffy-test-app=2")
        assert isfile(self.exe_file(self.prefix, 'spiffy-test-app'))
        assert isfile(self.exe_file(self.preferred_env_prefix, 'spiffy-test-app'))

        run_command(Commands.REMOVE, self.prefix, "uses-spiffy-test-app")
        assert not package_is_installed(self.preferred_env_prefix, "spiffy-test-app=2")
        assert not package_is_installed(self.preferred_env_prefix, "uses-spiffy-test-app=2")
        assert package_is_installed(self.prefix, "needs-spiffy-test-app")
        assert not package_is_installed(self.prefix, "uses-spiffy-test-app=2")
        assert isfile(self.exe_file(self.prefix, 'spiffy-test-app'))
        assert not isfile(self.exe_file(self.preferred_env_prefix, 'spiffy-test-app'))

        run_command(Commands.REMOVE, self.prefix, "needs-spiffy-test-app")
        assert not package_is_installed(self.prefix, "needs-spiffy-test-app")
        assert package_is_installed(self.prefix, "spiffy-test-app-2")
        assert isfile(self.exe_file(self.prefix, 'spiffy-test-app'))

    @patch.object(Context, 'prefix_specified')
    def test_b2(self, prefix_specified):
        prefix_specified.__get__ = Mock(return_value=False)

        run_command(Commands.INSTALL, self.prefix, "-c conda-test spiffy-test-app uses-spiffy-test-app")
        assert package_is_installed(self.preferred_env_prefix, "spiffy-test-app=2")
        assert package_is_installed(self.preferred_env_prefix, "uses-spiffy-test-app")
        assert isfile(self.exe_file(self.prefix, 'spiffy-test-app'))

        run_command(Commands.INSTALL, self.prefix, "-c conda-test needs-spiffy-test-app")
        assert not package_is_installed(self.preferred_env_prefix, "spiffy-test-app=2")
        assert not package_is_installed(self.preferred_env_prefix, "uses-spiffy-test-app=2")
        assert package_is_installed(self.prefix, "needs-spiffy-test-app")
        assert package_is_installed(self.prefix, "spiffy-test-app=2")
        assert package_is_installed(self.prefix, "uses-spiffy-test-app")

    @patch.object(Context, 'prefix_specified')
    def test_c2(self, prefix_specified):
        prefix_specified.__get__ = Mock(return_value=False)

        run_command(Commands.INSTALL, self.prefix, "-c conda-test needs-spiffy-test-app")
        assert package_is_installed(self.prefix, "spiffy-test-app=2")
        assert package_is_installed(self.prefix, "needs-spiffy-test-app")
        assert not package_is_installed(self.preferred_env_prefix, "spiffy-test-app=2")

        run_command(Commands.INSTALL, self.prefix, "-c conda-test spiffy-test-app=2")  # nothing to do
        assert package_is_installed(self.prefix, "spiffy-test-app=2")
        assert package_is_installed(self.prefix, "needs-spiffy-test-app")
        assert not package_is_installed(self.preferred_env_prefix, "spiffy-test-app=2")

    @patch.object(Context, 'prefix_specified')
    def test_d2(self, prefix_specified):
        prefix_specified.__get__ = Mock(return_value=False)

        run_command(Commands.INSTALL, self.prefix, "-c conda-test spiffy-test-app")
        assert package_is_installed(self.preferred_env_prefix, "spiffy-test-app=2")
        assert isfile(self.exe_file(self.prefix, 'spiffy-test-app'))
        assert isfile(self.exe_file(self.preferred_env_prefix, 'spiffy-test-app'))

        run_command(Commands.INSTALL, self.prefix, "-c conda-test needs-spiffy-test-app")
        assert not package_is_installed(self.preferred_env_prefix, "spiffy-test-app=2")
        assert package_is_installed(self.prefix, "spiffy-test-app=2")
        assert package_is_installed(self.prefix, "needs-spiffy-test-app")
        assert not isfile(self.exe_file(self.preferred_env_prefix, 'spiffy-test-app'))<|MERGE_RESOLUTION|>--- conflicted
+++ resolved
@@ -742,15 +742,9 @@
             # packages associated with the track_features base package are completely removed
             # and not replaced with equivalent non-variant packages as before.
             run_command(Commands.REMOVE, prefix, '--features', 'nomkl')
-<<<<<<< HEAD
-            # assert package_is_installed(prefix, 'numpy')   # removed per above comment
-            assert not package_is_installed(prefix, 'nomkl')
-            # assert package_is_installed(prefix, 'mkl')  # removed per above comment
-=======
             # assert assert_package_is_installed(prefix, 'numpy')  # removed per above comment
             assert not package_is_installed(prefix, 'nomkl')
             # assert_package_is_installed(prefix, 'mkl')  # removed per above comment
->>>>>>> d9bfd5b9
 
     @pytest.mark.skipif(on_win and context.bits == 32, reason="no 32-bit windows python on conda-forge")
     @pytest.mark.skipif(on_win and datetime.now() <= datetime(2018, 10, 1), reason="conda-forge repodata needs vc patching")
@@ -834,53 +828,6 @@
                 assert package_is_installed(prefix, 'openssl')
             assert package_is_installed(prefix, 'itsdangerous')
 
-<<<<<<< HEAD
-    def test_install_update_deps_flag(self):
-        with make_temp_env("flask==0.12 jinja2==2.8") as prefix:
-            assert package_is_installed(prefix, "python=3.6")
-            assert package_is_installed(prefix, "flask==0.12")
-            assert package_is_installed(prefix, "jinja2=2.8")
-
-            run_command(Commands.INSTALL, prefix, "flask --update-deps")
-            assert package_is_installed(prefix, "python=3.6")
-            assert package_is_installed(prefix, "flask>0.12")
-            assert package_is_installed(prefix, "jinja2>2.8")
-
-    def test_install_only_deps_flag(self):
-        with make_temp_env("flask==0.12 jinja2==2.8") as prefix:
-            assert package_is_installed(prefix, "python=3.6")
-            assert package_is_installed(prefix, "flask==0.12")
-            assert package_is_installed(prefix, "jinja2=2.8")
-
-            run_command(Commands.INSTALL, prefix, "flask --only-deps")
-            assert package_is_installed(prefix, "python=3.6")
-            assert package_is_installed(prefix, "flask==0.12")
-            assert package_is_installed(prefix, "jinja2=2.8")
-
-        with make_temp_env("flask==0.12 --only-deps") as prefix:
-            assert not package_is_installed(prefix, "flask")
-
-    def test_install_update_deps_only_deps_flags(self):
-        with make_temp_env("flask==0.12 jinja2==2.8") as prefix:
-            assert package_is_installed(prefix, "python=3.6")
-            assert package_is_installed(prefix, "flask==0.12")
-            assert package_is_installed(prefix, "jinja2=2.8")
-
-            run_command(Commands.INSTALL, prefix, "flask python=3.6 --update-deps --only-deps")
-            assert package_is_installed(prefix, "python=3.6")
-            assert package_is_installed(prefix, "flask==0.12")
-            assert package_is_installed(prefix, "jinja2>2.8")
-
-    @pytest.mark.skipif(on_win, reason="tensorflow package used in test not available on Windows")
-    def test_install_freeze_installed_flag(self):
-        with make_temp_env("bleach") as prefix:
-            assert package_is_installed(prefix, "bleach=2")
-            with pytest.raises(UnsatisfiableError):
-                run_command(Commands.INSTALL, prefix,
-                            "conda-forge::tensorflow>=1.4 --dry-run --freeze-installed")
-
-=======
->>>>>>> d9bfd5b9
     @pytest.mark.xfail(on_win and datetime.now() < datetime(2018, 9, 15),
                        reason="need to talk with @msarahan about blas patches on Windows",
                        strict=True)
@@ -905,14 +852,6 @@
             assert package_is_installed(prefix, "mkl")  # it's fine for mkl to still be here I guess
             numpy_prec = PrefixData(prefix).get("numpy")
             assert "nomkl" in numpy_prec.build
-<<<<<<< HEAD
-
-            run_command(Commands.INSTALL, prefix, "nomkl --prune")
-            assert not package_is_installed(prefix, "mkl")
-            assert not package_is_installed(prefix, "mkl_fft")
-            assert not package_is_installed(prefix, "mkl_random")
-=======
->>>>>>> d9bfd5b9
 
     def test_clone_offline_simple(self):
         with make_temp_env("python flask=0.10.1") as prefix:
