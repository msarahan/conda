# -*- coding: utf-8 -*-
from __future__ import absolute_import, division, print_function

import bz2
import json
import os
import pytest
import requests
import sys
from conda import CondaError, plan
from conda._vendor.auxlib.entity import EntityEncoder
from conda.base.context import context, reset_context
from conda.cli.common import get_index_trap
from conda.cli.main import generate_parser
from conda.cli.main_clean import configure_parser as clean_configure_parser
from conda.cli.main_config import configure_parser as config_configure_parser
from conda.cli.main_clean import configure_parser as clean_configure_parser
from conda.cli.main_create import configure_parser as create_configure_parser
from conda.cli.main_info import configure_parser as info_configure_parser
from conda.cli.main_install import configure_parser as install_configure_parser
from conda.cli.main_list import configure_parser as list_configure_parser
from conda.cli.main_remove import configure_parser as remove_configure_parser
from conda.cli.main_search import configure_parser as search_configure_parser
from conda.cli.main_update import configure_parser as update_configure_parser
from conda.common.disk import rm_rf
from conda.common.io import captured, disable_logger, replace_log_streams, stderr_log_level
from conda.common.url import path_to_url
from conda.common.yaml import yaml_load
from conda.compat import itervalues
from conda.connection import LocalFSAdapter
<<<<<<< HEAD
from conda.core.index import create_cache_dir
from conda.core.linked_data import linked as install_linked, linked_data, linked_data_
from conda.exceptions import CondaHTTPError, DryRunExit, conda_exception_handler
=======
from conda.exceptions import CondaHTTPError, DryRunExit, conda_exception_handler
from conda.fetch import create_cache_dir
from conda.install import dist2dirname, linked as install_linked, linked_data, linked_data_
>>>>>>> cadb6939
from conda.utils import on_win
from contextlib import contextmanager
from datetime import datetime
from glob import glob
from json import loads as json_loads
from logging import DEBUG, getLogger
from os.path import basename, exists, isdir, isfile, islink, join, relpath
from requests import Session
from requests.adapters import BaseAdapter
from shlex import split
from shutil import copyfile, rmtree
from subprocess import check_call
from tempfile import gettempdir
from unittest import TestCase
from uuid import uuid4

log = getLogger(__name__)
PYTHON_BINARY = 'python.exe' if on_win else 'bin/python'
BIN_DIRECTORY = 'Scripts' if on_win else 'bin'


def escape_for_winpath(p):
    return p.replace('\\', '\\\\')


def make_temp_prefix(name=None, create_directory=True):
    tempdir = gettempdir()
    dirname = str(uuid4())[:8] if name is None else name
    prefix = join(tempdir, dirname)
    os.makedirs(prefix)
    if create_directory:
        assert isdir(prefix)
    else:
        os.removedirs(prefix)
    return prefix


class Commands:
    CONFIG = "config"
    CLEAN = "clean"
    CREATE = "create"
    INFO = "info"
    INSTALL = "install"
    LIST = "list"
    REMOVE = "remove"
    SEARCH = "search"
    UPDATE = "update"


parser_config = {
    Commands.CONFIG: config_configure_parser,
    Commands.CLEAN: clean_configure_parser,
    Commands.CREATE: create_configure_parser,
    Commands.INFO: info_configure_parser,
    Commands.INSTALL: install_configure_parser,
    Commands.LIST: list_configure_parser,
    Commands.REMOVE: remove_configure_parser,
    Commands.SEARCH: search_configure_parser,
    Commands.UPDATE: update_configure_parser,
}


def run_command(command, prefix, *arguments, **kwargs):
    use_exception_handler = kwargs.get('use_exception_handler', False)
    arguments = list(arguments)
    p, sub_parsers = generate_parser()
    parser_config[command](sub_parsers)

    if command is Commands.CONFIG:
        arguments.append("--file {0}".format(join(prefix, 'condarc')))
    if command in (Commands.LIST, Commands.CREATE, Commands.INSTALL,
                   Commands.REMOVE, Commands.UPDATE):
        arguments.append("-p {0}".format(prefix))
    if command in (Commands.CREATE, Commands.INSTALL, Commands.REMOVE, Commands.UPDATE):
        arguments.extend(["-y", "-q"])

    arguments = list(map(escape_for_winpath, arguments))
    command_line = "{0} {1}".format(command, " ".join(arguments))

    args = p.parse_args(split(command_line))
    context._add_argparse_args(args)
    print("executing command >>>", command_line)
    with captured() as c, replace_log_streams():
        if use_exception_handler:
            conda_exception_handler(args.func, args, p)
        else:
            args.func(args, p)
    print(c.stderr, file=sys.stderr)
    print(c.stdout)
    if command is Commands.CONFIG:
        reload_config(prefix)
    return c.stdout, c.stderr


@contextmanager
def make_temp_env(*packages, **kwargs):
    prefix = kwargs.pop('prefix', None) or make_temp_prefix()
    assert isdir(prefix), prefix
    with stderr_log_level(DEBUG, 'conda'), stderr_log_level(DEBUG, 'requests'):
        with disable_logger('fetch'), disable_logger('dotupdate'):
            try:
                # try to clear any config that's been set by other tests
                reset_context([os.path.join(prefix+os.sep, 'condarc')])
                run_command(Commands.CREATE, prefix, *packages)
                yield prefix
            finally:
                rmtree(prefix, ignore_errors=True)


def reload_config(prefix):
    prefix_condarc = join(prefix+os.sep, 'condarc')
    reset_context([prefix_condarc])


class EnforceUnusedAdapter(BaseAdapter):

    def send(self, request, *args, **kwargs):
        raise RuntimeError("EnforceUnusedAdapter called with url {0}".format(request.url))


class OfflineCondaSession(Session):

    timeout = None

    def __init__(self, *args, **kwargs):
        super(OfflineCondaSession, self).__init__()
        unused_adapter = EnforceUnusedAdapter()
        self.mount("http://", unused_adapter)
        self.mount("https://", unused_adapter)
        self.mount("ftp://", unused_adapter)
        self.mount("s3://", unused_adapter)

        # Enable file:// urls
        self.mount("file://", LocalFSAdapter())


@contextmanager
def enforce_offline():
    class NadaCondaSession(object):
        def __init__(self, *args, **kwargs):
            pass
    import conda.connection
    saved_conda_session = conda.connection.CondaSession
    try:
        conda.connection.CondaSession = OfflineCondaSession
        yield
    finally:
        conda.connection.CondaSession = saved_conda_session


def package_is_installed(prefix, package, exact=False):
    packages = list(install_linked(prefix))
    if '::' in package:
        packages = list(map(text_type, packages))
    else:
        packages = list(map(lambda x: x.dist_name, packages))
    if exact:
        return package in packages
    return any(p.startswith(package) for p in packages)


def assert_package_is_installed(prefix, package, exact=False):
    if not package_is_installed(prefix, package, exact):
        print(list(install_linked(prefix)))
        raise AssertionError("package {0} is not in prefix".format(package))


def get_conda_list_tuple(prefix, package_name):
    stdout, stderr = run_command(Commands.LIST, prefix)
    stdout_lines = stdout.split('\n')
    package_line = next((line for line in stdout_lines
                         if line.lower().startswith(package_name + " ")), None)
    return package_line.split()


class IntegrationTests(TestCase):

    @pytest.mark.timeout(900)
    def test_create_install_update_remove(self):
        with make_temp_env("python=3") as prefix:
            assert exists(join(prefix, PYTHON_BINARY))
            assert_package_is_installed(prefix, 'python-3')

            run_command(Commands.INSTALL, prefix, 'flask=0.10')
            assert_package_is_installed(prefix, 'flask-0.10.1')
            assert_package_is_installed(prefix, 'python-3')

            # Test force reinstall
            run_command(Commands.INSTALL, prefix, '--force', 'flask=0.10')
            assert_package_is_installed(prefix, 'flask-0.10.1')
            assert_package_is_installed(prefix, 'python-3')

            run_command(Commands.UPDATE, prefix, 'flask')
            assert not package_is_installed(prefix, 'flask-0.10.1')
            assert_package_is_installed(prefix, 'flask')
            assert_package_is_installed(prefix, 'python-3')

            run_command(Commands.REMOVE, prefix, 'flask')
            assert not package_is_installed(prefix, 'flask-0.')
            assert_package_is_installed(prefix, 'python-3')

            run_command(Commands.INSTALL, prefix, '--revision 0')
            assert not package_is_installed(prefix, 'flask')
            assert_package_is_installed(prefix, 'python-3')

            self.assertRaises(CondaError, run_command, Commands.INSTALL, prefix, 'conda')
            assert not package_is_installed(prefix, 'conda')

            self.assertRaises(CondaError, run_command, Commands.INSTALL, prefix, 'constructor=1.0')
            assert not package_is_installed(prefix, 'constructor')

    @pytest.mark.timeout(300)
    def test_create_empty_env(self):
        with make_temp_env() as prefix:
            assert exists(join(prefix, BIN_DIRECTORY))
            assert exists(join(prefix, 'conda-meta/history'))

            list_output = run_command(Commands.LIST, prefix)
            stdout = list_output[0]
            stderr = list_output[1]
            expected_output = """# packages in environment at %s:
#

""" % prefix
            self.assertEqual(stdout, expected_output)
            self.assertEqual(stderr, '')

            revision_output = run_command(Commands.LIST, prefix, '--revisions')
            stdout = revision_output[0]
            stderr = revision_output[1]
            self.assertEquals(stderr, '')
            self.assertIsInstance(stdout, str)

    @pytest.mark.timeout(300)
    def test_list_with_pip_egg(self):
        with make_temp_env("python=3 pip") as prefix:
            check_call(PYTHON_BINARY + " -m pip install --egg --no-binary flask flask==0.10.1",
                       cwd=prefix, shell=True)
            stdout, stderr = run_command(Commands.LIST, prefix)
            stdout_lines = stdout.split('\n')
            assert any(line.endswith("<pip>") for line in stdout_lines
                       if line.lower().startswith("flask"))

    @pytest.mark.timeout(300)
    def test_list_with_pip_wheel(self):
        with make_temp_env("python=3 pip") as prefix:
            check_call(PYTHON_BINARY + " -m pip install flask==0.10.1",
                       cwd=prefix, shell=True)
            stdout, stderr = run_command(Commands.LIST, prefix)
            stdout_lines = stdout.split('\n')
            assert any(line.endswith("<pip>") for line in stdout_lines
                       if line.lower().startswith("flask"))

            # regression test for #3433
            run_command(Commands.INSTALL, prefix, "python=3.4")
            assert_package_is_installed(prefix, 'python-3.4.')

    @pytest.mark.timeout(300)
    def test_install_tarball_from_local_channel(self):
        with make_temp_env("python flask=0.10.1") as prefix:
            assert_package_is_installed(prefix, 'flask-0.10.1')
            flask_data = [p for p in itervalues(linked_data(prefix)) if p['name'] == 'flask'][0]
            run_command(Commands.REMOVE, prefix, 'flask')
            assert not package_is_installed(prefix, 'flask-0.10.1')
            assert_package_is_installed(prefix, 'python')

            flask_fname = flask_data['fn']
            tar_old_path = join(context.pkgs_dirs[0], flask_fname)

            # Regression test for #2812
            # install from local channel
            for field in ('url', 'channel', 'schannel'):
                del flask_data[field]
            repodata = {'info': {}, 'packages': {flask_fname: flask_data}}
            with make_temp_env() as channel:
                subchan = join(channel, context.subdir)
                channel = path_to_url(channel)
                os.makedirs(subchan)
                tar_new_path = join(subchan, flask_fname)
                copyfile(tar_old_path, tar_new_path)
                with bz2.BZ2File(join(subchan, 'repodata.json.bz2'), 'w') as f:
<<<<<<< HEAD
                    f.write(json.dumps(repodata, cls=EntityEncoder).encode('utf-8'))
=======
                    f.write(json.dumps(repodata).encode('utf-8'))
>>>>>>> cadb6939
                run_command(Commands.INSTALL, prefix, '-c', channel, 'flask', '--json')
                assert_package_is_installed(prefix, channel + '::' + 'flask-')

                run_command(Commands.REMOVE, prefix, 'flask')
                assert not package_is_installed(prefix, 'flask-0')

                # Regression test for 2970
                # install from build channel as a tarball
                conda_bld = join(sys.prefix, 'conda-bld')
                conda_bld_sub = join(conda_bld, context.subdir)

                tar_bld_path = join(conda_bld_sub, flask_fname)
                if os.path.exists(conda_bld):
                    try:
                        os.rename(tar_new_path, tar_bld_path)
                    except OSError:
                        pass
                else:
                    os.makedirs(conda_bld)
                    os.rename(subchan, conda_bld_sub)
                run_command(Commands.INSTALL, prefix, tar_bld_path)
                assert_package_is_installed(prefix, 'flask-')

    @pytest.mark.timeout(300)
    def test_tarball_install_and_bad_metadata(self):
        with make_temp_env("python flask=0.10.1 --json") as prefix:
            assert_package_is_installed(prefix, 'flask-0.10.1')
            flask_data = [p for p in itervalues(linked_data(prefix)) if p['name'] == 'flask'][0]
            run_command(Commands.REMOVE, prefix, 'flask')
            assert not package_is_installed(prefix, 'flask-0.10.1')
            assert_package_is_installed(prefix, 'python')

            flask_fname = flask_data['fn']
            tar_old_path = join(context.pkgs_dirs[0], flask_fname)

            # regression test for #2886 (part 1 of 2)
            # install tarball from package cache, default channel
            run_command(Commands.INSTALL, prefix, tar_old_path)
            assert_package_is_installed(prefix, 'flask-0.')

            # regression test for #2626
            # install tarball with full path, outside channel
            tar_new_path = join(prefix, flask_fname)
            copyfile(tar_old_path, tar_new_path)
            run_command(Commands.INSTALL, prefix, tar_new_path)
            assert_package_is_installed(prefix, 'flask-0')

            # regression test for #2626
            # install tarball with relative path, outside channel
            run_command(Commands.REMOVE, prefix, 'flask')
            assert not package_is_installed(prefix, 'flask-0.10.1')
            tar_new_path = relpath(tar_new_path)
            run_command(Commands.INSTALL, prefix, tar_new_path)
            assert_package_is_installed(prefix, 'flask-0.')

            # regression test for #2886 (part 2 of 2)
            # install tarball from package cache, local channel
            run_command(Commands.REMOVE, prefix, 'flask', '--json')
            assert not package_is_installed(prefix, 'flask-0')
            run_command(Commands.INSTALL, prefix, tar_old_path)
            # The last install was from the `local::` channel
            assert_package_is_installed(prefix, 'flask-')

            # regression test for #2599
            linked_data_.clear()
            flask_metadata = glob(join(prefix, 'conda-meta', flask_fname[:-8] + '.json'))[-1]
            bad_metadata = join(prefix, 'conda-meta', 'flask.json')
            copyfile(flask_metadata, bad_metadata)
            assert not package_is_installed(prefix, 'flask', exact=True)
            assert_package_is_installed(prefix, 'flask-0.')

    @pytest.mark.benchmark
    @pytest.mark.timeout(600)
    def test_install_python2_and_env_symlinks(self):
        with make_temp_env("python=2") as prefix:
            assert exists(join(prefix, PYTHON_BINARY))
            assert_package_is_installed(prefix, 'python-2')

            # test symlinks created with env
            print(os.listdir(join(prefix, BIN_DIRECTORY)))
            if on_win:
                assert isfile(join(prefix, BIN_DIRECTORY, 'activate'))
                assert isfile(join(prefix, BIN_DIRECTORY, 'deactivate'))
                assert isfile(join(prefix, BIN_DIRECTORY, 'conda'))
                assert isfile(join(prefix, BIN_DIRECTORY, 'activate.bat'))
                assert isfile(join(prefix, BIN_DIRECTORY, 'deactivate.bat'))
                assert isfile(join(prefix, BIN_DIRECTORY, 'conda.bat'))
            else:
                assert islink(join(prefix, BIN_DIRECTORY, 'activate'))
                assert islink(join(prefix, BIN_DIRECTORY, 'deactivate'))
                assert islink(join(prefix, BIN_DIRECTORY, 'conda'))

    @pytest.mark.timeout(300)
    def test_remove_all(self):
        with make_temp_env("python=2") as prefix:
            assert exists(join(prefix, PYTHON_BINARY))
            assert_package_is_installed(prefix, 'python-2')

            run_command(Commands.REMOVE, prefix, '--all')
            assert not exists(prefix)

    @pytest.mark.skipif(on_win and context.bits == 32, reason="no 32-bit windows python on conda-forge")
    @pytest.mark.timeout(600)
    def test_dash_c_usage_replacing_python(self):
        # Regression test for #2606
        with make_temp_env("-c conda-forge python=3.5") as prefix:
            assert exists(join(prefix, PYTHON_BINARY))
            run_command(Commands.INSTALL, prefix, "decorator")
            assert_package_is_installed(prefix, 'conda-forge::python-3.5')

            with make_temp_env("--clone", prefix) as clone_prefix:
                assert_package_is_installed(clone_prefix, 'conda-forge::python-3.5')
                assert_package_is_installed(clone_prefix, "decorator")

            # Regression test for 2645
            fn = glob(join(prefix, 'conda-meta', 'python-3.5*.json'))[-1]
            with open(fn) as f:
                data = json.load(f)
            for field in ('url', 'channel', 'schannel'):
                if field in data:
                    del data[field]
            with open(fn, 'w') as f:
                json.dump(data, f)
            linked_data_.clear()

            with make_temp_env("-c conda-forge --clone", prefix) as clone_prefix:
                assert_package_is_installed(clone_prefix, 'python-3.5')
                assert_package_is_installed(clone_prefix, 'decorator')

    @pytest.mark.timeout(600)
    def test_python2_pandas(self):
        with make_temp_env("python=2 pandas") as prefix:
            assert exists(join(prefix, PYTHON_BINARY))
            assert_package_is_installed(prefix, 'numpy')

    @pytest.mark.timeout(300)
    def test_install_prune(self):
        with make_temp_env("python=2 decorator") as prefix:
            assert_package_is_installed(prefix, 'decorator')

            # prune is a feature used by conda-env
            # conda itself does not provide a public API for it
            index = get_index_trap(prefix=prefix)
            actions = plan.install_actions(prefix,
                                           index,
                                           specs=['flask'],
                                           prune=True)
            plan.execute_actions(actions, index, verbose=True)

            assert_package_is_installed(prefix, 'flask')
            assert not package_is_installed(prefix, 'decorator')

    @pytest.mark.skipif(on_win, reason="mkl package not available on Windows")
    @pytest.mark.timeout(300)
    def test_install_features(self):
        with make_temp_env("python=2 numpy") as prefix:
            numpy_details = get_conda_list_tuple(prefix, "numpy")
            assert len(numpy_details) == 3 or 'nomkl' not in numpy_details[3]

            run_command(Commands.INSTALL, prefix, "nomkl")
            numpy_details = get_conda_list_tuple(prefix, "numpy")
            assert len(numpy_details) == 4 and 'nomkl' in numpy_details[3]

    @pytest.mark.timeout(300)
    def test_clone_offline(self):
        with make_temp_env("python flask=0.10.1") as prefix:
            assert_package_is_installed(prefix, 'flask-0.10.1')
            assert_package_is_installed(prefix, 'python')

            with enforce_offline():
                with make_temp_env("--clone", prefix, "--offline") as clone_prefix:
                    assert_package_is_installed(clone_prefix, 'flask-0.10.1')
                    assert_package_is_installed(clone_prefix, 'python')

    @pytest.mark.xfail(datetime.now() < datetime(2016, 11, 1), reason="configs are borked")
    @pytest.mark.skipif(on_win, reason="r packages aren't prime-time on windows just yet")
    @pytest.mark.timeout(600)
    def test_clone_offline_multichannel_with_untracked(self):
        with make_temp_env("python") as prefix:
            assert_package_is_installed(prefix, 'python')
            assert 'r' not in context.channels

            # assert conda search cannot find rpy2
            stdout, stderr = run_command(Commands.SEARCH, prefix, "rpy2", "--json")
            json_obj = json_loads(stdout.replace("Fetching package metadata ...", "").strip())
            assert bool(json_obj) is False

            # add r channel
            run_command(Commands.CONFIG, prefix, "--add channels r")
            stdout, stderr = run_command(Commands.CONFIG, prefix, "--get", "--json")
            json_obj = json_loads(stdout)
            assert json_obj['rc_path'] == join(prefix, 'condarc')
            assert json_obj['get']['channels']

            # assert conda search can now find rpy2
            stdout, stderr = run_command(Commands.SEARCH, prefix, "rpy2", "--json")
            json_obj = json_loads(stdout.replace("Fetching package metadata ...", "").strip())
            assert len(json_obj['rpy2']) > 1

            run_command(Commands.INSTALL, prefix, "rpy2")
            assert_package_is_installed(prefix, 'rpy2')
            run_command(Commands.LIST, prefix)

            with enforce_offline():
                with make_temp_env("--clone", prefix, "--offline") as clone_prefix:
                    assert_package_is_installed(clone_prefix, 'python')
                    assert_package_is_installed(clone_prefix, 'rpy2')
                    assert isfile(join(clone_prefix, 'condarc'))  # untracked file

    # @pytest.mark.skipif(not on_win, reason="shortcuts only relevant on Windows")
    # def test_shortcut_in_underscore_env_shows_message(self):
    #     prefix = make_temp_prefix("_" + str(uuid4())[:7])
    #     with make_temp_env(prefix=prefix):
    #         stdout, stderr = run_command(Commands.INSTALL, prefix, "console_shortcut")
    #         assert ("Environment name starts with underscore '_'.  "
    #                 "Skipping menu installation." in stderr)

    @pytest.mark.skipif(not on_win, reason="shortcuts only relevant on Windows")
    def test_shortcut_not_attempted_with_no_shortcuts_arg(self):
        prefix = make_temp_prefix("_" + str(uuid4())[:7])
        with make_temp_env(prefix=prefix):
            stdout, stderr = run_command(Commands.INSTALL, prefix, "console_shortcut",
                                         "--no-shortcuts")
            # This test is sufficient, because it effectively verifies that the code
            #  path was not visited.
            assert ("Environment name starts with underscore '_'.  Skipping menu installation."
                    not in stderr)

    @pytest.mark.skipif(not on_win, reason="shortcuts only relevant on Windows")
    def test_shortcut_creation_installs_shortcut(self):
        from menuinst.win32 import dirs as win_locations
        user_mode = 'user' if exists(join(sys.prefix, u'.nonadmin')) else 'system'
        shortcut_dir = win_locations[user_mode]["start"]
        shortcut_dir = join(shortcut_dir, "Anaconda{0} ({1}-bit)"
                                          "".format(sys.version_info.major, config.bits))

        prefix = make_temp_prefix(str(uuid4())[:7])
        shortcut_file = join(shortcut_dir, "Anaconda Prompt ({0}).lnk".format(basename(prefix)))
        try:
            with make_temp_env("console_shortcut", prefix=prefix):
                assert package_is_installed(prefix, 'console_shortcut')
                assert isfile(shortcut_file), ("Shortcut not found in menu dir. "
                                               "Contents of dir:\n"
                                               "{0}".format(os.listdir(shortcut_dir)))

                # make sure that cleanup without specifying --shortcuts still removes shortcuts
                run_command(Commands.REMOVE, prefix, 'console_shortcut')
                assert not package_is_installed(prefix, 'console_shortcut')
                assert not isfile(shortcut_file)
        finally:
            rmtree(prefix, ignore_errors=True)
            if isfile(shortcut_file):
                os.remove(shortcut_file)

    @pytest.mark.skipif(not on_win, reason="shortcuts only relevant on Windows")
    def test_shortcut_absent_does_not_barf_on_uninstall(self):
        from menuinst.win32 import dirs as win_locations

        user_mode = 'user' if exists(join(sys.prefix, u'.nonadmin')) else 'system'
        shortcut_dir = win_locations[user_mode]["start"]
        shortcut_dir = join(shortcut_dir, "Anaconda{0} ({1}-bit)"
                                          "".format(sys.version_info.major, config.bits))

        prefix = make_temp_prefix(str(uuid4())[:7])
        shortcut_file = join(shortcut_dir, "Anaconda Prompt ({0}).lnk".format(basename(prefix)))
        assert not isfile(shortcut_file)

        try:
            # including --no-shortcuts should not get shortcuts installed
            with make_temp_env("console_shortcut", "--no-shortcuts", prefix=prefix):
                assert package_is_installed(prefix, 'console_shortcut')
                assert not isfile(shortcut_file)

                # make sure that cleanup without specifying --shortcuts still removes shortcuts
                run_command(Commands.REMOVE, prefix, 'console_shortcut')
                assert not package_is_installed(prefix, 'console_shortcut')
                assert not isfile(shortcut_file)
        finally:
            rmtree(prefix, ignore_errors=True)
            if isfile(shortcut_file):
                os.remove(shortcut_file)

    @pytest.mark.skipif(not on_win, reason="shortcuts only relevant on Windows")
    @pytest.mark.xfail(datetime.now() < datetime(2016, 11, 1), reason="deal with this later")
    def test_shortcut_absent_when_condarc_set(self):
        from menuinst.win32 import dirs as win_locations
        user_mode = 'user' if exists(join(sys.prefix, u'.nonadmin')) else 'system'
        shortcut_dir = win_locations[user_mode]["start"]
        shortcut_dir = join(shortcut_dir, "Anaconda{0} ({1}-bit)"
                                          "".format(sys.version_info.major, config.bits))

        prefix = make_temp_prefix(str(uuid4())[:7])
        shortcut_file = join(shortcut_dir, "Anaconda Prompt ({0}).lnk".format(basename(prefix)))
        assert not isfile(shortcut_file)

        # set condarc shortcuts: False
        run_command(Commands.CONFIG, prefix, "--set shortcuts false")
        stdout, stderr = run_command(Commands.CONFIG, prefix, "--get", "--json")
        json_obj = json_loads(stdout)
        # assert json_obj['rc_path'] == join(prefix, 'condarc')
        assert json_obj['get']['shortcuts'] is False

        try:
            with make_temp_env("console_shortcut", prefix=prefix):
                # including shortcuts: False from condarc should not get shortcuts installed
                assert package_is_installed(prefix, 'console_shortcut')
                assert not isfile(shortcut_file)

                # make sure that cleanup without specifying --shortcuts still removes shortcuts
                run_command(Commands.REMOVE, prefix, 'console_shortcut')
                assert not package_is_installed(prefix, 'console_shortcut')
                assert not isfile(shortcut_file)
        finally:
            rmtree(prefix, ignore_errors=True)
            if isfile(shortcut_file):
                os.remove(shortcut_file)

    def test_create_default_packages(self):
        # Regression test for #3453
        try:
            prefix = make_temp_prefix(str(uuid4())[:7])

            # set packages
            run_command(Commands.CONFIG, prefix, "--add create_default_packages python")
            run_command(Commands.CONFIG, prefix, "--add create_default_packages pip")
            run_command(Commands.CONFIG, prefix, "--add create_default_packages flask")
            stdout, stderr = run_command(Commands.CONFIG, prefix, "--show")
            yml_obj = yaml_load(stdout)
            assert yml_obj['create_default_packages'] == ['flask', 'pip', 'python']

            assert not package_is_installed(prefix, 'python-2')
            assert not package_is_installed(prefix, 'numpy')
            assert not package_is_installed(prefix, 'flask')

            with make_temp_env("python=2", "numpy", prefix=prefix):
                assert_package_is_installed(prefix, 'python-2')
                assert_package_is_installed(prefix, 'numpy')
                assert_package_is_installed(prefix, 'flask')

        finally:
            rmtree(prefix, ignore_errors=True)

    def test_create_default_packages_no_default_packages(self):
        try:
            prefix = make_temp_prefix(str(uuid4())[:7])

            # set packages
            run_command(Commands.CONFIG, prefix, "--add create_default_packages python")
            run_command(Commands.CONFIG, prefix, "--add create_default_packages pip")
            run_command(Commands.CONFIG, prefix, "--add create_default_packages flask")
            stdout, stderr = run_command(Commands.CONFIG, prefix, "--show")
            yml_obj = yaml_load(stdout)
            assert yml_obj['create_default_packages'] == ['flask', 'pip', 'python']

            assert not package_is_installed(prefix, 'python-2')
            assert not package_is_installed(prefix, 'numpy')
            assert not package_is_installed(prefix, 'flask')

            with make_temp_env("python=2", "numpy", "--no-default-packages", prefix=prefix):
                assert_package_is_installed(prefix, 'python-2')
                assert_package_is_installed(prefix, 'numpy')
                assert not package_is_installed(prefix, 'flask')

        finally:
            rmtree(prefix, ignore_errors=True)

    def test_create_dry_run(self):
        # Regression test for #3453
        prefix = '/some/place'
        with pytest.raises(DryRunExit):
            run_command(Commands.CREATE, prefix, "--dry-run")
        stdout, stderr = run_command(Commands.CREATE, prefix, "--dry-run", use_exception_handler=True)
        assert join('some', 'place') in stdout
        # TODO: This assert passes locally but fails on CI boxes; figure out why and re-enable
        # assert "The following empty environments will be CREATED" in stdout

        prefix = '/another/place'
        with pytest.raises(DryRunExit):
            run_command(Commands.CREATE, prefix, "flask", "--dry-run")
        stdout, stderr = run_command(Commands.CREATE, prefix, "flask", "--dry-run", use_exception_handler=True)
        assert "flask:" in stdout
        assert "python:" in stdout
        assert join('another', 'place') in stdout

    @pytest.mark.skipif(on_win, reason="gawk is a windows only package")
    def test_search_gawk_not_win(self):
        with make_temp_env() as prefix:
            stdout, stderr = run_command(Commands.SEARCH, prefix, "gawk", "--json")
            json_obj = json_loads(stdout.replace("Fetching package metadata ...", "").strip())
            assert len(json_obj.keys()) == 0

    @pytest.mark.skipif(on_win, reason="gawk is a windows only package")
    def test_search_gawk_not_win_filter(self):
        with make_temp_env() as prefix:
            stdout, stderr = run_command(
                Commands.SEARCH, prefix, "gawk", "--platform", "win-64", "--json")
            json_obj = json_loads(stdout.replace("Fetching package metadata ...", "").strip())
            assert "gawk" in json_obj.keys()
            assert "m2-gawk" in json_obj.keys()
            assert len(json_obj.keys()) == 2

    @pytest.mark.skipif(not on_win, reason="gawk is a windows only package")
    def test_search_gawk_on_win(self):
        with make_temp_env() as prefix:
            stdout, stderr = run_command(Commands.SEARCH, prefix, "gawk", "--json")
            json_obj = json_loads(stdout.replace("Fetching package metadata ...", "").strip())
            assert "gawk" in json_obj.keys()
            assert "m2-gawk" in json_obj.keys()
            assert len(json_obj.keys()) == 2

    @pytest.mark.skipif(not on_win, reason="gawk is a windows only package")
    def test_search_gawk_on_win_filter(self):
        with make_temp_env() as prefix:
            stdout, stderr = run_command(Commands.SEARCH, prefix, "gawk", "--platform",
                                         "linux-64", "--json")
            json_obj = json_loads(stdout.replace("Fetching package metadata ...", "").strip())
            assert len(json_obj.keys()) == 0

    @pytest.mark.timeout(30)
    def test_bad_anaconda_token_infinite_loop(self):
        # First, confirm we get a 401 UNAUTHORIZED response from anaconda.org
        response = requests.get("https://conda.anaconda.org/t/cqgccfm1mfma/data-portal/"
                                "%s/repodata.json" % context.subdir)
        assert response.status_code == 401

        try:
            prefix = make_temp_prefix(str(uuid4())[:7])
            channel_url = "https://conda.anaconda.org/t/cqgccfm1mfma/data-portal"
            run_command(Commands.CONFIG, prefix, "--add channels %s" % channel_url)
            stdout, stderr = run_command(Commands.CONFIG, prefix, "--show")
            yml_obj = yaml_load(stdout)
            assert yml_obj['channels'] == [channel_url, 'defaults']

            with pytest.raises(CondaHTTPError):
                run_command(Commands.SEARCH, prefix, "boltons", "--json")

            stdout, stderr = run_command(Commands.SEARCH, prefix, "boltons", "--json",
                                         use_exception_handler=True)
            json_obj = json.loads(stdout)
            assert json_obj['status_code'] == 401

        finally:
            rmtree(prefix, ignore_errors=True)
            reset_context()

    def test_anaconda_token_with_private_package(self):
        # TODO: should also write a test to use binstar_client to set the token,
        # then let conda load the token

        # Step 1. Make sure without the token we don't see the anyjson package
        try:
            prefix = make_temp_prefix(str(uuid4())[:7])
            channel_url = "https://conda.anaconda.org/kalefranz"
            run_command(Commands.CONFIG, prefix, "--add channels %s" % channel_url)
            run_command(Commands.CONFIG, prefix, "--remove channels defaults")
            stdout, stderr = run_command(Commands.CONFIG, prefix, "--show")
            yml_obj = yaml_load(stdout)
            assert yml_obj['channels'] == [channel_url]

            stdout, stderr = run_command(Commands.SEARCH, prefix, "anyjson", "--platform",
                                         "linux-64", "--json")
            json_obj = json_loads(stdout)
            assert len(json_obj) == 0

        finally:
            rmtree(prefix, ignore_errors=True)

        # Step 2. Now with the token make sure we can see the anyjson package
        try:
            prefix = make_temp_prefix(str(uuid4())[:7])
            channel_url = "https://conda.anaconda.org/t/zlZvSlMGN7CB/kalefranz"
            run_command(Commands.CONFIG, prefix, "--add channels %s" % channel_url)
            run_command(Commands.CONFIG, prefix, "--remove channels defaults")
            stdout, stderr = run_command(Commands.CONFIG, prefix, "--show")
            yml_obj = yaml_load(stdout)
            assert yml_obj['channels'] == [channel_url]

            stdout, stderr = run_command(Commands.SEARCH, prefix, "anyjson", "--platform",
                                         "linux-64", "--json")
            json_obj = json_loads(stdout)
            assert 'anyjson' in json_obj

        finally:
            rmtree(prefix, ignore_errors=True)

    def test_clean_index_cache(self):
        prefix = ''

        # make sure we have something in the index cache
        stdout, stderr = run_command(Commands.INFO, prefix, "flask --json")
        assert "flask" in json_loads(stdout)
        index_cache_dir = create_cache_dir()
        assert glob(join(index_cache_dir, "*.json"))

        # now clear it
        run_command(Commands.CLEAN, prefix, "--index-cache")
<<<<<<< HEAD
        assert not glob(join(index_cache_dir, "*.json"))
=======
        assert not glob(join(index_cache_dir, "*.json"))

    def test_install_mkdir(self):
        try:
            prefix = make_temp_prefix()
            assert isdir(prefix)
            run_command(Commands.INSTALL, prefix, "python=3.5", "--mkdir")
            assert_package_is_installed(prefix, "python-3.5")

            rm_rf(prefix)
            assert not isdir(prefix)
            run_command(Commands.INSTALL, prefix, "python=3.5", "--mkdir")
            assert_package_is_installed(prefix, "python-3.5")

        finally:
            rmtree(prefix, ignore_errors=True)
>>>>>>> cadb6939
<|MERGE_RESOLUTION|>--- conflicted
+++ resolved
@@ -28,15 +28,9 @@
 from conda.common.yaml import yaml_load
 from conda.compat import itervalues
 from conda.connection import LocalFSAdapter
-<<<<<<< HEAD
-from conda.core.index import create_cache_dir
-from conda.core.linked_data import linked as install_linked, linked_data, linked_data_
-from conda.exceptions import CondaHTTPError, DryRunExit, conda_exception_handler
-=======
 from conda.exceptions import CondaHTTPError, DryRunExit, conda_exception_handler
 from conda.fetch import create_cache_dir
 from conda.install import dist2dirname, linked as install_linked, linked_data, linked_data_
->>>>>>> cadb6939
 from conda.utils import on_win
 from contextlib import contextmanager
 from datetime import datetime
@@ -318,11 +312,7 @@
                 tar_new_path = join(subchan, flask_fname)
                 copyfile(tar_old_path, tar_new_path)
                 with bz2.BZ2File(join(subchan, 'repodata.json.bz2'), 'w') as f:
-<<<<<<< HEAD
-                    f.write(json.dumps(repodata, cls=EntityEncoder).encode('utf-8'))
-=======
                     f.write(json.dumps(repodata).encode('utf-8'))
->>>>>>> cadb6939
                 run_command(Commands.INSTALL, prefix, '-c', channel, 'flask', '--json')
                 assert_package_is_installed(prefix, channel + '::' + 'flask-')
 
@@ -819,9 +809,6 @@
 
         # now clear it
         run_command(Commands.CLEAN, prefix, "--index-cache")
-<<<<<<< HEAD
-        assert not glob(join(index_cache_dir, "*.json"))
-=======
         assert not glob(join(index_cache_dir, "*.json"))
 
     def test_install_mkdir(self):
@@ -837,5 +824,4 @@
             assert_package_is_installed(prefix, "python-3.5")
 
         finally:
-            rmtree(prefix, ignore_errors=True)
->>>>>>> cadb6939
+            rmtree(prefix, ignore_errors=True)