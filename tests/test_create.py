--- conflicted
+++ resolved
@@ -40,21 +40,13 @@
 from glob import glob
 from json import loads as json_loads
 from logging import DEBUG, getLogger
-<<<<<<< HEAD
-from os.path import basename, exists, isdir, isfile, join, relpath
-=======
 from os.path import basename, exists, isdir, isfile, islink, join, relpath
->>>>>>> 551d2942
 from requests import Session
 from requests.adapters import BaseAdapter
 from shlex import split
 from shutil import copyfile, rmtree
 from subprocess import check_call
 from tempfile import gettempdir
-<<<<<<< HEAD
-from textwrap import dedent
-=======
->>>>>>> 551d2942
 from unittest import TestCase
 from uuid import uuid4
 
