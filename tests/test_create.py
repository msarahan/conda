# -*- coding: utf-8 -*-
from __future__ import absolute_import, division, print_function, unicode_literals

import bz2
from contextlib import contextmanager
from datetime import datetime
from glob import glob
import json
from json import loads as json_loads
from logging import DEBUG, getLogger
import os
from os.path import basename, dirname, exists, isdir, isfile, join, lexists, relpath
from random import sample
import re
from shlex import split
import shutil
from shutil import copyfile, rmtree
from subprocess import check_call
import sys
from tempfile import gettempdir
from unittest import TestCase
from uuid import uuid4

import shutil

from datetime import datetime

from conda._vendor.auxlib.ish import dals
from conda.gateways.anaconda_client import read_binstar_tokens
import pytest
import requests

from conda import CondaError, CondaMultiError
from conda._vendor.auxlib.entity import EntityEncoder
from conda.base.constants import CONDA_TARBALL_EXTENSION, PACKAGE_CACHE_MAGIC_FILE
from conda.base.context import Context, context, reset_context
from conda.cli.main import generate_parser
from conda.cli.main_clean import configure_parser as clean_configure_parser
from conda.cli.main_config import configure_parser as config_configure_parser
from conda.cli.main_clean import configure_parser as clean_configure_parser
from conda.cli.main_create import configure_parser as create_configure_parser
from conda.cli.main_info import configure_parser as info_configure_parser
from conda.cli.main_install import configure_parser as install_configure_parser
from conda.cli.main_list import configure_parser as list_configure_parser
from conda.cli.main_remove import configure_parser as remove_configure_parser
from conda.cli.main_search import configure_parser as search_configure_parser
from conda.cli.main_update import configure_parser as update_configure_parser
from conda.common.compat import PY2, iteritems, itervalues, text_type
from conda.common.io import argv, captured, disable_logger, env_var, replace_log_streams, \
    stderr_log_level
from conda.common.path import get_bin_directory_short_path, get_python_site_packages_short_path, \
    pyc_path
from conda.common.url import path_to_url
from conda.common.yaml import yaml_load
from conda.core.linked_data import get_python_version_for_prefix, \
    linked as install_linked, linked_data, linked_data_
from conda.core.package_cache import PackageCache
from conda.core.repodata import create_cache_dir
from conda.exceptions import CondaHTTPError, DryRunExit, PackageNotFoundError, RemoveError, \
    conda_exception_handler
from conda.gateways.anaconda_client import read_binstar_tokens
from conda.gateways.disk.create import mkdir_p
from conda.gateways.disk.delete import rm_rf
from conda.gateways.disk.update import touch
from conda.gateways.logging import TRACE
from conda.gateways.subprocess import subprocess_call
from conda.models.index_record import IndexRecord
from conda.utils import on_win

try:
    from unittest.mock import Mock, patch
except ImportError:
    from mock import Mock, patch


log = getLogger(__name__)
TRACE, DEBUG = TRACE, DEBUG  # these are so the imports aren't cleared, but it's easy to switch back and forth
TEST_LOG_LEVEL = DEBUG
PYTHON_BINARY = 'python.exe' if on_win else 'bin/python'
BIN_DIRECTORY = 'Scripts' if on_win else 'bin'
UINCODE_CHARACTERS = u"ōγђ家固한"
UINCODE_CHARACTERS = u"áêñßôç"


def escape_for_winpath(p):
    return p.replace('\\', '\\\\')


def make_temp_prefix(name=None, create_directory=True):
    tempdir = gettempdir()
    if PY2:
        dirpath = str(uuid4())[:8] if name is None else name
    else:
        random_unicode = ''.join(sample(UINCODE_CHARACTERS, len(UINCODE_CHARACTERS)))
        dirpath = (str(uuid4())[:4] + ' ' + random_unicode) if name is None else name
    prefix = join(tempdir, dirpath)
    os.makedirs(prefix)
    if create_directory:
        assert isdir(prefix)
    else:
        os.removedirs(prefix)
    return prefix


class Commands:
    CONFIG = "config"
    CLEAN = "clean"
    CREATE = "create"
    INFO = "info"
    INSTALL = "install"
    LIST = "list"
    REMOVE = "remove"
    SEARCH = "search"
    UPDATE = "update"


parser_config = {
    Commands.CONFIG: config_configure_parser,
    Commands.CLEAN: clean_configure_parser,
    Commands.CREATE: create_configure_parser,
    Commands.INFO: info_configure_parser,
    Commands.INSTALL: install_configure_parser,
    Commands.LIST: list_configure_parser,
    Commands.REMOVE: remove_configure_parser,
    Commands.SEARCH: search_configure_parser,
    Commands.UPDATE: update_configure_parser,
}


def run_command(command, prefix, *arguments, **kwargs):
    use_exception_handler = kwargs.get('use_exception_handler', False)
    arguments = list(arguments)
    p, sub_parsers = generate_parser()
    parser_config[command](sub_parsers)

    if command is Commands.CONFIG:
        arguments.append('--file "{0}"'.format(join(prefix, 'condarc')))
    if command in (Commands.LIST, Commands.CREATE, Commands.INSTALL,
                   Commands.REMOVE, Commands.UPDATE):
        arguments.append('-p "{0}"'.format(prefix))
    if command in (Commands.CREATE, Commands.INSTALL, Commands.REMOVE, Commands.UPDATE):
        arguments.extend(["-y", "-q"])

    arguments = list(map(escape_for_winpath, arguments))
    command_line = "{0} {1}".format(command, " ".join(arguments))
    split_command_line = split(command_line)

    args = p.parse_args(split_command_line)
    context._set_argparse_args(args)
    print("\n\nEXECUTING COMMAND >>> $ conda %s\n\n" % command_line, file=sys.stderr)
    with stderr_log_level(TEST_LOG_LEVEL, 'conda'), stderr_log_level(TEST_LOG_LEVEL, 'requests'):
        with argv(['python_api'] + split_command_line), captured() as c, replace_log_streams():
            if use_exception_handler:
                conda_exception_handler(args.func, args, p)
            else:
                args.func(args, p)
    print(c.stderr, file=sys.stderr)
    print(c.stdout, file=sys.stderr)
    if command is Commands.CONFIG:
        reload_config(prefix)
    return c.stdout, c.stderr


@contextmanager
def make_temp_env(*packages, **kwargs):
    prefix = kwargs.pop('prefix', None) or make_temp_prefix()
    assert isdir(prefix), prefix
    with disable_logger('fetch'), disable_logger('dotupdate'):
        try:
            # try to clear any config that's been set by other tests
            reset_context([os.path.join(prefix+os.sep, 'condarc')])
            run_command(Commands.CREATE, prefix, *packages)
            yield prefix
        finally:
            rmtree(prefix, ignore_errors=True)

@contextmanager
def make_temp_package_cache():
    prefix = make_temp_prefix()
    pkgs_dir = join(prefix, 'pkgs')
    mkdir_p(pkgs_dir)
    touch(join(pkgs_dir, PACKAGE_CACHE_MAGIC_FILE))

    try:
        with env_var('CONDA_PKGS_DIRS', pkgs_dir, reset_context):
            assert context.pkgs_dirs == (pkgs_dir,)
            yield pkgs_dir
    finally:
        rmtree(prefix, ignore_errors=True)
        if pkgs_dir in PackageCache._cache_:
            del PackageCache._cache_[pkgs_dir]

@contextmanager
def make_temp_channel(packages):
    package_reqs = [pkg.replace('-', '=') for pkg in packages]
    package_names = [pkg.split('-')[0] for pkg in packages]

    with make_temp_env(*package_reqs) as prefix:
        for package in packages:
            assert_package_is_installed(prefix, package)
        data = [p for p in itervalues(linked_data(prefix)) if p['name'] in package_names]
        run_command(Commands.REMOVE, prefix, *package_names)
        for package in packages:
            assert not package_is_installed(prefix, package)
        assert_package_is_installed(prefix, 'python')

    repodata = {'info': {}, 'packages': {}}
    tarfiles = {}
    for package_data in data:
        pkg_data = package_data
        fname = pkg_data['fn']
        tarfiles[fname] = join(PackageCache.first_writable().pkgs_dir, fname)

        pkg_data = pkg_data.dump()
        for field in ('url', 'channel', 'schannel'):
            del pkg_data[field]
        repodata['packages'][fname] = IndexRecord(**pkg_data)

    with make_temp_env() as channel:
        subchan = join(channel, context.subdir)
        noarch_dir = join(channel, 'noarch')
        channel = path_to_url(channel)
        os.makedirs(subchan)
        os.makedirs(noarch_dir)
        for fname, tar_old_path in tarfiles.items():
            tar_new_path = join(subchan, fname)
            copyfile(tar_old_path, tar_new_path)

        with bz2.BZ2File(join(subchan, 'repodata.json.bz2'), 'w') as f:
            f.write(json.dumps(repodata, cls=EntityEncoder).encode('utf-8'))
        with bz2.BZ2File(join(noarch_dir, 'repodata.json.bz2'), 'w') as f:
            f.write(json.dumps({}, cls=EntityEncoder).encode('utf-8'))

        yield channel

<<<<<<< HEAD
def create_temp_location():
    tempdirdir = gettempdir()
    dirname = str(uuid4())[:8]
    return join(tempdirdir, dirname)


@contextmanager
def tempdir():
    prefix = create_temp_location()
    try:
        os.makedirs(prefix)
        yield prefix
    finally:
        if lexists(prefix):
            rm_rf(prefix)

=======
>>>>>>> fe50a57e

def reload_config(prefix):
    prefix_condarc = join(prefix+os.sep, 'condarc')
    reset_context([prefix_condarc])


def package_is_installed(prefix, package, exact=False):
    packages = list(install_linked(prefix))
    if '::' in package:
        packages = list(map(text_type, packages))
    else:
        packages = list(map(lambda x: x.dist_name, packages))
    if exact:
        return package in packages
    return any(p.startswith(package) for p in packages)


def assert_package_is_installed(prefix, package, exact=False):
    if not package_is_installed(prefix, package, exact):
        print(list(install_linked(prefix)))
        raise AssertionError("package {0} is not in prefix".format(package))


def get_conda_list_tuple(prefix, package_name):
    stdout, stderr = run_command(Commands.LIST, prefix)
    stdout_lines = stdout.split('\n')
    package_line = next((line for line in stdout_lines
                         if line.lower().startswith(package_name + " ")), None)
    return package_line.split()


def get_shortcut_dir():
    assert on_win
    user_mode = 'user' if exists(join(sys.prefix, u'.nonadmin')) else 'system'
    try:
        from menuinst.win32 import dirs_src as win_locations
        return win_locations[user_mode]["start"][0]
    except ImportError:
        try:
            from menuinst.win32 import dirs as win_locations
            return win_locations[user_mode]["start"]
        except ImportError:
            raise


@pytest.mark.integration
class IntegrationTests(TestCase):

    def setUp(self):
        PackageCache.clear()

    def test_install_python2(self):
        with make_temp_env("python=2") as prefix:
            assert exists(join(prefix, PYTHON_BINARY))
            assert_package_is_installed(prefix, 'python-2')

            # regression test for #4513
            run_command(Commands.CONFIG, prefix, "--add channels https://repo.continuum.io/pkgs/not-a-channel")
            stdout, stderr = run_command(Commands.SEARCH, prefix, "python --json")
            packages = json.loads(stdout)
            assert len(packages) > 1

    def test_create_install_update_remove_smoketest(self):
        with make_temp_env("python=3.5") as prefix:
            assert exists(join(prefix, PYTHON_BINARY))
            assert_package_is_installed(prefix, 'python-3')

            run_command(Commands.INSTALL, prefix, 'flask=0.10')
            assert_package_is_installed(prefix, 'flask-0.10.1')
            assert_package_is_installed(prefix, 'python-3')

            # Test force reinstall  # TODO: this actually doesn't ensure that package was reinstalled
            run_command(Commands.INSTALL, prefix, '--force', 'flask=0.10')
            assert_package_is_installed(prefix, 'flask-0.10.1')
            assert_package_is_installed(prefix, 'python-3')

            run_command(Commands.UPDATE, prefix, 'flask')
            assert not package_is_installed(prefix, 'flask-0.10.1')
            assert_package_is_installed(prefix, 'flask')
            assert_package_is_installed(prefix, 'python-3')

            run_command(Commands.REMOVE, prefix, 'flask')
            assert not package_is_installed(prefix, 'flask-0.')
            assert_package_is_installed(prefix, 'python-3')

            run_command(Commands.INSTALL, prefix, '--revision 0')
            assert not package_is_installed(prefix, 'flask')
            assert_package_is_installed(prefix, 'python-3')

    @pytest.mark.xfail(strict=True)
    def test_non_root_conda(self):
        with make_temp_env("python=3.5") as prefix:
            self.assertRaises(CondaError, run_command, Commands.INSTALL, prefix, 'conda')
            assert not package_is_installed(prefix, 'conda')

            self.assertRaises(CondaError, run_command, Commands.INSTALL, prefix, 'constructor=1.0')
            # conda.exceptions.InstallError: Install error: Error: the following specs depend on
            # 'conda' and can only be installed into the root environment: constructor
            assert not package_is_installed(prefix, 'constructor')

    def test_noarch_python_package_with_entry_points(self):
        with make_temp_env("-c conda-test flask") as prefix:
            py_ver = get_python_version_for_prefix(prefix)
            sp_dir = get_python_site_packages_short_path(py_ver)
            py_file = sp_dir + "/flask/__init__.py"
            pyc_file = pyc_path(py_file, py_ver)
            assert isfile(join(prefix, py_file))
            assert isfile(join(prefix, pyc_file))
            exe_path = join(prefix, get_bin_directory_short_path(), 'flask')
            if on_win:
                exe_path += ".exe"
            assert isfile(exe_path)

            run_command(Commands.REMOVE, prefix, "flask")

            assert not isfile(join(prefix, py_file))
            assert not isfile(join(prefix, pyc_file))
            assert not isfile(exe_path)

    def test_noarch_python_package_without_entry_points(self):
        # regression test for #4546
        with make_temp_env("-c conda-test itsdangerous") as prefix:
            py_ver = get_python_version_for_prefix(prefix)
            sp_dir = get_python_site_packages_short_path(py_ver)
            py_file = sp_dir + "/itsdangerous.py"
            pyc_file = pyc_path(py_file, py_ver)
            assert isfile(join(prefix, py_file))
            assert isfile(join(prefix, pyc_file))

            run_command(Commands.REMOVE, prefix, "itsdangerous")

            assert not isfile(join(prefix, py_file))
            assert not isfile(join(prefix, pyc_file))

    def test_noarch_generic_package(self):
        with make_temp_env("-c conda-test font-ttf-inconsolata") as prefix:
            assert isfile(join(prefix, 'fonts', 'Inconsolata-Regular.ttf'))

    def test_create_empty_env(self):
        with make_temp_env() as prefix:
            assert exists(join(prefix, 'conda-meta/history'))

            list_output = run_command(Commands.LIST, prefix)
            stdout = list_output[0]
            stderr = list_output[1]
            expected_output = """# packages in environment at %s:
#

""" % prefix
            self.assertEqual(stdout, expected_output)
            self.assertEqual(stderr, '')

            revision_output = run_command(Commands.LIST, prefix, '--revisions')
            stdout = revision_output[0]
            stderr = revision_output[1]
            self.assertEquals(stderr, '')
            self.assertIsInstance(stdout, str)

    def test_list_with_pip_egg(self):
        with make_temp_env("python=3.5 pip") as prefix:
            check_call(PYTHON_BINARY + " -m pip install --egg --no-binary flask flask==0.10.1",
                       cwd=prefix, shell=True)
            stdout, stderr = run_command(Commands.LIST, prefix)
            stdout_lines = stdout.split('\n')
            assert any(line.endswith("<pip>") for line in stdout_lines
                       if line.lower().startswith("flask"))

    def test_list_with_pip_wheel(self):
        with make_temp_env("python=3.5 pip") as prefix:
            check_call(PYTHON_BINARY + " -m pip install flask==0.10.1",
                       cwd=prefix, shell=True)
            stdout, stderr = run_command(Commands.LIST, prefix)
            stdout_lines = stdout.split('\n')
            assert any(line.endswith("<pip>") for line in stdout_lines
                       if line.lower().startswith("flask"))

            # regression test for #3433
            run_command(Commands.INSTALL, prefix, "python=3.4")
            assert_package_is_installed(prefix, 'python-3.4.')

    def test_install_tarball_from_local_channel(self):
        # Regression test for #2812
        # install from local channel
        with make_temp_env() as prefix, make_temp_channel(["flask-0.10.1"]) as channel:
            run_command(Commands.INSTALL, prefix, '-c', channel, 'flask=0.10.1', '--json')
            assert_package_is_installed(prefix, channel + '::' + 'flask-')
            flask_fname = [p for p in itervalues(linked_data(prefix)) if p['name'] == 'flask'][0]['fn']

            run_command(Commands.REMOVE, prefix, 'flask')
            assert not package_is_installed(prefix, 'flask-0')

            # Regression test for 2970
            # install from build channel as a tarball
            tar_path = join(PackageCache.first_writable().pkgs_dir, flask_fname)
            conda_bld = join(dirname(PackageCache.first_writable().pkgs_dir), 'conda-bld')
            conda_bld_sub = join(conda_bld, context.subdir)
            if not isdir(conda_bld_sub):
                os.makedirs(conda_bld_sub)
            tar_bld_path = join(conda_bld_sub, basename(tar_path))
            copyfile(tar_path, tar_bld_path)
            # CondaFileNotFoundError: '/home/travis/virtualenv/python2.7.9/conda-bld/linux-64/flask-0.10.1-py27_2.tar.bz2'.
            run_command(Commands.INSTALL, prefix, tar_bld_path)
            assert_package_is_installed(prefix, 'flask-')

            # Regression test for #462
            with make_temp_env(tar_bld_path) as prefix2:
                assert_package_is_installed(prefix2, 'flask-')



    @pytest.mark.xfail(on_win and datetime.now() < datetime(2017, 6, 1), strict=True,
                       reason="Something happened in the conda shell command PR."
                              "Probably caused by change in root path.")
    def test_tarball_install_and_bad_metadata(self):
        with make_temp_env("python flask=0.10.1 --json") as prefix:
            assert_package_is_installed(prefix, 'flask-0.10.1')
            flask_data = [p for p in itervalues(linked_data(prefix)) if p['name'] == 'flask'][0]
            run_command(Commands.REMOVE, prefix, 'flask')
            assert not package_is_installed(prefix, 'flask-0.10.1')
            assert_package_is_installed(prefix, 'python')

            flask_fname = flask_data['fn']
            tar_old_path = join(PackageCache.first_writable().pkgs_dir, flask_fname)

            assert isfile(tar_old_path)

            # regression test for #2886 (part 1 of 2)
            # install tarball from package cache, default channel
            run_command(Commands.INSTALL, prefix, tar_old_path)
            assert_package_is_installed(prefix, 'flask-0.')

            # regression test for #2626
            # install tarball with full path, outside channel
            tar_new_path = join(prefix, flask_fname)
            copyfile(tar_old_path, tar_new_path)
            run_command(Commands.INSTALL, prefix, '"%s"' % tar_new_path)
            assert_package_is_installed(prefix, 'flask-0')

            # regression test for #2626
            # install tarball with relative path, outside channel
            run_command(Commands.REMOVE, prefix, 'flask')
            assert not package_is_installed(prefix, 'flask-0.10.1')
            tar_new_path = relpath(tar_new_path)
            run_command(Commands.INSTALL, prefix, '"%s"' % tar_new_path)
            assert_package_is_installed(prefix, 'flask-0.')

            # regression test for #2886 (part 2 of 2)
            # install tarball from package cache, local channel
            run_command(Commands.REMOVE, prefix, 'flask', '--json')
            assert not package_is_installed(prefix, 'flask-0')
            run_command(Commands.INSTALL, prefix, tar_old_path)
            # The last install was from the `local::` channel
            assert_package_is_installed(prefix, 'flask-')

            # regression test for #2599
            linked_data_.clear()
            flask_metadata = glob(join(prefix, 'conda-meta', flask_fname[:-8] + '.json'))[-1]
            bad_metadata = join(prefix, 'conda-meta', 'flask.json')
            copyfile(flask_metadata, bad_metadata)
            assert not package_is_installed(prefix, 'flask', exact=True)
            assert_package_is_installed(prefix, 'flask-0.')

    def test_remove_all(self):
        with make_temp_env("python=2") as prefix:
            assert exists(join(prefix, PYTHON_BINARY))
            assert_package_is_installed(prefix, 'python-2')

            run_command(Commands.REMOVE, prefix, '--all')
            assert not exists(prefix)

    @pytest.mark.skipif(on_win, reason="nomkl not present on windows")
    def test_remove_features(self):
        with make_temp_env("python=2 numpy nomkl") as prefix:
            assert exists(join(prefix, PYTHON_BINARY))
            assert_package_is_installed(prefix, 'numpy')
            assert_package_is_installed(prefix, 'nomkl')
            assert not package_is_installed(prefix, 'mkl')

            run_command(Commands.REMOVE, prefix, '--features', 'nomkl')
            assert_package_is_installed(prefix, 'numpy')
            assert not package_is_installed(prefix, 'nomkl')
            assert_package_is_installed(prefix, 'mkl')

    @pytest.mark.skipif(on_win and context.bits == 32, reason="no 32-bit windows python on conda-forge")
    def test_dash_c_usage_replacing_python(self):
        # Regression test for #2606
        with make_temp_env("-c conda-forge python=3.5") as prefix:
            assert exists(join(prefix, PYTHON_BINARY))
            assert_package_is_installed(prefix, 'conda-forge::python-3.5')
            run_command(Commands.INSTALL, prefix, "decorator")
            assert_package_is_installed(prefix, 'conda-forge::python-3.5')

            with make_temp_env('--clone "%s"' % prefix) as clone_prefix:
                assert_package_is_installed(clone_prefix, 'conda-forge::python-3.5')
                assert_package_is_installed(clone_prefix, "decorator")

            # Regression test for #2645
            fn = glob(join(prefix, 'conda-meta', 'python-3.5*.json'))[-1]
            with open(fn) as f:
                data = json.load(f)
            for field in ('url', 'channel', 'schannel'):
                if field in data:
                    del data[field]
            with open(fn, 'w') as f:
                json.dump(data, f)
            linked_data_.clear()

            with make_temp_env('-c conda-forge --clone "%s"' % prefix) as clone_prefix:
                assert_package_is_installed(clone_prefix, 'python-3.5')
                assert_package_is_installed(clone_prefix, 'decorator')

    def test_install_prune(self):
        with make_temp_env("python=3 flask") as prefix:
            assert package_is_installed(prefix, 'flask')
            assert package_is_installed(prefix, 'python-3')
            run_command(Commands.REMOVE, prefix, "flask")
            assert not package_is_installed(prefix, 'flask')
            assert package_is_installed(prefix, 'itsdangerous')
            assert package_is_installed(prefix, 'python-3')

            with env_var("CONDA_PRUNE", "true", reset_context):
                run_command(Commands.INSTALL, prefix, 'pytz')

            assert not package_is_installed(prefix, 'itsdangerous')
            assert package_is_installed(prefix, 'pytz')
            assert package_is_installed(prefix, 'python-3')

    def test_no_deps_flag(self):
        with make_temp_env("python=2 flask --no-deps") as prefix:
            assert package_is_installed(prefix, 'flask')
            assert package_is_installed(prefix, 'python-2')
            assert not package_is_installed(prefix, 'openssl')
            assert not package_is_installed(prefix, 'itsdangerous')

    def test_only_deps_flag(self):
        with make_temp_env("python=2 flask --only-deps") as prefix:
            assert not package_is_installed(prefix, 'flask')
            assert package_is_installed(prefix, 'python')
            if not on_win:
                # python on windows doesn't actually have real dependencies
                assert package_is_installed(prefix, 'openssl')
            assert package_is_installed(prefix, 'itsdangerous')

    @pytest.mark.skipif(on_win, reason="mkl package not available on Windows")
    def test_install_features(self):
        with make_temp_env("python=2 numpy") as prefix:
            numpy_details = get_conda_list_tuple(prefix, "numpy")
            assert len(numpy_details) == 3 or 'nomkl' not in numpy_details[3]

            run_command(Commands.INSTALL, prefix, "nomkl")
            numpy_details = get_conda_list_tuple(prefix, "numpy")
            assert len(numpy_details) == 4 and 'nomkl' in numpy_details[3]

    def test_clone_offline_simple(self):
        with make_temp_env("python flask=0.10.1") as prefix:
            assert_package_is_installed(prefix, 'flask-0.10.1')
            assert_package_is_installed(prefix, 'python')

            with make_temp_env('--clone "%s"' % prefix, "--offline") as clone_prefix:
                assert context.offline
                assert_package_is_installed(clone_prefix, 'flask-0.10.1')
                assert_package_is_installed(clone_prefix, 'python')

    def test_conda_config_describe(self):
        with make_temp_env() as prefix:
            stdout, stderr = run_command(Commands.CONFIG, prefix, "--describe")
            assert not stderr
            for param_name in context.list_parameters():
                assert re.search(r'^%s \(' % param_name, stdout, re.MULTILINE)

            stdout, stderr = run_command(Commands.CONFIG, prefix, "--describe --json")
            assert not stderr
            json_obj = json.loads(stdout.strip())
            assert len(json_obj) >= 42
            assert 'description' in json_obj[0]

            with env_var('CONDA_QUIET', 'yes', reset_context):
                stdout, stderr = run_command(Commands.CONFIG, prefix, "--show-sources")
                assert not stderr
                assert 'envvars' in stdout.strip()

                stdout, stderr = run_command(Commands.CONFIG, prefix, "--show-sources --json")
                assert not stderr
                json_obj = json.loads(stdout.strip())
                assert json_obj['envvars'] == {'quiet': True}
                assert json_obj['cmd_line'] == {'json': True}

    def test_conda_config_validate(self):
        with make_temp_env() as prefix:
            run_command(Commands.CONFIG, prefix, "--set ssl_verify no")
            stdout, stderr = run_command(Commands.CONFIG, prefix, "--validate")
            assert not stdout
            assert not stderr

            try:
                with open(join(prefix, 'condarc'), 'a') as fh:
                    fh.write('default_python: anaconda\n')
                    fh.write('ssl_verify: /path/doesnt/exist\n')
                reload_config(prefix)

                with pytest.raises(CondaMultiError) as exc:
                    run_command(Commands.CONFIG, prefix, "--validate")

                assert len(exc.value.errors) == 2
                assert "must be a boolean or a path to a certificate bundle" in str(exc.value)
                assert "default_python value 'anaconda' not of the form '[23].[0-9]'" in str(exc.value)
            finally:
                reset_context()

    def test_rpy_search(self):
        with make_temp_env("python=3.5") as prefix:
            run_command(Commands.CONFIG, prefix, "--add channels https://repo.continuum.io/pkgs/free")
            run_command(Commands.CONFIG, prefix, "--remove channels defaults")
            stdout, stderr = run_command(Commands.CONFIG, prefix, "--show", "--json")
            json_obj = json_loads(stdout)
            assert 'defaults' not in json_obj['channels']

            assert_package_is_installed(prefix, 'python')
            assert 'r' not in context.channels

            # assert conda search cannot find rpy2
            stdout, stderr = run_command(Commands.SEARCH, prefix, "rpy2", "--json")
            json_obj = json_loads(stdout.replace("Fetching package metadata ...", "").strip())

            assert bool(json_obj) is False

            # add r channel
            run_command(Commands.CONFIG, prefix, "--add channels r")
            stdout, stderr = run_command(Commands.CONFIG, prefix, "--show", "--json")
            json_obj = json_loads(stdout)
            assert 'r' in json_obj['channels']

            # assert conda search can now find rpy2
            stdout, stderr = run_command(Commands.SEARCH, prefix, "rpy2", "--json")
            json_obj = json_loads(stdout.replace("Fetching package metadata ...", "").strip())
            assert len(json_obj['rpy2']) > 1

    def test_clone_offline_multichannel_with_untracked(self):
        with make_temp_env("python=3.5") as prefix:
            run_command(Commands.CONFIG, prefix, "--add channels https://repo.continuum.io/pkgs/free")
            run_command(Commands.CONFIG, prefix, "--remove channels defaults")

            run_command(Commands.INSTALL, prefix, "-c conda-test flask")

            touch(join(prefix, 'test.file'))  # untracked file
            with make_temp_env("--clone '%s'" % prefix, "--offline") as clone_prefix:
                assert context.offline
                assert_package_is_installed(clone_prefix, 'python-3.5')
                assert_package_is_installed(clone_prefix, 'flask-0.11.1-py_0')
                assert isfile(join(clone_prefix, 'test.file'))  # untracked file

    def test_package_pinning(self):
        with make_temp_env("python=2.7 itsdangerous=0.23 pytz=2015.7") as prefix:
            assert package_is_installed(prefix, "itsdangerous-0.23")
            assert package_is_installed(prefix, "python-2.7")
            assert package_is_installed(prefix, "pytz-2015.7")

            with open(join(prefix, 'conda-meta', 'pinned'), 'w') as fh:
                fh.write("itsdangerous 0.23\n")

            run_command(Commands.UPDATE, prefix, "--all")
            assert package_is_installed(prefix, "itsdangerous-0.23")
            # assert not package_is_installed(prefix, "python-3.5")  # should be python-3.6, but it's not because of add_defaults_to_specs
            assert package_is_installed(prefix, "python-2.7")
            assert not package_is_installed(prefix, "pytz-2015.7")
            assert package_is_installed(prefix, "pytz-")

            run_command(Commands.UPDATE, prefix, "--all --no-pin")
            assert package_is_installed(prefix, "python-2.7")
            assert not package_is_installed(prefix, "itsdangerous-0.23")

    def test_update_deps_flag_absent(self):
        with make_temp_env("python=2 itsdangerous=0.23") as prefix:
            assert package_is_installed(prefix, 'python-2')
            assert package_is_installed(prefix, 'itsdangerous-0.23')
            assert not package_is_installed(prefix, 'flask')

            run_command(Commands.INSTALL, prefix, 'flask')
            assert package_is_installed(prefix, 'python-2')
            assert package_is_installed(prefix, 'itsdangerous-0.23')
            assert package_is_installed(prefix, 'flask')

    @pytest.mark.xfail(datetime.now() < datetime(2017, 6, 1), reason="#5263", strict=True)
    def test_update_deps_flag_present(self):
        with make_temp_env("python=2 itsdangerous=0.23") as prefix:
            assert package_is_installed(prefix, 'python-2')
            assert package_is_installed(prefix, 'itsdangerous-0.23')
            assert not package_is_installed(prefix, 'flask')

            run_command(Commands.INSTALL, prefix, '--update-deps python=2 flask')
            assert package_is_installed(prefix, 'python-2')
            assert not package_is_installed(prefix, 'itsdangerous-0.23')
            assert package_is_installed(prefix, 'itsdangerous')
            assert package_is_installed(prefix, 'flask')

    # @pytest.mark.skipif(not on_win, reason="shortcuts only relevant on Windows")
    # def test_shortcut_in_underscore_env_shows_message(self):
    #     prefix = make_temp_prefix("_" + str(uuid4())[:7])
    #     with make_temp_env(prefix=prefix):
    #         stdout, stderr = run_command(Commands.INSTALL, prefix, "console_shortcut")
    #         assert ("Environment name starts with underscore '_'.  "
    #                 "Skipping menu installation." in stderr)

    @pytest.mark.skipif(not on_win, reason="shortcuts only relevant on Windows")
    def test_shortcut_not_attempted_with_no_shortcuts_arg(self):
        prefix = make_temp_prefix("_" + str(uuid4())[:7])
        shortcut_dir = get_shortcut_dir()
        shortcut_file = join(shortcut_dir, "Anaconda Prompt ({0}).lnk".format(basename(prefix)))
        with make_temp_env(prefix=prefix):
            stdout, stderr = run_command(Commands.INSTALL, prefix, "console_shortcut",
                                         "--no-shortcuts")
            assert ("Environment name starts with underscore '_'.  Skipping menu installation."
                    not in stderr)
            assert not isfile(shortcut_file)

    @pytest.mark.skipif(not on_win, reason="shortcuts only relevant on Windows")
    def test_shortcut_creation_installs_shortcut(self):
        shortcut_dir = get_shortcut_dir()
        shortcut_dir = join(shortcut_dir, "Anaconda{0} ({1}-bit)"
                                          "".format(sys.version_info.major, config.bits))

        prefix = make_temp_prefix(str(uuid4())[:7])
        shortcut_file = join(shortcut_dir, "Anaconda Prompt ({0}).lnk".format(basename(prefix)))
        try:
            with make_temp_env("console_shortcut", prefix=prefix):
                assert package_is_installed(prefix, 'console_shortcut')
                assert isfile(shortcut_file), ("Shortcut not found in menu dir. "
                                               "Contents of dir:\n"
                                               "{0}".format(os.listdir(shortcut_dir)))

                # make sure that cleanup without specifying --shortcuts still removes shortcuts
                run_command(Commands.REMOVE, prefix, 'console_shortcut')
                assert not package_is_installed(prefix, 'console_shortcut')
                assert not isfile(shortcut_file)
        finally:
            rmtree(prefix, ignore_errors=True)
            if isfile(shortcut_file):
                os.remove(shortcut_file)

    @pytest.mark.skipif(not on_win, reason="shortcuts only relevant on Windows")
    def test_shortcut_absent_does_not_barf_on_uninstall(self):
        shortcut_dir = get_shortcut_dir()
        shortcut_dir = join(shortcut_dir, "Anaconda{0} ({1}-bit)"
                                          "".format(sys.version_info.major, config.bits))

        prefix = make_temp_prefix(str(uuid4())[:7])
        shortcut_file = join(shortcut_dir, "Anaconda Prompt ({0}).lnk".format(basename(prefix)))
        assert not isfile(shortcut_file)

        try:
            # including --no-shortcuts should not get shortcuts installed
            with make_temp_env("console_shortcut", "--no-shortcuts", prefix=prefix):
                assert package_is_installed(prefix, 'console_shortcut')
                assert not isfile(shortcut_file)

                # make sure that cleanup without specifying --shortcuts still removes shortcuts
                run_command(Commands.REMOVE, prefix, 'console_shortcut')
                assert not package_is_installed(prefix, 'console_shortcut')
                assert not isfile(shortcut_file)
        finally:
            rmtree(prefix, ignore_errors=True)
            if isfile(shortcut_file):
                os.remove(shortcut_file)

    @pytest.mark.skipif(not on_win, reason="shortcuts only relevant on Windows")
    @pytest.mark.xfail(reason="deal with this later")
    def test_shortcut_absent_when_condarc_set(self):
        shortcut_dir = get_shortcut_dir()
        shortcut_dir = join(shortcut_dir, "Anaconda{0} ({1}-bit)"
                                          "".format(sys.version_info.major, config.bits))

        prefix = make_temp_prefix(str(uuid4())[:7])
        shortcut_file = join(shortcut_dir, "Anaconda Prompt ({0}).lnk".format(basename(prefix)))
        assert not isfile(shortcut_file)

        # set condarc shortcuts: False
        run_command(Commands.CONFIG, prefix, "--set shortcuts false")
        stdout, stderr = run_command(Commands.CONFIG, prefix, "--get", "--json")
        json_obj = json_loads(stdout)
        assert json_obj['rc_path'] == join(prefix, 'condarc')
        assert json_obj['get']['shortcuts'] is False

        try:
            with make_temp_env("console_shortcut", prefix=prefix):
                # including shortcuts: False from condarc should not get shortcuts installed
                assert package_is_installed(prefix, 'console_shortcut')
                assert not isfile(shortcut_file)

                # make sure that cleanup without specifying --shortcuts still removes shortcuts
                run_command(Commands.REMOVE, prefix, 'console_shortcut')
                assert not package_is_installed(prefix, 'console_shortcut')
                assert not isfile(shortcut_file)
        finally:
            rmtree(prefix, ignore_errors=True)
            if isfile(shortcut_file):
                os.remove(shortcut_file)

    def test_create_default_packages(self):
        # Regression test for #3453
        try:
            prefix = make_temp_prefix(str(uuid4())[:7])

            # set packages
            run_command(Commands.CONFIG, prefix, "--add create_default_packages python")
            run_command(Commands.CONFIG, prefix, "--add create_default_packages pip")
            run_command(Commands.CONFIG, prefix, "--add create_default_packages flask")
            stdout, stderr = run_command(Commands.CONFIG, prefix, "--show")
            yml_obj = yaml_load(stdout)
            assert yml_obj['create_default_packages'] == ['flask', 'pip', 'python']

            assert not package_is_installed(prefix, 'python-2')
            assert not package_is_installed(prefix, 'pytz')
            assert not package_is_installed(prefix, 'flask')

            with make_temp_env("python=2", "pytz", prefix=prefix):
                assert_package_is_installed(prefix, 'python-2')
                assert_package_is_installed(prefix, 'pytz')
                assert_package_is_installed(prefix, 'flask')

        finally:
            rmtree(prefix, ignore_errors=True)

    def test_create_default_packages_no_default_packages(self):
        try:
            prefix = make_temp_prefix(str(uuid4())[:7])

            # set packages
            run_command(Commands.CONFIG, prefix, "--add create_default_packages python")
            run_command(Commands.CONFIG, prefix, "--add create_default_packages pip")
            run_command(Commands.CONFIG, prefix, "--add create_default_packages flask")
            stdout, stderr = run_command(Commands.CONFIG, prefix, "--show")
            yml_obj = yaml_load(stdout)
            assert yml_obj['create_default_packages'] == ['flask', 'pip', 'python']

            assert not package_is_installed(prefix, 'python-2')
            assert not package_is_installed(prefix, 'pytz')
            assert not package_is_installed(prefix, 'flask')

            with make_temp_env("python=2", "pytz", "--no-default-packages", prefix=prefix):
                assert_package_is_installed(prefix, 'python-2')
                assert_package_is_installed(prefix, 'pytz')
                assert not package_is_installed(prefix, 'flask')

        finally:
            rmtree(prefix, ignore_errors=True)

    def test_create_dry_run(self):
        # Regression test for #3453
        prefix = '/some/place'
        with pytest.raises(DryRunExit):
            run_command(Commands.CREATE, prefix, "--dry-run")
        stdout, stderr = run_command(Commands.CREATE, prefix, "--dry-run", use_exception_handler=True)
        assert join('some', 'place') in stdout
        # TODO: This assert passes locally but fails on CI boxes; figure out why and re-enable
        # assert "The following empty environments will be CREATED" in stdout

        prefix = '/another/place'
        with pytest.raises(DryRunExit):
            run_command(Commands.CREATE, prefix, "flask", "--dry-run")
        stdout, stderr = run_command(Commands.CREATE, prefix, "flask", "--dry-run", use_exception_handler=True)
        assert "flask:" in stdout
        assert "python:" in stdout
        assert join('another', 'place') in stdout

    def test_packages_not_found(self):
        with make_temp_env() as prefix:
            with pytest.raises(PackageNotFoundError) as exc:
                run_command(Commands.INSTALL, prefix, "not-a-real-package")
            assert "not-a-real-package" in text_type(exc.value)

            stdout, stderr = run_command(Commands.INSTALL, prefix, "not-a-real-package",
                                         use_exception_handler=True)
            assert "not-a-real-package" in stderr

    @pytest.mark.skipif(on_win, reason="gawk is a windows only package")
    def test_search_gawk_not_win(self):
        with make_temp_env() as prefix:
            stdout, stderr = run_command(Commands.SEARCH, prefix, "gawk", "--json")
            json_obj = json_loads(stdout.replace("Fetching package metadata ...", "").strip())
            assert len(json_obj.keys()) == 0

    @pytest.mark.skipif(on_win, reason="gawk is a windows only package")
    def test_search_gawk_not_win_filter(self):
        with make_temp_env() as prefix:
            stdout, stderr = run_command(
                Commands.SEARCH, prefix, "gawk", "--platform", "win-64", "--json")
            json_obj = json_loads(stdout.replace("Fetching package metadata ...", "").strip())
            assert "gawk" in json_obj.keys()
            assert "m2-gawk" in json_obj.keys()
            assert len(json_obj.keys()) == 2

    @pytest.mark.skipif(not on_win, reason="gawk is a windows only package")
    def test_search_gawk_on_win(self):
        with make_temp_env() as prefix:
            stdout, stderr = run_command(Commands.SEARCH, prefix, "gawk", "--json")
            json_obj = json_loads(stdout.replace("Fetching package metadata ...", "").strip())
            assert "gawk" in json_obj.keys()
            assert "m2-gawk" in json_obj.keys()
            assert len(json_obj.keys()) == 2

    @pytest.mark.skipif(not on_win, reason="gawk is a windows only package")
    def test_search_gawk_on_win_filter(self):
        with make_temp_env() as prefix:
            stdout, stderr = run_command(Commands.SEARCH, prefix, "gawk", "--platform",
                                         "linux-64", "--json")
            json_obj = json_loads(stdout.replace("Fetching package metadata ...", "").strip())
            assert len(json_obj.keys()) == 0

    @pytest.mark.timeout(30)
    def test_bad_anaconda_token_infinite_loop(self):
        # First, confirm we get a 401 UNAUTHORIZED response from anaconda.org
        response = requests.get("https://conda.anaconda.org/t/cqgccfm1mfma/data-portal/"
                                "%s/repodata.json" % context.subdir)
        assert response.status_code == 401

        try:
            prefix = make_temp_prefix(str(uuid4())[:7])
            channel_url = "https://conda.anaconda.org/t/cqgccfm1mfma/data-portal"
            run_command(Commands.CONFIG, prefix, "--add channels %s" % channel_url)
            stdout, stderr = run_command(Commands.CONFIG, prefix, "--show")
            yml_obj = yaml_load(stdout)
            assert yml_obj['channels'] == [channel_url, 'defaults']

            with pytest.raises(CondaHTTPError):
                run_command(Commands.SEARCH, prefix, "boltons", "--json")

            stdout, stderr = run_command(Commands.SEARCH, prefix, "boltons", "--json",
                                         use_exception_handler=True)
            json_obj = json.loads(stdout)
            assert json_obj['status_code'] == 401

        finally:
            rmtree(prefix, ignore_errors=True)
            reset_context()

    def test_anaconda_token_with_private_package(self):
        # TODO: should also write a test to use binstar_client to set the token,
        # then let conda load the token

        # Step 0. xfail if a token is set, for example when testing locally
        tokens = read_binstar_tokens()
        if tokens:
            pytest.xfail("binstar token found in global configuration")

        # Step 1. Make sure without the token we don't see the anyjson package
        try:
            prefix = make_temp_prefix(str(uuid4())[:7])
            channel_url = "https://conda.anaconda.org/kalefranz"
            run_command(Commands.CONFIG, prefix, "--add channels %s" % channel_url)
            run_command(Commands.CONFIG, prefix, "--remove channels defaults")
            stdout, stderr = run_command(Commands.CONFIG, prefix, "--show")
            yml_obj = yaml_load(stdout)
            assert yml_obj['channels'] == [channel_url]

            stdout, stderr = run_command(Commands.SEARCH, prefix, "anyjson", "--platform",
                                         "linux-64", "--json")
            json_obj = json_loads(stdout)
            assert len(json_obj) == 0

        finally:
            rmtree(prefix, ignore_errors=True)

        # Step 2. Now with the token make sure we can see the anyjson package
        try:
            prefix = make_temp_prefix(str(uuid4())[:7])
            channel_url = "https://conda.anaconda.org/t/zlZvSlMGN7CB/kalefranz"
            run_command(Commands.CONFIG, prefix, "--add channels %s" % channel_url)
            run_command(Commands.CONFIG, prefix, "--remove channels defaults")
            stdout, stderr = run_command(Commands.CONFIG, prefix, "--show")
            yml_obj = yaml_load(stdout)
            assert yml_obj['channels'] == [channel_url]

            stdout, stderr = run_command(Commands.SEARCH, prefix, "anyjson", "--platform",
                                         "linux-64", "--json")
            json_obj = json_loads(stdout)
            assert 'anyjson' in json_obj

        finally:
            rmtree(prefix, ignore_errors=True)

    def test_clean_index_cache(self):
        prefix = ''

        # make sure we have something in the index cache
        stdout, stderr = run_command(Commands.INFO, prefix, "flask --json")
        assert "flask" in json_loads(stdout)
        index_cache_dir = create_cache_dir()
        assert glob(join(index_cache_dir, "*.json"))

        # now clear it
        run_command(Commands.CLEAN, prefix, "--index-cache")
        assert not glob(join(index_cache_dir, "*.json"))

    def test_use_index_cache(self):
        from conda.connection import CondaSession

        prefix = make_temp_prefix("_" + str(uuid4())[:7])
        with make_temp_env(prefix=prefix):
            # First, clear the index cache to make sure we start with an empty cache.
            index_cache_dir = create_cache_dir()
            run_command(Commands.CLEAN, '', "--index-cache")
            assert not glob(join(index_cache_dir, "*.json"))

            # Then, populate the index cache.
            orig_get = CondaSession.get
            with patch.object(CondaSession, 'get', autospec=True) as mock_method:
                def side_effect(self, url, **kwargs):
                    # Make sure that we don't use the cache because of the
                    # corresponding HTTP header. This test is supposed to test
                    # whether the --use-index-cache causes the cache to be used.
                    result = orig_get(self, url, **kwargs)
                    for header in ['Etag', 'Last-Modified', 'Cache-Control']:
                        if header in result.headers:
                            del result.headers[header]
                    return result

                mock_method.side_effect = side_effect
                stdout, stderr = run_command(Commands.INFO, prefix, "flask --json")
                assert mock_method.called

            # Next run with --use-index-cache and make sure it actually hits the cache
            # and does not go out fetching index data remotely.
            with patch.object(CondaSession, 'get', autospec=True) as mock_method:
                def side_effect(self, url, **kwargs):
                    if url.endswith('/repodata.json') or url.endswith('/repodata.json.bz2'):
                        raise AssertionError('Index cache was not hit')
                    else:
                        return orig_get(self, url, **kwargs)

                mock_method.side_effect = side_effect
                run_command(Commands.INSTALL, prefix, "flask", "--json", "--use-index-cache")

    def test_offline_with_empty_index_cache(self):
        with make_temp_env() as prefix, make_temp_channel(['flask-0.10.1']) as channel:
            # Clear the index cache.
            index_cache_dir = create_cache_dir()
            run_command(Commands.CLEAN, '', "--index-cache")
            assert not exists(index_cache_dir)

            # Then attempt to install a package with --offline. The package (flask) is
            # available in a local channel, however its dependencies are not. Make sure
            # that a) it fails because the dependencies are not available and b)
            # we don't try to download the repodata from non-local channels but we do
            # download repodata from local channels.
            from conda.connection import CondaSession

            orig_get = CondaSession.get

            result_dict = {}
            def side_effect(self, url, **kwargs):
                if not url.startswith('file://'):
                    raise AssertionError('Attempt to fetch repodata: {}'.format(url))
                if url.startswith(channel):
                    result_dict['local_channel_seen'] = True
                return orig_get(self, url, **kwargs)

            with patch.object(CondaSession, 'get', autospec=True) as mock_method:
                mock_method.side_effect = side_effect

                # Fails because flask dependencies are not retrievable.
                with pytest.raises(PackageNotFoundError):
                    run_command(Commands.INSTALL, prefix, "-c", channel,
                                "flask", "--json", "--offline")

                # The mock should have been called with our local channel URL though.
                assert result_dict.get('local_channel_seen')

    def test_create_from_extracted(self):
        with make_temp_package_cache() as pkgs_dir:
            assert context.pkgs_dirs == (pkgs_dir,)
            def pkgs_dir_has_tarball(tarball_prefix):
                return any(f.startswith(tarball_prefix) and f.endswith(CONDA_TARBALL_EXTENSION)
                           for f in os.listdir(pkgs_dir))

            with make_temp_env() as prefix:
                # First, make sure the openssl package is present in the cache,
                # downloading it if needed
                assert not pkgs_dir_has_tarball('openssl-')
                run_command(Commands.INSTALL, prefix, 'openssl')
                assert pkgs_dir_has_tarball('openssl-')

                # Then, remove the tarball but keep the extracted directory around
                run_command(Commands.CLEAN, prefix, '--tarballs --yes')
                assert not pkgs_dir_has_tarball('openssl-')

            with make_temp_env() as prefix:
                # Finally, install openssl, enforcing the use of the extracted package.
                # We expect that the tarball does not appear again because we simply
                # linked the package from the extracted directory. If the tarball
                # appeared again, we decided to re-download the package for some reason.
                run_command(Commands.INSTALL, prefix, 'openssl --offline')
                assert not pkgs_dir_has_tarball('openssl-')

    def test_clean_tarballs_and_packages(self):
        with make_temp_package_cache() as pkgs_dir:
            with make_temp_env("flask") as prefix:
                pkgs_dir_contents = [join(pkgs_dir, d) for d in os.listdir(pkgs_dir)]
                pkgs_dir_dirs = [d for d in pkgs_dir_contents if isdir(d)]
                pkgs_dir_tarballs = [f for f in pkgs_dir_contents if f.endswith('.tar.bz2')]
                assert any(basename(d).startswith('flask-') for d in pkgs_dir_dirs)
                assert any(basename(f).startswith('flask-') for f in pkgs_dir_tarballs)

                run_command(Commands.CLEAN, prefix, "--packages --yes")
                run_command(Commands.CLEAN, prefix, "--tarballs --yes")

                pkgs_dir_contents = [join(pkgs_dir, d) for d in os.listdir(pkgs_dir)]
                pkgs_dir_dirs = [d for d in pkgs_dir_contents if isdir(d)]
                pkgs_dir_tarballs = [f for f in pkgs_dir_contents if f.endswith('.tar.bz2')]

                assert any(basename(d).startswith('flask-') for d in pkgs_dir_dirs)
                assert not any(basename(f).startswith('flask-') for f in pkgs_dir_tarballs)

            run_command(Commands.CLEAN, prefix, "--packages --yes")

            pkgs_dir_contents = [join(pkgs_dir, d) for d in os.listdir(pkgs_dir)]
            pkgs_dir_dirs = [d for d in pkgs_dir_contents if isdir(d)]
            assert not any(basename(d).startswith('flask-') for d in pkgs_dir_dirs)

    def test_clean_source_cache(self):
        cache_dirs = {
            'source cache': text_type(context.src_cache),
            'git cache': text_type(context.git_cache),
            'hg cache': text_type(context.hg_cache),
            'svn cache': text_type(context.svn_cache),
        }

        assert all(isdir(d) for d in itervalues(cache_dirs))

        run_command(Commands.CLEAN, '', "--source-cache --yes")

        assert not all(isdir(d) for d in itervalues(cache_dirs))

    def test_install_mkdir(self):
        try:
            prefix = make_temp_prefix()
            assert isdir(prefix)
            run_command(Commands.INSTALL, prefix, "python=3.5.2", "--mkdir")
            assert_package_is_installed(prefix, "python-3.5.2")

            rm_rf(prefix)
            assert not isdir(prefix)

            # this part also a regression test for #4849
            run_command(Commands.INSTALL, prefix, "python-dateutil=2.6.0", "python=3.5.2", "--mkdir")
            assert_package_is_installed(prefix, "python-3.5.2")
            assert_package_is_installed(prefix, "python-dateutil-2.6.0")

        finally:
            rmtree(prefix, ignore_errors=True)

    def test_dont_remove_conda(self):
        pkgs_dirs = context.pkgs_dirs
        prefix = make_temp_prefix()
        with env_var('CONDA_ROOT_PREFIX', prefix, reset_context):
            with env_var('CONDA_PKGS_DIRS', ','.join(pkgs_dirs), reset_context):
                with make_temp_env(prefix=prefix):
                    stdout, stderr = run_command(Commands.INSTALL, prefix, "conda")
                    assert_package_is_installed(prefix, "conda-")
                    assert_package_is_installed(prefix, "pycosat-")

                    with pytest.raises(CondaMultiError) as exc:
                        run_command(Commands.REMOVE, prefix, 'conda')

                    assert any(isinstance(e, RemoveError) for e in exc.value.errors)
                    assert_package_is_installed(prefix, "conda-")
                    assert_package_is_installed(prefix, "pycosat-")

                    with pytest.raises(CondaMultiError) as exc:
                        run_command(Commands.REMOVE, prefix, 'pycosat')

                    assert any(isinstance(e, RemoveError) for e in exc.value.errors)
                    assert_package_is_installed(prefix, "conda-")
                    assert_package_is_installed(prefix, "pycosat-")

    def test_force_remove(self):
        with make_temp_env() as prefix:
            stdout, stderr = run_command(Commands.INSTALL, prefix, "flask")
            assert package_is_installed(prefix, "flask-")
            assert package_is_installed(prefix, "jinja2-")

            stdout, stderr = run_command(Commands.REMOVE, prefix, "jinja2", "--force")
            assert not package_is_installed(prefix, "jinja2-")
            assert package_is_installed(prefix, "flask-")

            stdout, stderr = run_command(Commands.REMOVE, prefix, "flask")
            assert not package_is_installed(prefix, "flask-")

        # regression test for #3489
        # don't raise for remove --all if environment doesn't exist
        run_command(Commands.REMOVE, prefix, "--all")

    def test_transactional_rollback_simple(self):
        from conda.core.path_actions import CreateLinkedPackageRecordAction
        with patch.object(CreateLinkedPackageRecordAction, 'execute') as mock_method:
            with make_temp_env() as prefix:
                mock_method.side_effect = KeyError('Bang bang!!')
                with pytest.raises(CondaMultiError):
                    run_command(Commands.INSTALL, prefix, 'openssl')
                assert not package_is_installed(prefix, 'openssl')

    def test_transactional_rollback_upgrade_downgrade(self):
        with make_temp_env("python=3.5") as prefix:
            assert exists(join(prefix, PYTHON_BINARY))
            assert_package_is_installed(prefix, 'python-3')

            run_command(Commands.INSTALL, prefix, 'flask=0.10.1')
            assert_package_is_installed(prefix, 'flask-0.10.1')

            from conda.core.path_actions import CreateLinkedPackageRecordAction
            with patch.object(CreateLinkedPackageRecordAction, 'execute') as mock_method:
                mock_method.side_effect = KeyError('Bang bang!!')
                with pytest.raises(CondaMultiError):
                    run_command(Commands.INSTALL, prefix, 'flask=0.11.1')
                assert_package_is_installed(prefix, 'flask-0.10.1')

    @pytest.mark.skipif(on_win, reason="openssl only has a postlink script on unix")
    def test_run_script_called(self):
        import conda.core.link
        with patch.object(conda.core.link, 'subprocess_call') as rs:
            with make_temp_env("openssl=1.0.2j --no-deps") as prefix:
                assert_package_is_installed(prefix, 'openssl-')
                assert rs.call_count == 1

    def test_conda_info_python(self):
        stdout, stderr = run_command(Commands.INFO, None, "python=3.5")
        assert "python 3.5.1 0" in stdout

    def test_toolz_cytoolz_package_cache_regression(self):
        with make_temp_env("python=3.5") as prefix:
            pkgs_dir = join(prefix, 'pkgs')
            with env_var('CONDA_PKGS_DIRS', pkgs_dir, reset_context):
                assert context.pkgs_dirs == (pkgs_dir,)
                run_command(Commands.INSTALL, prefix, "-c conda-forge toolz cytoolz")
                assert_package_is_installed(prefix, 'toolz-')

    def test_remove_spellcheck(self):
        with make_temp_env("numpy=1.12") as prefix:
            assert exists(join(prefix, PYTHON_BINARY))
            assert_package_is_installed(prefix, 'numpy')

            with pytest.raises(PackageNotFoundError) as exc:
                run_command(Commands.REMOVE, prefix, 'numpi')

            exc_string = '%r' % exc.value
            assert exc_string == "PackageNotFoundError: No packages named 'numpi' found to remove from environment."

            assert_package_is_installed(prefix, 'numpy')

    def test_conda_list_json(self):
        def pkg_info(s):
            # function from nb_conda/envmanager.py
            if hasattr(s, 'rsplit'):  # proxy for isinstance(s, six.string_types)
                name, version, build = s.rsplit('-', 2)
                return {
                    'name': name,
                    'version': version,
                    'build': build
                }
            else:
                return {
                    'name': s['name'],
                    'version': s['version'],
                    'build': s.get('build_string') or s['build']
                }

        with make_temp_env("python=3.5.2") as prefix:
            stdout, stderr = run_command(Commands.LIST, prefix, '--json')
            stdout_json = json.loads(stdout)
            packages = [pkg_info(package) for package in stdout_json]
            python_package = next((p for p in packages if p['name'] == 'python'), None)
            assert python_package['version'] == '3.5.2'


@pytest.mark.integration
class PrivateEnvIntegrationTests(TestCase):

    def setUp(self):
        PackageCache.clear()

        self.pkgs_dirs = ','.join(context.pkgs_dirs)
        self.prefix = create_temp_location()
        run_command(Commands.CREATE, self.prefix)

        self.preferred_env = "_spiffy-test-app_"
        self.preferred_env_prefix = join(self.prefix, 'envs', self.preferred_env)

        # self.save_path_conflict = os.environ.get('CONDA_PATH_CONFLICT')
        self.saved_values = {}
        self.saved_values['CONDA_ROOT_PREFIX'] = os.environ.get('CONDA_ROOT_PREFIX')
        self.saved_values['CONDA_PKGS_DIRS'] = os.environ.get('CONDA_PKGS_DIRS')
        self.saved_values['CONDA_ENABLE_PRIVATE_ENVS'] = os.environ.get('CONDA_ENABLE_PRIVATE_ENVS')

        # os.environ['CONDA_PATH_CONFLICT'] = 'prevent'
        os.environ['CONDA_ROOT_PREFIX'] = self.prefix
        os.environ['CONDA_PKGS_DIRS'] = self.pkgs_dirs
        os.environ['CONDA_ENABLE_PRIVATE_ENVS'] = 'true'

        reset_context()

    def tearDown(self):
        rm_rf(self.prefix)

        for key, value in iteritems(self.saved_values):
            if value is not None:
                os.environ[key] = value
            else:
                del os.environ[key]

        reset_context()

    def exe_file(self, prefix, exe_name):
        if on_win:
            exe_name = exe_name + '.exe'
        return join(prefix, get_bin_directory_short_path(), exe_name)

    @patch.object(Context, 'prefix_specified')
    def test_simple_install_uninstall(self, prefix_specified):
        prefix_specified.__get__ = Mock(return_value=False)

        # >> simple progression install then uninstall <<
        run_command(Commands.INSTALL, self.prefix, "-c conda-test spiffy-test-app")
        assert not package_is_installed(self.prefix, "spiffy-test-app")
        assert isfile(self.exe_file(self.prefix, 'spiffy-test-app'))
        assert package_is_installed(self.preferred_env_prefix, "spiffy-test-app")
        with env_var('YABBA-DABBA', 'doo'):
            stdout, stderr, rc = subprocess_call(self.exe_file(self.prefix, 'spiffy-test-app'))
        assert not stderr
        assert rc == 0
        json_d = json.loads(stdout)
        assert json_d['YABBA-DABBA'] == 'doo'

        run_command(Commands.INSTALL, self.prefix, "-c conda-test uses-spiffy-test-app")
        assert not package_is_installed(self.prefix, "uses-spiffy-test-app")
        assert package_is_installed(self.preferred_env_prefix, "uses-spiffy-test-app")

        run_command(Commands.REMOVE, self.prefix, "uses-spiffy-test-app")
        assert not package_is_installed(self.preferred_env_prefix, "uses-spiffy-test-app")

        run_command(Commands.REMOVE, self.prefix, "spiffy-test-app")
        assert not package_is_installed(self.prefix, "spiffy-test-app")
        assert not isfile(self.exe_file(self.prefix, 'spiffy-test-app'))
        assert not package_is_installed(self.preferred_env_prefix, "spiffy-test-app")
        assert not isfile(self.exe_file(self.preferred_env_prefix, 'spiffy-test-app'))

    @patch.object(Context, 'prefix_specified')
    def test_install_dep_uninstall_base(self, prefix_specified):
        prefix_specified.__get__ = Mock(return_value=False)

        # >> install uses-spiffy-test-app, uninstall spiffy-test-app <<
        run_command(Commands.INSTALL, self.prefix, "-c conda-test uses-spiffy-test-app")
        assert package_is_installed(self.preferred_env_prefix, "spiffy-test-app")
        assert package_is_installed(self.preferred_env_prefix, "uses-spiffy-test-app")
        assert not package_is_installed(self.prefix, "spiffy-test-app")
        assert not package_is_installed(self.prefix, "uses-spiffy-test-app")

        with pytest.raises(PackageNotFoundError):
            run_command(Commands.REMOVE, self.prefix, "spiffy-test-app")
        assert package_is_installed(self.preferred_env_prefix, "spiffy-test-app")
        assert isfile(self.exe_file(self.preferred_env_prefix, 'spiffy-test-app'))
        assert package_is_installed(self.preferred_env_prefix, "uses-spiffy-test-app")
        assert not package_is_installed(self.prefix, "spiffy-test-app")
        assert not isfile(self.exe_file(self.prefix, 'spiffy-test-app'))

        run_command(Commands.REMOVE, self.prefix, "uses-spiffy-test-app")
        assert not package_is_installed(self.preferred_env_prefix, "uses-spiffy-test-app")

        # this part tests that the private environment was fully pruned
        assert not package_is_installed(self.preferred_env_prefix, "spiffy-test-app")
        assert not isfile(self.exe_file(self.preferred_env_prefix, 'spiffy-test-app'))

    @patch.object(Context, 'prefix_specified')
    def test_install_base_1_then_update(self, prefix_specified):
        prefix_specified.__get__ = Mock(return_value=False)

        # >> install spiffy-test-app 1.0, then update <<
        run_command(Commands.INSTALL, self.prefix, "-c conda-test spiffy-test-app=1")
        assert package_is_installed(self.prefix, "spiffy-test-app")

        run_command(Commands.UPDATE, self.prefix, "-c conda-test spiffy-test-app")
        assert not package_is_installed(self.prefix, "spiffy-test-app")
        assert package_is_installed(self.preferred_env_prefix, "spiffy-test-app")

        run_command(Commands.REMOVE, self.prefix, "spiffy-test-app")
        assert not package_is_installed(self.preferred_env_prefix, "spiffy-test-app")

    @patch.object(Context, 'prefix_specified')
    def test_install_base_then_remove_from_private_env(self, prefix_specified):
        prefix_specified.__get__ = Mock(return_value=False)

        # >> install spiffy-test-app, then remove from preferred env <<
        run_command(Commands.INSTALL, self.prefix, "-c conda-test spiffy-test-app")
        assert package_is_installed(self.preferred_env_prefix, "spiffy-test-app")

        run_command(Commands.REMOVE, self.preferred_env_prefix, "spiffy-test-app")
        assert not package_is_installed(self.prefix, "spiffy-test-app")
        assert not isfile(self.exe_file(self.prefix, 'spiffy-test-app'))
        assert not package_is_installed(self.preferred_env_prefix, "spiffy-test-app")
        assert not isfile(self.exe_file(self.preferred_env_prefix, 'spiffy-test-app'))

    @patch.object(Context, 'prefix_specified')
    def test_install_base_1_then_install_base_2(self, prefix_specified):
        prefix_specified.__get__ = Mock(return_value=False)

        # >> install spiffy-test-app 1.0, then install spiffy-test-app 2.0 <<
        run_command(Commands.INSTALL, self.prefix, "-c conda-test spiffy-test-app=1")
        assert package_is_installed(self.prefix, "spiffy-test-app")

        run_command(Commands.INSTALL, self.prefix, "-c conda-test spiffy-test-app=2")
        assert not package_is_installed(self.prefix, "spiffy-test-app")
        assert package_is_installed(self.preferred_env_prefix, "spiffy-test-app")

        run_command(Commands.REMOVE, self.prefix, "spiffy-test-app")
        assert not package_is_installed(self.preferred_env_prefix, "spiffy-test-app")

    @patch.object(Context, 'prefix_specified')
    def test_install_base_2_then_install_base_1(self, prefix_specified):
        prefix_specified.__get__ = Mock(return_value=False)

        # >> install spiffy-test-app 2.0, then spiffy-test-app 1.0 <<
        run_command(Commands.INSTALL, self.prefix, "-c conda-test spiffy-test-app")
        assert package_is_installed(self.preferred_env_prefix, "spiffy-test-app")

        run_command(Commands.INSTALL, self.prefix, "-c conda-test spiffy-test-app=1")
        assert not package_is_installed(self.preferred_env_prefix, "spiffy-test-app")
        assert package_is_installed(self.prefix, "spiffy-test-app")

    @patch.object(Context, 'prefix_specified')
    def test_install_base_2_then_install_dep_1(self, prefix_specified):
        prefix_specified.__get__ = Mock(return_value=False)

        # install spiffy-test-app 2.0, then uses-spiffy-test-app 1.0,
        #   which should suck spiffy-test-app back to the root prefix
        run_command(Commands.INSTALL, self.prefix, "-c conda-test spiffy-test-app")
        assert package_is_installed(self.preferred_env_prefix, "spiffy-test-app")
        assert not package_is_installed(self.prefix, "spiffy-test-app")
        assert not package_is_installed(self.prefix, "uses-spiffy-test-app")
        assert not package_is_installed(self.preferred_env_prefix, "uses-spiffy-test-app")

        run_command(Commands.INSTALL, self.prefix, "-c conda-test uses-spiffy-test-app=1")
        assert package_is_installed(self.prefix, "spiffy-test-app-2")
        assert package_is_installed(self.prefix, "uses-spiffy-test-app")
        assert not package_is_installed(self.preferred_env_prefix, "spiffy-test-app")
        assert not package_is_installed(self.preferred_env_prefix, "uses-spiffy-test-app")

    @patch.object(Context, 'prefix_specified')
    def test_install_dep_2_then_install_base_1(self, prefix_specified):
        prefix_specified.__get__ = Mock(return_value=False)

        # install uses-spiffy-test-app 2.0, then spiffy-test-app 1.0,
        run_command(Commands.INSTALL, self.prefix, "-c conda-test uses-spiffy-test-app")
        assert package_is_installed(self.preferred_env_prefix, "uses-spiffy-test-app")
        assert package_is_installed(self.preferred_env_prefix, "spiffy-test-app")
        assert not isfile(self.exe_file(self.prefix, 'spiffy-test-app'))

        run_command(Commands.INSTALL, self.prefix, "-c conda-test spiffy-test-app=1")
        assert package_is_installed(self.preferred_env_prefix, "spiffy-test-app-2")
        assert package_is_installed(self.preferred_env_prefix, "uses-spiffy-test-app-2")
        assert package_is_installed(self.prefix, "spiffy-test-app-1")
        assert isfile(self.exe_file(self.prefix, 'spiffy-test-app'))

    @patch.object(Context, 'prefix_specified')
    def test_install_base_1_dep_2_together(self, prefix_specified):
        prefix_specified.__get__ = Mock(return_value=False)

        run_command(Commands.INSTALL, self.prefix, "-c conda-test spiffy-test-app=1 uses-spiffy-test-app")
        assert package_is_installed(self.preferred_env_prefix, "spiffy-test-app-2")
        assert package_is_installed(self.preferred_env_prefix, "uses-spiffy-test-app-2")
        assert package_is_installed(self.prefix, "spiffy-test-app-1")

    @patch.object(Context, 'prefix_specified')
    def test_a2(self, prefix_specified):
        prefix_specified.__get__ = Mock(return_value=False)

        run_command(Commands.INSTALL, self.prefix, "-c conda-test uses-spiffy-test-app")
        assert package_is_installed(self.preferred_env_prefix, "spiffy-test-app-2")
        assert package_is_installed(self.preferred_env_prefix, "uses-spiffy-test-app-2")
        assert not isfile(self.exe_file(self.prefix, 'spiffy-test-app'))
        assert isfile(self.exe_file(self.preferred_env_prefix, 'spiffy-test-app'))

        run_command(Commands.INSTALL, self.prefix, "-c conda-test needs-spiffy-test-app")
        assert package_is_installed(self.preferred_env_prefix, "spiffy-test-app-2")
        assert package_is_installed(self.preferred_env_prefix, "uses-spiffy-test-app-2")
        assert package_is_installed(self.prefix, "needs-spiffy-test-app")
        assert not package_is_installed(self.prefix, "uses-spiffy-test-app-2")
        assert isfile(self.exe_file(self.prefix, 'spiffy-test-app'))
        assert isfile(self.exe_file(self.preferred_env_prefix, 'spiffy-test-app'))

        run_command(Commands.REMOVE, self.prefix, "uses-spiffy-test-app")
        assert not package_is_installed(self.preferred_env_prefix, "spiffy-test-app-2")
        assert not package_is_installed(self.preferred_env_prefix, "uses-spiffy-test-app-2")
        assert package_is_installed(self.prefix, "needs-spiffy-test-app")
        assert not package_is_installed(self.prefix, "uses-spiffy-test-app-2")
        assert isfile(self.exe_file(self.prefix, 'spiffy-test-app'))
        assert not isfile(self.exe_file(self.preferred_env_prefix, 'spiffy-test-app'))

        run_command(Commands.REMOVE, self.prefix, "needs-spiffy-test-app")
        assert not package_is_installed(self.prefix, "needs-spiffy-test-app")
        assert package_is_installed(self.prefix, "spiffy-test-app-2")
        assert isfile(self.exe_file(self.prefix, 'spiffy-test-app'))

    @patch.object(Context, 'prefix_specified')
    def test_b2(self, prefix_specified):
        prefix_specified.__get__ = Mock(return_value=False)

        run_command(Commands.INSTALL, self.prefix, "-c conda-test spiffy-test-app uses-spiffy-test-app")
        assert package_is_installed(self.preferred_env_prefix, "spiffy-test-app-2")
        assert package_is_installed(self.preferred_env_prefix, "uses-spiffy-test-app")
        assert isfile(self.exe_file(self.prefix, 'spiffy-test-app'))

        run_command(Commands.INSTALL, self.prefix, "-c conda-test needs-spiffy-test-app")
        assert not package_is_installed(self.preferred_env_prefix, "spiffy-test-app-2")
        assert not package_is_installed(self.preferred_env_prefix, "uses-spiffy-test-app-2")
        assert package_is_installed(self.prefix, "needs-spiffy-test-app")
        assert package_is_installed(self.prefix, "spiffy-test-app-2")
        assert package_is_installed(self.prefix, "uses-spiffy-test-app")

    @patch.object(Context, 'prefix_specified')
    def test_c2(self, prefix_specified):
        prefix_specified.__get__ = Mock(return_value=False)

        run_command(Commands.INSTALL, self.prefix, "-c conda-test needs-spiffy-test-app")
        assert package_is_installed(self.prefix, "spiffy-test-app-2")
        assert package_is_installed(self.prefix, "needs-spiffy-test-app")
        assert not package_is_installed(self.preferred_env_prefix, "spiffy-test-app-2")

        run_command(Commands.INSTALL, self.prefix, "-c conda-test spiffy-test-app=2")  # nothing to do
        assert package_is_installed(self.prefix, "spiffy-test-app-2")
        assert package_is_installed(self.prefix, "needs-spiffy-test-app")
        assert not package_is_installed(self.preferred_env_prefix, "spiffy-test-app-2")

    @patch.object(Context, 'prefix_specified')
    def test_d2(self, prefix_specified):
        prefix_specified.__get__ = Mock(return_value=False)

        run_command(Commands.INSTALL, self.prefix, "-c conda-test spiffy-test-app")
        assert package_is_installed(self.preferred_env_prefix, "spiffy-test-app-2")
        assert isfile(self.exe_file(self.prefix, 'spiffy-test-app'))
        assert isfile(self.exe_file(self.preferred_env_prefix, 'spiffy-test-app'))

        run_command(Commands.INSTALL, self.prefix, "-c conda-test needs-spiffy-test-app")
        assert not package_is_installed(self.preferred_env_prefix, "spiffy-test-app-2")
        assert package_is_installed(self.prefix, "spiffy-test-app-2")
        assert package_is_installed(self.prefix, "needs-spiffy-test-app")
        assert not isfile(self.exe_file(self.preferred_env_prefix, 'spiffy-test-app'))<|MERGE_RESOLUTION|>--- conflicted
+++ resolved
@@ -233,25 +233,6 @@
 
         yield channel
 
-<<<<<<< HEAD
-def create_temp_location():
-    tempdirdir = gettempdir()
-    dirname = str(uuid4())[:8]
-    return join(tempdirdir, dirname)
-
-
-@contextmanager
-def tempdir():
-    prefix = create_temp_location()
-    try:
-        os.makedirs(prefix)
-        yield prefix
-    finally:
-        if lexists(prefix):
-            rm_rf(prefix)
-
-=======
->>>>>>> fe50a57e
 
 def reload_config(prefix):
     prefix_condarc = join(prefix+os.sep, 'condarc')
