--- conflicted
+++ resolved
@@ -1,10 +1,6 @@
 # -*- coding: utf-8 -*-
 from __future__ import absolute_import, division, print_function, unicode_literals
 
-<<<<<<< HEAD
-from errno import ENOENT
-from os.path import isdir, isfile, islink, join, lexists
-=======
 import os
 
 from conda.models.enums import LinkType
@@ -25,7 +21,6 @@
 from conda.utils import on_win
 from os.path import join, isdir, lexists, isfile
 from conda.gateways.disk.link import islink
->>>>>>> 6e4f8f69
 
 import pytest
 
