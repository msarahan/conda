--- conflicted
+++ resolved
@@ -12,11 +12,7 @@
 from conda.exceptions import CondaValueError
 from conda.models.channel import Channel
 from conda.models.dist import Dist
-<<<<<<< HEAD
-from conda.models.index_record import IndexRecord, PackageRecord, PackageRef
-=======
 from conda.models.index_record import IndexRecord
->>>>>>> 8d7297e3
 from conda.models.match_spec import ChannelMatch, MatchSpec, _parse_spec_str
 from conda.models.version import VersionSpec
 
@@ -221,33 +217,6 @@
         url = "https://conda.anaconda.org/conda-canary/linux-64/conda-4.3.21.post699+1dab973-py36h4a561cd_0.tar.bz2"
         assert m(url) == "conda-canary/linux-64::conda==4.3.21.post699+1dab973=py36h4a561cd_0"
         assert m("conda-canary/linux-64::conda==4.3.21.post699+1dab973=py36h4a561cd_0") == "conda-canary/linux-64::conda==4.3.21.post699+1dab973=py36h4a561cd_0"
-<<<<<<< HEAD
-
-        url = "https://conda.anaconda.org/conda-canary/conda-4.3.21.post699+1dab973-py36h4a561cd_0.tar.bz2"
-        assert m(url) == "*[url=%s]" % url
-
-        pref1 = PackageRef(
-            channel=Channel(None),
-            name="conda",
-            version="4.3.21.post699+1dab973",
-            build="py36h4a561cd_0",
-            build_number=0,
-            fn="conda-4.3.21.post699+1dab973-py36h4a561cd_0.tar.bz2",
-            url=url,
-        )
-        pref2 = PackageRef.from_objects(pref1, md5="1234")
-        assert MatchSpec(url=url).match(pref1)
-        assert MatchSpec(m(url)).match(pref1)
-        assert not MatchSpec(url=url, md5="1234").match(pref1)
-        assert MatchSpec(url=url, md5="1234").match(pref2)
-        assert MatchSpec(url=url, md5="1234").get('md5') == "1234"
-
-        url = "file:///var/folders/cp/7r2s_s593j7_cpdtxxsmct880000gp/T/edfc ñçêáôß/flask-0.10.1-py35_2.tar.bz2"
-        assert m(url) == "*[url='%s']" % url
-        # url = '*[url="file:///var/folders/cp/7r2s_s593j7_cpdtxxsmct880000gp/T/edfc ñçêáôß/flask-0.10.1-py35_2.tar.bz2"]'
-
-=======
->>>>>>> 8d7297e3
 
     def test_exact_values(self):
         assert MatchSpec("*").get_exact_value('name') is None
@@ -321,11 +290,7 @@
         assert p.match(Dist(channel='defaults', dist_name='python-3.5.1-0', name='python',
                             version='3.5.1', build_string='0', build_number=0, base_url=None,
                             platform=None))
-<<<<<<< HEAD
-        assert p.match(PackageRecord(name='python', version='3.5.1', build='0', build_number=0,
-=======
         assert p.match(IndexRecord(name='python', version='3.5.1', build='0', build_number=0,
->>>>>>> 8d7297e3
                                      depends=('openssl 1.0.2*', 'readline 6.2*', 'sqlite',
                                                'tk 8.5*', 'xz 5.0.5', 'zlib 1.2*', 'pip'),
                                      channel=Channel(scheme='https', auth=None,
