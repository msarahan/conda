--- conflicted
+++ resolved
@@ -178,14 +178,6 @@
         assert MatchSpec('test* 1.2').strictness == 3
         assert MatchSpec('foo', build_number=2).strictness == 3
 
-<<<<<<< HEAD
-    def test_build_number_and_filename(self):
-        ms = MatchSpec('zlib 1.2.7 0')
-        assert ms.exact_field('name') == 'zlib'
-        assert ms.exact_field('version') == '1.2.7'
-        assert ms.exact_field('build') == '0'
-        assert ms.to_filename() == 'zlib-1.2.7-0.tar.bz2'
-=======
     def test_features(self):
         dst = Dist('defaults::foo-1.2.3-4.tar.bz2')
         a = MatchSpec(features='test')
@@ -194,5 +186,4 @@
         assert a.match(DPkg(dst, features='test me'))
         assert a.match(DPkg(dst, features='you test'))
         assert a.match(DPkg(dst, features='you test me'))
-        assert a.exact_field('features') == 'test'
->>>>>>> cf048ddf
+        assert a.exact_field('features') == 'test'