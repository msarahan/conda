from contextlib import contextmanager
import random
import shutil
import stat
import tempfile
import unittest
from sys import platform
<<<<<<< HEAD
from os.path import join, basename, relpath, exists
from os import makedirs, walk

import pytest
=======
from os import makedirs
from os.path import join, basename, relpath, exists, dirname
>>>>>>> fba4b674

from conda import install, config
from conda.install import (PaddingError, binary_replace, update_prefix,
                           warn_failed_remove, duplicates_to_remove,
                           delete_trash, move_path_to_trash)

from .decorators import skip_if_no_mock
from .helpers import mock

patch = mock.patch if mock else None


def generate_random_path():
    return '/some/path/to/file%s' % random.randint(100, 200)


class TestBinaryReplace(unittest.TestCase):

    def test_simple(self):
        self.assertEqual(
            binary_replace(b'xxxaaaaaxyz\x00zz', b'aaaaa', b'bbbbb'),
            b'xxxbbbbbxyz\x00zz')

    def test_shorter(self):
        self.assertEqual(
            binary_replace(b'xxxaaaaaxyz\x00zz', b'aaaaa', b'bbbb'),
            b'xxxbbbbxyz\x00\x00zz')

    def test_too_long(self):
        self.assertRaises(PaddingError, binary_replace,
                          b'xxxaaaaaxyz\x00zz', b'aaaaa', b'bbbbbbbb')

    def test_no_extra(self):
        self.assertEqual(binary_replace(b'aaaaa\x00', b'aaaaa', b'bbbbb'),
                         b'bbbbb\x00')

    def test_two(self):
        self.assertEqual(
            binary_replace(b'aaaaa\x001234aaaaacc\x00\x00', b'aaaaa',
                           b'bbbbb'),
            b'bbbbb\x001234bbbbbcc\x00\x00')

    def test_spaces(self):
        self.assertEqual(
            binary_replace(b' aaaa \x00', b'aaaa', b'bbbb'),
            b' bbbb \x00')

    def test_multiple(self):
        self.assertEqual(
            binary_replace(b'aaaacaaaa\x00', b'aaaa', b'bbbb'),
            b'bbbbcbbbb\x00')
        self.assertEqual(
            binary_replace(b'aaaacaaaa\x00', b'aaaa', b'bbb'),
            b'bbbcbbb\x00\x00\x00')
        self.assertRaises(PaddingError, binary_replace,
                          b'aaaacaaaa\x00', b'aaaa', b'bbbbb')


class FileTests(unittest.TestCase):

    def setUp(self):
        self.tmpdir = tempfile.mkdtemp()
        self.tmpfname = join(self.tmpdir, 'testfile')

    def tearDown(self):
        shutil.rmtree(self.tmpdir)

    def test_default_text(self):
        with open(self.tmpfname, 'w') as fo:
            fo.write('#!/opt/anaconda1anaconda2anaconda3/bin/python\n'
                     'echo "Hello"\n')
        update_prefix(self.tmpfname, '/usr/local')
        with open(self.tmpfname, 'r') as fi:
            data = fi.read()
            self.assertEqual(data, '#!/usr/local/bin/python\n'
                                   'echo "Hello"\n')

    @pytest.mark.skipif(on_win, reason="test is invalid on windows")
    def test_long_default_text(self):
        with open(self.tmpfname, 'w') as fo:
            fo.write('#!/opt/anaconda1anaconda2anaconda3/bin/python -O\n'
                     'echo "Hello"\n')
        new_prefix = '/usr/local/{0}'.format('1234567890'*12)
        update_prefix(self.tmpfname, new_prefix)
        with open(self.tmpfname, 'r') as fi:
            data = fi.read()
            self.assertEqual(data, '#!/usr/bin/env python -O\n'
                                   'echo "Hello"\n')

    @pytest.mark.skipif(on_win, reason="no binary replacement done on win")
    def test_binary(self):
        with open(self.tmpfname, 'wb') as fo:
            fo.write(b'\x7fELF.../some-placeholder/lib/libfoo.so\0')
        update_prefix(self.tmpfname, '/usr/local',
                      placeholder='/some-placeholder', mode='binary')
        with open(self.tmpfname, 'rb') as fi:
            data = fi.read()
            self.assertEqual(
                data,
                b'\x7fELF.../usr/local/lib/libfoo.so\0\0\0\0\0\0\0\0'
            )

    def test_trash_outside_prefix(self):
        from conda.config import root_dir
        tmp_dir = tempfile.mkdtemp()
        rel = relpath(tmp_dir, root_dir)
        self.assertTrue(rel.startswith(u'..'))
        move_path_to_trash(tmp_dir)
        self.assertFalse(exists(tmp_dir))
        makedirs(tmp_dir)
        move_path_to_trash(tmp_dir)
        self.assertFalse(exists(tmp_dir))


class remove_readonly_TestCase(unittest.TestCase):
    def test_takes_three_args(self):
        with self.assertRaises(TypeError):
            install._remove_readonly()

        with self.assertRaises(TypeError):
            install._remove_readonly(True)

        with self.assertRaises(TypeError):
            install._remove_readonly(True, True)

        with self.assertRaises(TypeError):
            install._remove_readonly(True, True, True, True)

    @skip_if_no_mock
    def test_calls_os_chmod(self):
        some_path = generate_random_path()
        with patch.object(install.os, 'chmod') as chmod:
            install._remove_readonly(mock.Mock(), some_path, {})
        chmod.assert_called_with(some_path, stat.S_IWRITE)

    @skip_if_no_mock
    def test_calls_func(self):
        some_path = generate_random_path()
        func = mock.Mock()
        with patch.object(install.os, 'chmod'):
            install._remove_readonly(func, some_path, {})
        func.assert_called_with(some_path)


class rm_rf_file_and_link_TestCase(unittest.TestCase):
    @contextmanager
    def generate_mock_islink(self, value):
        with patch.object(install, 'islink', return_value=value) as islink:
            yield islink

    @contextmanager
    def generate_mock_isdir(self, value):
        with patch.object(install, 'isdir', return_value=value) as isdir:
            yield isdir

    @contextmanager
    def generate_mock_isfile(self, value):
        with patch.object(install, 'isfile', return_value=value) as isfile:
            yield isfile

    @contextmanager
    def generate_mock_os_access(self, value):
        with patch.object(install.os, 'access', return_value=value) as os_access:
            yield os_access

    @contextmanager
    def generate_mock_unlink(self):
        with patch.object(install.os, 'unlink') as unlink:
            yield unlink

    @contextmanager
    def generate_mock_rename(self):
        with patch.object(install.os, 'rename') as rename:
            yield rename

    @contextmanager
    def generate_mock_rmtree(self):
        with patch.object(install.shutil, 'rmtree') as rmtree:
            yield rmtree

    @contextmanager
    def generate_mock_sleep(self):
        with patch.object(install.time, 'sleep') as sleep:
            yield sleep

    @contextmanager
    def generate_mock_log(self):
        with patch.object(install, 'log') as log:
            yield log

    @contextmanager
    def generate_mock_on_win(self, value):
        original = install.on_win
        install.on_win = value
        yield
        install.on_win = original

    @contextmanager
    def generate_mock_check_call(self):
        with patch.object(install.subprocess, 'check_call') as check_call:
            yield check_call

    @contextmanager
    def generate_mocks(self, islink=True, isfile=True, isdir=True, on_win=False, os_access=True):
        with self.generate_mock_islink(islink) as mock_islink:
            with self.generate_mock_isfile(isfile) as mock_isfile:
                with self.generate_mock_os_access(os_access) as mock_os_access:
                    with self.generate_mock_isdir(isdir) as mock_isdir:
                        with self.generate_mock_rename() as mock_rename:
                            with self.generate_mock_unlink() as mock_unlink:
                                with self.generate_mock_rmtree() as mock_rmtree:
                                    with self.generate_mock_sleep() as mock_sleep:
                                        with self.generate_mock_log() as mock_log:
                                            with self.generate_mock_on_win(on_win):
                                                with self.generate_mock_check_call() as check_call:
                                                    yield {
                                                        'islink': mock_islink,
                                                        'isfile': mock_isfile,
                                                        'isdir': mock_isdir,
                                                        'os_access': mock_os_access,
                                                        'unlink': mock_unlink,
                                                        'rename': mock_rename,
                                                        'rmtree': mock_rmtree,
                                                        'sleep': mock_sleep,
                                                        'log': mock_log,
                                                        'check_call': check_call,
                                                }

    def generate_directory_mocks(self, on_win=False):
        return self.generate_mocks(islink=False, isfile=False, isdir=True,
                                   on_win=on_win)

    def generate_all_false_mocks(self):
        return self.generate_mocks(False, False, False)

    @property
    def generate_random_path(self):
        return generate_random_path()

    @skip_if_no_mock
    def test_calls_islink(self):
        with self.generate_mocks() as mocks:
            some_path = self.generate_random_path
            install.rm_rf(some_path)
        mocks['islink'].assert_called_with(some_path)

    @skip_if_no_mock
    def test_calls_unlink_on_true_islink(self):
        with self.generate_mocks() as mocks:
            some_path = self.generate_random_path
            install.rm_rf(some_path)
        mocks['unlink'].assert_called_with(some_path)

    @skip_if_no_mock
    def test_calls_rename_if_unlink_fails(self):
        with self.generate_mocks() as mocks:
            mocks['unlink'].side_effect = OSError
            some_path = self.generate_random_path
            install.rm_rf(some_path)
        assert mocks['unlink'].call_count > 1
        assert mocks['rename'].call_count == 1
        rename_args = mocks['rename'].call_args[0]
        assert rename_args[0] == mocks['unlink'].call_args_list[0][0][0]
        assert dirname(rename_args[1]) == mocks['unlink'].call_args_list[1][0][0]

    @skip_if_no_mock
    def test_calls_unlink_on_os_access_false(self):
        with self.generate_mocks(os_access=False) as mocks:
            some_path = self.generate_random_path
            install.rm_rf(some_path)
        mocks['unlink'].assert_called_with(some_path)

    @skip_if_no_mock
    def test_does_not_call_isfile_if_islink_is_true(self):
        with self.generate_mocks() as mocks:
            some_path = self.generate_random_path
            install.rm_rf(some_path)
        self.assertFalse(mocks['isfile'].called)

    @skip_if_no_mock
    def test_calls_isfile_with_path(self):
        with self.generate_mocks(islink=False, isfile=True) as mocks:
            some_path = self.generate_random_path
            install.rm_rf(some_path)
        mocks['isfile'].assert_called_with(some_path)

    @skip_if_no_mock
    def test_calls_unlink_on_false_islink_and_true_isfile(self):
        with self.generate_mocks(islink=False, isfile=True) as mocks:
            some_path = self.generate_random_path
            install.rm_rf(some_path)
        mocks['unlink'].assert_called_with(some_path)

    @skip_if_no_mock
    def test_does_not_call_unlink_on_false_values(self):
        with self.generate_mocks(islink=False, isfile=False) as mocks:
            some_path = self.generate_random_path
            install.rm_rf(some_path)
        self.assertFalse(mocks['unlink'].called)

    @skip_if_no_mock
    def test_does_not_call_shutil_on_false_isdir(self):
        with self.generate_all_false_mocks() as mocks:
            some_path = self.generate_random_path
            install.rm_rf(some_path)
        self.assertFalse(mocks['rmtree'].called)

    @skip_if_no_mock
    def test_calls_rmtree_at_least_once_on_isdir_true(self):
        with self.generate_directory_mocks() as mocks:
            some_path = self.generate_random_path
            install.rm_rf(some_path)
        mocks['rmtree'].assert_called_with(
            some_path, onerror=warn_failed_remove, ignore_errors=False)

    @skip_if_no_mock
    def test_calls_rmtree_and_rename_on_win(self):
        with self.generate_directory_mocks(on_win=True) as mocks:
            some_path = self.generate_random_path
            install.rm_rf(some_path)
        assert mocks['rename'].call_count == 1
        assert mocks['rmtree'].call_count == 1
        assert mocks['rename'].call_args[0][1] == mocks['rmtree'].call_args[0][0]

    @skip_if_no_mock
    def test_calls_rmtree_and_rename_on_unix(self):
        with self.generate_directory_mocks() as mocks:
            mocks['rmtree'].side_effect = OSError
            some_path = self.generate_random_path
            install.rm_rf(some_path)
        assert mocks['rename'].call_count == 1
        assert mocks['rmtree'].call_count > 1
        assert dirname(mocks['rename'].call_args[0][1]) == mocks['rmtree'].call_args[0][0]

    @skip_if_no_mock
    def test_calls_rmtree_only_once_on_success(self):
        with self.generate_directory_mocks() as mocks:
            some_path = self.generate_random_path
            install.rm_rf(some_path)
        self.assertEqual(1, mocks['rmtree'].call_count)

    @skip_if_no_mock
    def test_raises_final_exception_if_it_cant_remove(self):
        with self.generate_directory_mocks(on_win=True) as mocks:
            mocks['rmtree'].side_effect = OSError
            mocks['rename'].side_effect = OSError
            some_path = self.generate_random_path
            with self.assertRaises(OSError):
                install.rm_rf(some_path, trash=False)

    @skip_if_no_mock
    def test_retries_six_times_to_ensure_it_cant_really_remove(self):
        with self.generate_directory_mocks() as mocks:
            mocks['rmtree'].side_effect = OSError
            some_path = self.generate_random_path
            with self.assertRaises(OSError):
                install.rm_rf(some_path, trash=False)
        self.assertEqual(6, mocks['rmtree'].call_count)

    @skip_if_no_mock
    def test_retries_as_many_as_max_retries_plus_one(self):
        max_retries = random.randint(7, 10)
        with self.generate_directory_mocks() as mocks:
            mocks['rmtree'].side_effect = OSError
            some_path = self.generate_random_path
            with self.assertRaises(OSError):
                install.rm_rf(some_path, max_retries=max_retries, trash=False)
        self.assertEqual(max_retries + 1, mocks['rmtree'].call_count)

    @skip_if_no_mock
    def test_stops_retrying_after_success(self):
        with self.generate_directory_mocks() as mocks:
            mocks['rmtree'].side_effect = [OSError, OSError, None]
            some_path = self.generate_random_path
            install.rm_rf(some_path, trash=False)
        self.assertEqual(3, mocks['rmtree'].call_count)

    @skip_if_no_mock
    def test_pauses_for_same_number_of_seconds_as_max_retries(self):
        with self.generate_directory_mocks() as mocks:
            mocks['rmtree'].side_effect = OSError
            max_retries = random.randint(1, 10)
            with self.assertRaises(OSError):
                install.rm_rf(self.generate_random_path,
                              max_retries=max_retries, trash=False)

        expected = [mock.call(i) for i in range(max_retries)]
        mocks['sleep'].assert_has_calls(expected)

    @skip_if_no_mock
    def test_logs_messages_generated_for_each_retry(self):
        with self.generate_directory_mocks() as mocks:
            random_path = self.generate_random_path
            mocks['rmtree'].side_effect = OSError(random_path)
            max_retries = random.randint(1, 10)
            with self.assertRaises(OSError):
                install.rm_rf(random_path, max_retries=max_retries, trash=False)

        log_template = "\n".join([
            "Unable to delete %s" % random_path,
            "%s" % OSError(random_path),
            "Retrying after %d seconds...",
        ])

        expected_call_list = [mock.call(log_template % i)
                              for i in range(max_retries)]
        mocks['log'].debug.assert_has_calls(expected_call_list)

    @skip_if_no_mock
    def test_tries_extra_kwarg_on_windows(self):
        with self.generate_directory_mocks(on_win=True) as mocks:
            random_path = self.generate_random_path
            mocks['rmtree'].side_effect = [OSError, None]
            install.rm_rf(random_path, trash=False)

        expected_call_list = [
            mock.call(random_path, ignore_errors=False, onerror=warn_failed_remove),
            mock.call(random_path, onerror=install._remove_readonly)
        ]
        mocks['rmtree'].assert_has_calls(expected_call_list)
        self.assertEqual(2, mocks['rmtree'].call_count)


class duplicates_to_remove_TestCase(unittest.TestCase):

    def test_1(self):
        linked = ['conda-3.18.8-py27_0', 'conda-3.19.0',
                  'python-2.7.10-2', 'python-2.7.11-0',
                  'zlib-1.2.8-0']
        keep = ['conda-3.19.0', 'python-2.7.11-0']
        self.assertEqual(duplicates_to_remove(linked, keep),
                         ['conda-3.18.8-py27_0', 'python-2.7.10-2'])

    def test_2(self):
        linked = ['conda-3.19.0',
                  'python-2.7.10-2', 'python-2.7.11-0',
                  'zlib-1.2.7-1', 'zlib-1.2.8-0', 'zlib-1.2.8-4']
        keep = ['conda-3.19.0', 'python-2.7.11-0']
        self.assertEqual(duplicates_to_remove(linked, keep),
                         ['python-2.7.10-2', 'zlib-1.2.7-1', 'zlib-1.2.8-0'])

    def test_3(self):
        linked = ['python-2.7.10-2', 'python-2.7.11-0', 'python-3.4.3-1']
        keep = ['conda-3.19.0', 'python-2.7.11-0']
        self.assertEqual(duplicates_to_remove(linked, keep),
                         ['python-2.7.10-2', 'python-3.4.3-1'])

    def test_nokeep(self):
        linked = ['python-2.7.10-2', 'python-2.7.11-0', 'python-3.4.3-1']
        self.assertEqual(duplicates_to_remove(linked, []),
                         ['python-2.7.10-2', 'python-2.7.11-0'])

    def test_misc(self):
        d1 = 'a-1.3-0'
        self.assertEqual(duplicates_to_remove([], []), [])
        self.assertEqual(duplicates_to_remove([], [d1]), [])
        self.assertEqual(duplicates_to_remove([d1], [d1]), [])
        self.assertEqual(duplicates_to_remove([d1], []), [])
        d2 = 'a-1.4-0'
        li = set([d1, d2])
        self.assertEqual(duplicates_to_remove(li, [d2]), [d1])
        self.assertEqual(duplicates_to_remove(li, [d1]), [d2])
        self.assertEqual(duplicates_to_remove(li, []), [d1])
        self.assertEqual(duplicates_to_remove(li, [d1, d2]), [])

def test_dist2():
    for name in ('python', 'python-hyphen', ''):
        for version in ('2.7.0', '2.7.0rc1', ''):
            for build in ('0', 'py27_0', 'py35_0+g34fe21', ''):
                for channel in ('defaults', 'test', 'test-hyphen', 'http://bremen', 'https://anaconda.org/mcg', '<unknown>'):
                    dist_noprefix = name + '-' + version + '-' + build
                    quad = (name, version, build, channel)
                    dist = dist_noprefix if channel == 'defaults' else channel + '::' + dist_noprefix
                    for suffix in ('', '.tar.bz2', '[debug]', '.tar.bz2[debug]'):
                        test = dist + suffix
                        assert dist2quad(test) == quad
                        assert dist2pair(test) == (channel, dist_noprefix)
                        assert dist2name(test) == name
                        assert name_dist(test) == name
                        assert dist2dirname(test) == dist_noprefix
                        assert dist2filename(test) == dist_noprefix + '.tar.bz2'
                        assert dist2filename(test, '') == dist_noprefix

def test_standalone_import():
    import sys
    import conda.install
    tmp_dir = tempfile.mkdtemp()
    fname = conda.install.__file__.rstrip('co')
    shutil.copyfile(fname, join(tmp_dir, basename(fname)))
    opath = [tmp_dir]
    opath.extend(s for s in sys.path if basename(s) not in ('conda', 'site-packages'))
    opath, sys.path = sys.path, opath
    try:
        import install
    finally:
        sys.path = opath


if __name__ == '__main__':
    unittest.main()<|MERGE_RESOLUTION|>--- conflicted
+++ resolved
@@ -5,15 +5,8 @@
 import tempfile
 import unittest
 from sys import platform
-<<<<<<< HEAD
-from os.path import join, basename, relpath, exists
-from os import makedirs, walk
-
-import pytest
-=======
 from os import makedirs
 from os.path import join, basename, relpath, exists, dirname
->>>>>>> fba4b674
 
 from conda import install, config
 from conda.install import (PaddingError, binary_replace, update_prefix,
