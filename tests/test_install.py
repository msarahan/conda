from contextlib import contextmanager
import random
import shutil
import stat
import tempfile
import unittest
from sys import platform
from os.path import join, basename, relpath, exists
from os import makedirs, walk

import pytest

from conda import install, config
from conda.install import (PaddingError, binary_replace, update_prefix,
<<<<<<< HEAD
                           warn_failed_remove, duplicates_to_remove, dist2quad,
                           dist2name, dist2dirname, dist2filename, dist2pair, name_dist,
                           delete_trash, move_path_to_trash, on_win)
=======
                           warn_failed_remove, duplicates_to_remove,
                           delete_trash, move_path_to_trash)
>>>>>>> 9f3a0c97

from .decorators import skip_if_no_mock
from .helpers import mock

patch = mock.patch if mock else None


def generate_random_path():
    return '/some/path/to/file%s' % random.randint(100, 200)


class TestBinaryReplace(unittest.TestCase):

    def test_simple(self):
        self.assertEqual(
            binary_replace(b'xxxaaaaaxyz\x00zz', b'aaaaa', b'bbbbb'),
            b'xxxbbbbbxyz\x00zz')

    def test_shorter(self):
        self.assertEqual(
            binary_replace(b'xxxaaaaaxyz\x00zz', b'aaaaa', b'bbbb'),
            b'xxxbbbbxyz\x00\x00zz')

    def test_too_long(self):
        self.assertRaises(PaddingError, binary_replace,
                          b'xxxaaaaaxyz\x00zz', b'aaaaa', b'bbbbbbbb')

    def test_no_extra(self):
        self.assertEqual(binary_replace(b'aaaaa\x00', b'aaaaa', b'bbbbb'),
                         b'bbbbb\x00')

    def test_two(self):
        self.assertEqual(
            binary_replace(b'aaaaa\x001234aaaaacc\x00\x00', b'aaaaa',
                           b'bbbbb'),
            b'bbbbb\x001234bbbbbcc\x00\x00')

    def test_spaces(self):
        self.assertEqual(
            binary_replace(b' aaaa \x00', b'aaaa', b'bbbb'),
            b' bbbb \x00')

    def test_multiple(self):
        self.assertEqual(
            binary_replace(b'aaaacaaaa\x00', b'aaaa', b'bbbb'),
            b'bbbbcbbbb\x00')
        self.assertEqual(
            binary_replace(b'aaaacaaaa\x00', b'aaaa', b'bbb'),
            b'bbbcbbb\x00\x00\x00')
        self.assertRaises(PaddingError, binary_replace,
                          b'aaaacaaaa\x00', b'aaaa', b'bbbbb')


class FileTests(unittest.TestCase):

    def setUp(self):
        self.tmpdir = tempfile.mkdtemp()
        self.tmpfname = join(self.tmpdir, 'testfile')

    def tearDown(self):
        shutil.rmtree(self.tmpdir)

    def test_default_text(self):
        with open(self.tmpfname, 'w') as fo:
            fo.write('#!/opt/anaconda1anaconda2anaconda3/bin/python\n'
                     'echo "Hello"\n')
        update_prefix(self.tmpfname, '/usr/local')
        with open(self.tmpfname, 'r') as fi:
            data = fi.read()
            self.assertEqual(data, '#!/usr/local/bin/python\n'
                                   'echo "Hello"\n')

    @pytest.mark.skipif(on_win, reason="test is invalid on windows")
    def test_long_default_text(self):
        with open(self.tmpfname, 'w') as fo:
            fo.write('#!/opt/anaconda1anaconda2anaconda3/bin/python -O\n'
                     'echo "Hello"\n')
        new_prefix = '/usr/local/{0}'.format('1234567890'*12)
        update_prefix(self.tmpfname, new_prefix)
        with open(self.tmpfname, 'r') as fi:
            data = fi.read()
            self.assertEqual(data, '#!/usr/bin/env python -O\n'
                                   'echo "Hello"\n')

    @pytest.mark.skipif(on_win, reason="no binary replacement done on win")
    def test_binary(self):
        with open(self.tmpfname, 'wb') as fo:
            fo.write(b'\x7fELF.../some-placeholder/lib/libfoo.so\0')
        update_prefix(self.tmpfname, '/usr/local',
                      placeholder='/some-placeholder', mode='binary')
        with open(self.tmpfname, 'rb') as fi:
            data = fi.read()
            self.assertEqual(
                data,
                b'\x7fELF.../usr/local/lib/libfoo.so\0\0\0\0\0\0\0\0'
            )

    def test_trash_outside_prefix(self):
        from conda.config import root_dir
        tmp_dir = tempfile.mkdtemp()
        rel = relpath(tmp_dir, root_dir)
        self.assertTrue(rel.startswith(u'..'))
        move_path_to_trash(tmp_dir)
        self.assertFalse(exists(tmp_dir))
        makedirs(tmp_dir)
        move_path_to_trash(tmp_dir)
        self.assertFalse(exists(tmp_dir))


class remove_readonly_TestCase(unittest.TestCase):
    def test_takes_three_args(self):
        with self.assertRaises(TypeError):
            install._remove_readonly()

        with self.assertRaises(TypeError):
            install._remove_readonly(True)

        with self.assertRaises(TypeError):
            install._remove_readonly(True, True)

        with self.assertRaises(TypeError):
            install._remove_readonly(True, True, True, True)

    @skip_if_no_mock
    def test_calls_os_chmod(self):
        some_path = generate_random_path()
        with patch.object(install.os, 'chmod') as chmod:
            install._remove_readonly(mock.Mock(), some_path, {})
        chmod.assert_called_with(some_path, stat.S_IWRITE)

    @skip_if_no_mock
    def test_calls_func(self):
        some_path = generate_random_path()
        func = mock.Mock()
        with patch.object(install.os, 'chmod'):
            install._remove_readonly(func, some_path, {})
        func.assert_called_with(some_path)


class rm_rf_file_and_link_TestCase(unittest.TestCase):
    @contextmanager
    def generate_mock_islink(self, value):
        with patch.object(install, 'islink', return_value=value) as islink:
            yield islink

    @contextmanager
    def generate_mock_isdir(self, value):
        with patch.object(install, 'isdir', return_value=value) as isdir:
            yield isdir

    @contextmanager
    def generate_mock_isfile(self, value):
        with patch.object(install, 'isfile', return_value=value) as isfile:
            yield isfile

    @contextmanager
    def generate_mock_os_access(self, value):
        with patch.object(install.os, 'access', return_value=value) as os_access:
            yield os_access

    @contextmanager
    def generate_mock_unlink(self):
        with patch.object(install.os, 'unlink') as unlink:
            yield unlink

    @contextmanager
    def generate_mock_rmtree(self):
        with patch.object(install.shutil, 'rmtree') as rmtree:
            yield rmtree

    @contextmanager
    def generate_mock_sleep(self):
        with patch.object(install.time, 'sleep') as sleep:
            yield sleep

    @contextmanager
    def generate_mock_log(self):
        with patch.object(install, 'log') as log:
            yield log

    @contextmanager
    def generate_mock_on_win(self, value):
        original = install.on_win
        install.on_win = value
        yield
        install.on_win = original

    @contextmanager
    def generate_mock_check_call(self):
        with patch.object(install.subprocess, 'check_call') as check_call:
            yield check_call

    @contextmanager
    def generate_mocks(self, islink=True, isfile=True, isdir=True, on_win=False, os_access=True):
        with self.generate_mock_islink(islink) as mock_islink:
            with self.generate_mock_isfile(isfile) as mock_isfile:
                with self.generate_mock_os_access(os_access) as mock_os_access:
                    with self.generate_mock_isdir(isdir) as mock_isdir:
                        with self.generate_mock_unlink() as mock_unlink:
                            with self.generate_mock_rmtree() as mock_rmtree:
                                with self.generate_mock_sleep() as mock_sleep:
                                    with self.generate_mock_log() as mock_log:
                                        with self.generate_mock_on_win(on_win):
                                            with self.generate_mock_check_call() as check_call:
                                                yield {
                                                    'islink': mock_islink,
                                                    'isfile': mock_isfile,
                                                    'isdir': mock_isdir,
                                                    'os_access': mock_os_access,
                                                    'unlink': mock_unlink,
                                                    'rmtree': mock_rmtree,
                                                    'sleep': mock_sleep,
                                                    'log': mock_log,
                                                    'check_call': check_call,
                                            }

    def generate_directory_mocks(self, on_win=False):
        return self.generate_mocks(islink=False, isfile=False, isdir=True,
                                   on_win=on_win)

    def generate_all_false_mocks(self):
        return self.generate_mocks(False, False, False)

    @property
    def generate_random_path(self):
        return generate_random_path()

    @skip_if_no_mock
    def test_calls_islink(self):
        with self.generate_mocks() as mocks:
            some_path = self.generate_random_path
            install.rm_rf(some_path)
        mocks['islink'].assert_called_with(some_path)

    @skip_if_no_mock
    def test_calls_unlink_on_true_islink(self):
        with self.generate_mocks() as mocks:
            some_path = self.generate_random_path
            install.rm_rf(some_path)
        mocks['unlink'].assert_called_with(some_path)

    @skip_if_no_mock
    def test_calls_unlink_on_os_access_false(self):
        with self.generate_mocks(os_access=False) as mocks:
            some_path = self.generate_random_path
            install.rm_rf(some_path)
        mocks['unlink'].assert_called_with(some_path)

    @skip_if_no_mock
    def test_does_not_call_isfile_if_islink_is_true(self):
        with self.generate_mocks() as mocks:
            some_path = self.generate_random_path
            install.rm_rf(some_path)
        self.assertFalse(mocks['isfile'].called)

    @skip_if_no_mock
    def test_calls_isfile_with_path(self):
        with self.generate_mocks(islink=False, isfile=True) as mocks:
            some_path = self.generate_random_path
            install.rm_rf(some_path)
        mocks['isfile'].assert_called_with(some_path)

    @skip_if_no_mock
    def test_calls_unlink_on_false_islink_and_true_isfile(self):
        with self.generate_mocks(islink=False, isfile=True) as mocks:
            some_path = self.generate_random_path
            install.rm_rf(some_path)
        mocks['unlink'].assert_called_with(some_path)

    @skip_if_no_mock
    def test_does_not_call_unlink_on_false_values(self):
        with self.generate_mocks(islink=False, isfile=False) as mocks:
            some_path = self.generate_random_path
            install.rm_rf(some_path)
        self.assertFalse(mocks['unlink'].called)

    @skip_if_no_mock
    def test_does_not_call_shutil_on_false_isdir(self):
        with self.generate_all_false_mocks() as mocks:
            some_path = self.generate_random_path
            install.rm_rf(some_path)
        self.assertFalse(mocks['rmtree'].called)

    @skip_if_no_mock
    def test_calls_rmtree_at_least_once_on_isdir_true(self):
        with self.generate_directory_mocks() as mocks:
            some_path = self.generate_random_path
            install.rm_rf(some_path)
        mocks['rmtree'].assert_called_with(
            some_path, onerror=warn_failed_remove, ignore_errors=False)

    @skip_if_no_mock
    def test_calls_rmtree_only_once_on_success(self):
        with self.generate_directory_mocks() as mocks:
            some_path = self.generate_random_path
            install.rm_rf(some_path)
        self.assertEqual(1, mocks['rmtree'].call_count)

    @skip_if_no_mock
    def test_raises_final_exception_if_it_cant_remove(self):
        with self.generate_directory_mocks() as mocks:
            mocks['rmtree'].side_effect = OSError
            some_path = self.generate_random_path
            with self.assertRaises(OSError):
                install.rm_rf(some_path)

    @skip_if_no_mock
    def test_retries_six_times_to_ensure_it_cant_really_remove(self):
        with self.generate_directory_mocks() as mocks:
            mocks['rmtree'].side_effect = OSError
            some_path = self.generate_random_path
            with self.assertRaises(OSError):
                install.rm_rf(some_path)
        self.assertEqual(6, mocks['rmtree'].call_count)

    @skip_if_no_mock
    def test_retries_as_many_as_max_retries_plus_one(self):
        max_retries = random.randint(7, 10)
        with self.generate_directory_mocks() as mocks:
            mocks['rmtree'].side_effect = OSError
            some_path = self.generate_random_path
            with self.assertRaises(OSError):
                install.rm_rf(some_path, max_retries=max_retries)
        self.assertEqual(max_retries + 1, mocks['rmtree'].call_count)

    @skip_if_no_mock
    def test_stops_retrying_after_success(self):
        with self.generate_directory_mocks() as mocks:
            mocks['rmtree'].side_effect = [OSError, OSError, None]
            some_path = self.generate_random_path
            install.rm_rf(some_path)
        self.assertEqual(3, mocks['rmtree'].call_count)

    @skip_if_no_mock
    def test_pauses_for_same_number_of_seconds_as_max_retries(self):
        with self.generate_directory_mocks() as mocks:
            mocks['rmtree'].side_effect = OSError
            max_retries = random.randint(1, 10)
            with self.assertRaises(OSError):
                install.rm_rf(self.generate_random_path,
                              max_retries=max_retries)

        expected = [mock.call(i) for i in range(max_retries)]
        mocks['sleep'].assert_has_calls(expected)

    @skip_if_no_mock
    def test_logs_messages_generated_for_each_retry(self):
        with self.generate_directory_mocks() as mocks:
            random_path = self.generate_random_path
            mocks['rmtree'].side_effect = OSError(random_path)
            max_retries = random.randint(1, 10)
            with self.assertRaises(OSError):
                install.rm_rf(random_path, max_retries=max_retries)

        log_template = "\n".join([
            "Unable to delete %s" % random_path,
            "%s" % OSError(random_path),
            "Retrying after %d seconds...",
        ])

        expected_call_list = [mock.call(log_template % i)
                              for i in range(max_retries)]
        mocks['log'].debug.assert_has_calls(expected_call_list)

    @skip_if_no_mock
    def test_tries_extra_kwarg_on_windows(self):
        with self.generate_directory_mocks(on_win=True) as mocks:
            random_path = self.generate_random_path
            mocks['rmtree'].side_effect = [OSError, None]
            install.rm_rf(random_path)

        expected_call_list = [
            mock.call(random_path, ignore_errors=False, onerror=warn_failed_remove),
            mock.call(random_path, onerror=install._remove_readonly)
        ]
        mocks['rmtree'].assert_has_calls(expected_call_list)
        self.assertEqual(2, mocks['rmtree'].call_count)


class duplicates_to_remove_TestCase(unittest.TestCase):

    def test_1(self):
        linked = ['conda-3.18.8-py27_0', 'conda-3.19.0',
                  'python-2.7.10-2', 'python-2.7.11-0',
                  'zlib-1.2.8-0']
        keep = ['conda-3.19.0', 'python-2.7.11-0']
        self.assertEqual(duplicates_to_remove(linked, keep),
                         ['conda-3.18.8-py27_0', 'python-2.7.10-2'])

    def test_2(self):
        linked = ['conda-3.19.0',
                  'python-2.7.10-2', 'python-2.7.11-0',
                  'zlib-1.2.7-1', 'zlib-1.2.8-0', 'zlib-1.2.8-4']
        keep = ['conda-3.19.0', 'python-2.7.11-0']
        self.assertEqual(duplicates_to_remove(linked, keep),
                         ['python-2.7.10-2', 'zlib-1.2.7-1', 'zlib-1.2.8-0'])

    def test_3(self):
        linked = ['python-2.7.10-2', 'python-2.7.11-0', 'python-3.4.3-1']
        keep = ['conda-3.19.0', 'python-2.7.11-0']
        self.assertEqual(duplicates_to_remove(linked, keep),
                         ['python-2.7.10-2', 'python-3.4.3-1'])

    def test_nokeep(self):
        linked = ['python-2.7.10-2', 'python-2.7.11-0', 'python-3.4.3-1']
        self.assertEqual(duplicates_to_remove(linked, []),
                         ['python-2.7.10-2', 'python-2.7.11-0'])

    def test_misc(self):
        d1 = 'a-1.3-0'
        self.assertEqual(duplicates_to_remove([], []), [])
        self.assertEqual(duplicates_to_remove([], [d1]), [])
        self.assertEqual(duplicates_to_remove([d1], [d1]), [])
        self.assertEqual(duplicates_to_remove([d1], []), [])
        d2 = 'a-1.4-0'
        li = set([d1, d2])
        self.assertEqual(duplicates_to_remove(li, [d2]), [d1])
        self.assertEqual(duplicates_to_remove(li, [d1]), [d2])
        self.assertEqual(duplicates_to_remove(li, []), [d1])
        self.assertEqual(duplicates_to_remove(li, [d1, d2]), [])

def test_dist2():
    for name in ('python', 'python-hyphen', ''):
        for version in ('2.7.0', '2.7.0rc1', ''):
            for build in ('0', 'py27_0', 'py35_0+g34fe21', ''):
                for channel in ('defaults', 'test', 'test-hyphen', 'http://bremen', 'https://anaconda.org/mcg', '<unknown>'):
                    dist_noprefix = name + '-' + version + '-' + build
                    quad = (name, version, build, channel)
                    dist = dist_noprefix if channel == 'defaults' else channel + '::' + dist_noprefix
                    for suffix in ('', '.tar.bz2', '[debug]', '.tar.bz2[debug]'):
                        test = dist + suffix
                        assert dist2quad(test) == quad
                        assert dist2pair(test) == (channel, dist_noprefix)
                        assert dist2name(test) == name
                        assert name_dist(test) == name
                        assert dist2dirname(test) == dist_noprefix
                        assert dist2filename(test) == dist_noprefix + '.tar.bz2'
                        assert dist2filename(test, '') == dist_noprefix

def test_standalone_import():
    import sys
    import conda.install
    tmp_dir = tempfile.mkdtemp()
    fname = conda.install.__file__.rstrip('co')
    shutil.copyfile(fname, join(tmp_dir, basename(fname)))
    opath = [tmp_dir]
    opath.extend(s for s in sys.path if basename(s) not in ('conda', 'site-packages'))
    opath, sys.path = sys.path, opath
    try:
        import install
    finally:
        sys.path = opath


if __name__ == '__main__':
    unittest.main()<|MERGE_RESOLUTION|>--- conflicted
+++ resolved
@@ -12,14 +12,8 @@
 
 from conda import install, config
 from conda.install import (PaddingError, binary_replace, update_prefix,
-<<<<<<< HEAD
-                           warn_failed_remove, duplicates_to_remove, dist2quad,
-                           dist2name, dist2dirname, dist2filename, dist2pair, name_dist,
-                           delete_trash, move_path_to_trash, on_win)
-=======
                            warn_failed_remove, duplicates_to_remove,
                            delete_trash, move_path_to_trash)
->>>>>>> 9f3a0c97
 
 from .decorators import skip_if_no_mock
 from .helpers import mock
