"""
Wrapper around yaml to ensure that everything is ordered correctly.

This is based on the answer at http://stackoverflow.com/a/16782282
"""
from __future__ import absolute_import, print_function

<<<<<<< HEAD
from conda.common.compat import odict
from conda.common.yaml import get_yaml, yaml_dump, yaml_load_safe
=======
from conda.common.compat import PY2
from conda.common.serialize import get_yaml
yaml = get_yaml()


def represent_ordereddict(dumper, data):
    value = []

    for item_key, item_value in data.items():
        node_key = dumper.represent_data(item_key)
        node_value = dumper.represent_data(item_value)

        value.append((node_key, node_value))
>>>>>>> 4e0df513

yaml = get_yaml()

dump = yaml_dump
load = yaml_load_safe
dict = odict<|MERGE_RESOLUTION|>--- conflicted
+++ resolved
@@ -5,10 +5,6 @@
 """
 from __future__ import absolute_import, print_function
 
-<<<<<<< HEAD
-from conda.common.compat import odict
-from conda.common.yaml import get_yaml, yaml_dump, yaml_load_safe
-=======
 from conda.common.compat import PY2
 from conda.common.serialize import get_yaml
 yaml = get_yaml()
@@ -22,7 +18,6 @@
         node_value = dumper.represent_data(item_value)
 
         value.append((node_key, node_value))
->>>>>>> 4e0df513
 
 yaml = get_yaml()
 
