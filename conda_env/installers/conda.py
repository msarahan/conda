from __future__ import absolute_import

<<<<<<< HEAD
=======
from conda.cli import common
from conda import plan
from conda.exceptions import LockError, CondaSystemExit, CondaHTTPError
>>>>>>> ebecaf32
from conda.api import get_index
from conda.cli import common
from conda.core.solve import get_install_transaction
from conda.models.channel import prioritize_channels


def install(prefix, specs, args, env, prune=False):
    # TODO: support all various ways this happens
    # Including 'nodefaults' in the channels list disables the defaults
    new_specs = []
    channel_urls = set()
    for elem in specs:
        if "::" in elem:
            channel_urls.add(elem.split("::")[0])
            new_specs.append(elem.split("::")[-1])
        else:
            new_specs.append(elem)
    specs = new_specs
    channel_urls = list(channel_urls)
    # TODO: support all various ways this happens
    # Including 'nodefaults' in the channels list disables the defaults
    channel_urls = channel_urls + [chan for chan in env.channels if chan != 'nodefaults']
    index = get_index(channel_urls=channel_urls,
                      prepend='nodefaults' not in env.channels,
                      prefix=prefix)
    _channel_priority_map = prioritize_channels(channel_urls)
    unlink_link_transaction = get_install_transaction(prefix, index, specs, prune=prune,
                                                      channel_priority_map=_channel_priority_map)

    with common.json_progress_bars(json=args.json and not args.quiet):
<<<<<<< HEAD
        pfe = unlink_link_transaction.get_pfe()
        pfe.execute()
        unlink_link_transaction.execute()
=======
        for actions in action_set:
            try:
                plan.execute_actions(actions, index, verbose=not args.quiet)
            except RuntimeError as e:
                if len(e.args) > 0 and "LOCKERROR" in e.args[0]:
                    raise LockError('Already locked: %s' % text_type(e))
                else:
                    raise CondaHTTPError('CondaHTTPError: %s' % e)
            except SystemExit as e:
                raise CondaSystemExit('Exiting', e)
>>>>>>> ebecaf32
<|MERGE_RESOLUTION|>--- conflicted
+++ resolved
@@ -1,11 +1,8 @@
 from __future__ import absolute_import
 
-<<<<<<< HEAD
-=======
 from conda.cli import common
 from conda import plan
 from conda.exceptions import LockError, CondaSystemExit, CondaHTTPError
->>>>>>> ebecaf32
 from conda.api import get_index
 from conda.cli import common
 from conda.core.solve import get_install_transaction
@@ -36,11 +33,6 @@
                                                       channel_priority_map=_channel_priority_map)
 
     with common.json_progress_bars(json=args.json and not args.quiet):
-<<<<<<< HEAD
-        pfe = unlink_link_transaction.get_pfe()
-        pfe.execute()
-        unlink_link_transaction.execute()
-=======
         for actions in action_set:
             try:
                 plan.execute_actions(actions, index, verbose=not args.quiet)
@@ -50,5 +42,4 @@
                 else:
                     raise CondaHTTPError('CondaHTTPError: %s' % e)
             except SystemExit as e:
-                raise CondaSystemExit('Exiting', e)
->>>>>>> ebecaf32
+                raise CondaSystemExit('Exiting', e)