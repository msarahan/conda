sudo: false

env:
  global:
    - PYTHONUNBUFFERED=yes
    - secure: "TyC3F7uBmd4iWLpUyhIDkpRfbhPUmRqFeFhr12VSHfzODQfeLBqB9hHMhhjVLlk1gsQwIXzNDY2X82U83d4gG0X+SEPDUpTimuWc/GJoJLQL4+uyfpS8seQWnxa7ZXkZrUdKb2owHtx+0ESzZwfOg+pd0OxoMenK9bcGo3hZtkk="

# apt-get is only available to the Ubuntu tests (os: linux)
# the other tests (os: osx) uses Homebrew to install shell
# dependencies and is done in ./utils/travis-install.sh
addons:
  apt:
    packages:
      - zsh
      - csh
      - tcsh
      - posh
      - ksh


matrix:
  include:
    - python: '2.7'
      os: linux
      language: python
    - python: '3.4'
      os: linux
      language: python
    - python: '3.5'
      os: linux
      language: python
    - python: '3.5'
      env: FLAKE8=true
      os: linux
      language: python
    - os: osx
      env: PYTHON_VERSION=3.5
      language: generic
    # - python: '3.5'
    #   env: CONDA_BUILD=2.0.6
    #   os: linux
    #   language: python

install:
<<<<<<< HEAD
  - source ./utils/travis-install.sh
=======
  - printenv
  - source ./utils/travis-bootstrap-conda.sh
  - conda install psutil ruamel_yaml
  - conda install flake8 pytest pytest-cov mock
  - conda install pip
  - pip install auxlib pytest-cov radon ruamel-yaml pyyaml
>>>>>>> 36c3ea80

script:
  - source ./utils/travis-script.sh

sudo: false

after_success:
  - pip install codecov coveralls scrutinizer-ocular
  - codecov --env PY_VERSION
  - coveralls || true
  - ocular || true<|MERGE_RESOLUTION|>--- conflicted
+++ resolved
@@ -42,16 +42,12 @@
     #   language: python
 
 install:
-<<<<<<< HEAD
-  - source ./utils/travis-install.sh
-=======
   - printenv
   - source ./utils/travis-bootstrap-conda.sh
   - conda install psutil ruamel_yaml
   - conda install flake8 pytest pytest-cov mock
   - conda install pip
   - pip install auxlib pytest-cov radon ruamel-yaml pyyaml
->>>>>>> 36c3ea80
 
 script:
   - source ./utils/travis-script.sh
