--- conflicted
+++ resolved
@@ -34,18 +34,12 @@
       language: python
 
 install:
-<<<<<<< HEAD
-  - which -a python
-  - env | sort
-  - source ./utils/travis-run-install.sh
-=======
   - printenv
   - source ./utils/travis-bootstrap-conda.sh
   - conda install psutil ruamel_yaml
   - conda install flake8 pytest pytest-cov mock
   - conda install pip
   - pip install auxlib pytest-cov radon ruamel-yaml pyyaml
->>>>>>> 27e426aa
 
 script:
   - source ./utils/travis-run-script.sh
