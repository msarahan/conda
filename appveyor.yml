environment:
  global:
    # SDK v7.0 MSVC Express 2008's SetEnv.cmd script will fail if the
    # /E:ON and /V:ON options are not enabled in the batch script intepreter
    # See: http://stackoverflow.com/a/13751649/163740
    CMD_IN_ENV: "cmd /E:ON /V:ON /C .\\tools\\appveyor\\run_with_env.cmd"
  COVERALLS_REPO_TOKEN:
    secure: ZaE7K9EHorv40AjYhSuWtQeRAsMN1+QqPf7u8rOlvEY50kdaHj87Mh5GIDZgJBzj

  matrix:
    - PYTHON: "C:\\Python27_64"
      PYTHON_VERSION: "2.7"
      PYTHON_ARCH: "64"
    # - PYTHON: "C:\\Python34_64"
    #   PYTHON_VERSION: "3.4"
    #   PYTHON_ARCH: "64"
    - PYTHON: "C:\\Python35_64"
      PYTHON_VERSION: "3.5"
      PYTHON_ARCH: "64"
    # - PYTHON: "C:\\Python27_32"
    #   PYTHON_VERSION: "2.7"
    #   PYTHON_ARCH: "32"
    - PYTHON: "C:\\Python35_32"
      PYTHON_VERSION: "3.5"
      PYTHON_ARCH: "32"

init:
  - ECHO %PYTHON% %PYTHON_VERSION% %PYTHON_ARCH% %HOMEDRIVE%%HOMEPATH%

install:
<<<<<<< HEAD
  - powershell .\utils\appveyor-killold.ps1
  - call .\utils\appveyor-install.bat
=======
  # If there is a newer build queued for the same PR, cancel this one.
  # The AppVeyor 'rollout builds' option is supposed to serve the same
  # purpose but it is problematic because it tends to cancel builds pushed
  # directly to master instead of just PR builds (or the converse).
  # credits: JuliaLang developers.
  - ps: if ($env:APPVEYOR_PULL_REQUEST_NUMBER -and $env:APPVEYOR_BUILD_NUMBER -ne ((Invoke-RestMethod `
      https://ci.appveyor.com/api/projects/$env:APPVEYOR_ACCOUNT_NAME/$env:APPVEYOR_PROJECT_SLUG/history?recordsNumber=50).builds | `
      Where-Object pullRequestId -eq $env:APPVEYOR_PULL_REQUEST_NUMBER)[0].buildNumber) { `
        throw "There are newer queued builds for this pull request, failing early." }
  # - utils/win_build_env.cmd
  - powershell ./utils/install.ps1
  # set PATH for current shell
  - set "ANACONDA_PATH=%PYTHON%;%PYTHON%/Scripts;%$PYTHON%/Library/bin;%$PYTHON%/Library/usr/bin;%$PYTHON%/Library/mingw-64/bin"
  - setx ANACONDA_PATH "%ANACONDA_PATH%"
  - set "PATH=%ANACONDA_PATH%;%PATH%"
  # this one is user-local, and affects new shells
  - setx PATH "%ANACONDA_PATH%"
  - conda info
  - conda config --set always_yes yes
  - conda update conda
  # - conda info python
  - python -c "import sys; print(sys.version)"
  - python -c "import sys; print(sys.executable)"
  - python -c "import sys; print(sys.prefix)"
  - conda install -q python=%PYTHON_VERSION%
  - conda install -q pytest requests mock
  - conda install -q pycrypto pyflakes pycosat
  - conda install -q git menuinst
  - conda install -q ruamel_yaml
  - conda install -q anaconda-client
  - conda install -q nbformat
  - conda install -q enum34 || WHOAMI
  - pip install flake8 pytest-cov pytest-timeout responses
  - python --version
  - python -c "import struct; print(struct.calcsize('P') * 8)"
  - python setup.py install --old-and-unmanageable
  - python setup.py install
>>>>>>> 36c3ea80

# Not a .NET project, we build scikit-image in the install step instead
build: false

test_script:
  - call .\utils\appveyor-script.bat

on_success:
  - pip install codecov coveralls scrutinizer-ocular
  - codecov --env PYTHON_VERSION
  # - coveralls && exit 0
  # - ocular && exit 0<|MERGE_RESOLUTION|>--- conflicted
+++ resolved
@@ -28,10 +28,6 @@
   - ECHO %PYTHON% %PYTHON_VERSION% %PYTHON_ARCH% %HOMEDRIVE%%HOMEPATH%
 
 install:
-<<<<<<< HEAD
-  - powershell .\utils\appveyor-killold.ps1
-  - call .\utils\appveyor-install.bat
-=======
   # If there is a newer build queued for the same PR, cancel this one.
   # The AppVeyor 'rollout builds' option is supposed to serve the same
   # purpose but it is problematic because it tends to cancel builds pushed
@@ -69,7 +65,6 @@
   - python -c "import struct; print(struct.calcsize('P') * 8)"
   - python setup.py install --old-and-unmanageable
   - python setup.py install
->>>>>>> 36c3ea80
 
 # Not a .NET project, we build scikit-image in the install step instead
 build: false
