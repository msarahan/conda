environment:
  global:
    # SDK v7.0 MSVC Express 2008's SetEnv.cmd script will fail if the
    # /E:ON and /V:ON options are not enabled in the batch script intepreter
    # See: http://stackoverflow.com/a/13751649/163740
    CMD_IN_ENV: "cmd /E:ON /V:ON /C .\\tools\\appveyor\\run_with_env.cmd"
  COVERALLS_REPO_TOKEN:
    secure: ZaE7K9EHorv40AjYhSuWtQeRAsMN1+QqPf7u8rOlvEY50kdaHj87Mh5GIDZgJBzj

  matrix:
    - PYTHON: "C:\\Python35_64"
      PYTHON_VERSION: "3.5"
      PYTHON_ARCH: "64"

    - PYTHON: "C:\\Python27_64"
      PYTHON_VERSION: "2.7"
      PYTHON_ARCH: "64"

    # - PYTHON: "C:\\Python34_64"
    #   PYTHON_VERSION: "3.4"
    #   PYTHON_ARCH: "64"

    - PYTHON: "C:\\Python35_32"
      PYTHON_VERSION: "3.5"
      PYTHON_ARCH: "32"

    # - PYTHON: "C:\\Python27_32"
    #   PYTHON_VERSION: "2.7"
    #   PYTHON_ARCH: "32"

init:
  - ECHO %PYTHON% %PYTHON_VERSION% %PYTHON_ARCH% %HOME%

install:
  # If there is a newer build queued for the same PR, cancel this one.
  # The AppVeyor 'rollout builds' option is supposed to serve the same
  # purpose but it is problematic because it tends to cancel builds pushed
  # directly to master instead of just PR builds (or the converse).
  # credits: JuliaLang developers.
  - ps: if ($env:APPVEYOR_PULL_REQUEST_NUMBER -and $env:APPVEYOR_BUILD_NUMBER -ne ((Invoke-RestMethod `
      https://ci.appveyor.com/api/projects/$env:APPVEYOR_ACCOUNT_NAME/$env:APPVEYOR_PROJECT_SLUG/history?recordsNumber=50).builds | `
      Where-Object pullRequestId -eq $env:APPVEYOR_PULL_REQUEST_NUMBER)[0].buildNumber) { `
        throw "There are newer queued builds for this pull request, failing early." }
  # - utils/win_build_env.cmd
  - powershell ./utils/install.ps1
  # set PATH for current shell
  - set "ANACONDA_PATH=%PYTHON%;%PYTHON%/Scripts;%$PYTHON%/Library/bin;%$PYTHON%/Library/usr/bin;%$PYTHON%/Library/mingw-64/bin"
  - setx ANACONDA_PATH "%ANACONDA_PATH%"
  - set "PATH=%ANACONDA_PATH%;%PATH%"
  # this one is user-local, and affects new shells
  - setx PATH "%ANACONDA_PATH%"
  - conda info
  - conda config --set always_yes yes
  - conda update conda
<<<<<<< HEAD
  - conda install -q psutil ruamel_yaml requests=2.11.1
=======
  - conda install -q psutil ruamel_yaml requests=2.10.0
>>>>>>> 99360d79
  # - conda info python
  - python -c "import sys; print(sys.version)"
  - python -c "import sys; print(sys.executable)"
  - python -c "import sys; print(sys.prefix)"
  - conda install -q python=%PYTHON_VERSION%
  - conda install -q pytest mock
  - conda install -q pycrypto pyflakes pycosat
  - conda install -q git menuinst
  - conda install -q ruamel_yaml
  - conda install -q anaconda-client
  - conda install -q nbformat
  - conda install -q enum34 || WHOAMI
  - pip install flake8 pytest-cov pytest-timeout responses
  - python --version
  - python -c "import struct; print(struct.calcsize('P') * 8)"
  - python setup.py install --old-and-unmanageable
  - python setup.py install

# Not a .NET project, we build scikit-image in the install step instead
build: false

test_script:
  - py.test --cov-report xml tests --shell=cmd.exe --shell=bash.exe

on_success:
  - pip install codecov coveralls scrutinizer-ocular
  - codecov --env PYTHON_VERSION
  # - coveralls && exit 0
  # - ocular && exit 0<|MERGE_RESOLUTION|>--- conflicted
+++ resolved
@@ -52,11 +52,7 @@
   - conda info
   - conda config --set always_yes yes
   - conda update conda
-<<<<<<< HEAD
-  - conda install -q psutil ruamel_yaml requests=2.11.1
-=======
   - conda install -q psutil ruamel_yaml requests=2.10.0
->>>>>>> 99360d79
   # - conda info python
   - python -c "import sys; print(sys.version)"
   - python -c "import sys; print(sys.executable)"
