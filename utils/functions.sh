--- conflicted
+++ resolved
@@ -235,19 +235,11 @@
     touch $prefix/conda-meta/history
 
     $CONDA_EXE info
-<<<<<<< HEAD
 
     $CONDA_EXE config --set auto_update_conda false
 }
 
 
-=======
-
-    $CONDA_EXE config --set auto_update_conda false
-}
-
-
->>>>>>> 4c75b798
 install_conda_dev_usr_local() {
     sudo -E bash -c "source utils/functions.sh && install_conda_dev /usr/local"
     sudo chown -R root:root ./conda
@@ -265,11 +257,7 @@
 
     # install conda-build dependencies (runtime and test)
     conda config --append channels conda-forge
-<<<<<<< HEAD
-    $prefix/$BIN_DIR/conda install -y -vvv \
-=======
     $prefix/$BIN_DIR/conda install -y \
->>>>>>> 4c75b798
         perl pytest-xdist pytest-catchlog pytest-mock \
         anaconda-client numpy \
         filelock jinja2 conda-verify contextlib2 pkginfo \
@@ -381,17 +369,6 @@
 }
 
 
-<<<<<<< HEAD
-    # TODO: remove -k flag when conda/conda-build#1927 is merged
-    $prefix/$BIN_DIR/python -m pytest --basetemp /tmp/cb -v --durations=20 -n 2 -m "not serial" tests \
-        -k "not xattr"
-    $prefix/$BIN_DIR/python -m pytest --basetemp /tmp/cb -v --durations=20 -n 0 -m "serial" tests
-    popd
-}
-
-
-=======
->>>>>>> 4c75b798
 run_setup() {
     if [[ $FLAKE8 == true ]]; then
         pip install flake8
