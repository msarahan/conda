set_vars() {
    # Set global variables
    local arch
    case "$PYTHON_ARCH" in 32) arch=x86;; *) arch=x86_64;; esac
    case "$(uname -s)" in
        'Darwin')
            export MINICONDA_URL="https://repo.continuum.io/miniconda/Miniconda3-4.3.11-MacOSX-$arch.sh"
            export BIN_DIR="bin"
            export EXE_EXT=""
            export INSTALL_PREFIX=~/miniconda
            export ON_WIN=
            ;;
        'Linux')
            export MINICONDA_URL="https://repo.continuum.io/miniconda/Miniconda3-4.3.11-Linux-$arch.sh"
            export BIN_DIR="bin"
            export EXE_EXT=""
            export INSTALL_PREFIX=~/miniconda
            export ON_WIN=
            ;;
        CYGWIN*|MINGW*|MSYS*)
            export ON_WIN=true
            export MINICONDA_URL="https://repo.continuum.io/miniconda/Miniconda3-4.3.11-Windows-$arch.exe"
            export BIN_DIR="Scripts"
            export EXE_EXT=".exe"
            export INSTALL_PREFIX=/c/conda-root
            ;;
        *)  ;;
    esac

    if [ "$SUDO" = true ]; then
        export INSTALL_PREFIX=/usr/local
    fi

    if [ -n "$PREFIX" ]; then
        export INSTALL_PREFIX="$PREFIX"
    fi

    if [ -n "$ON_WIN" ]; then
        export PYTHON_EXE="$INSTALL_PREFIX/python.exe"
        export CONDA_EXE="$INSTALL_PREFIX/Scripts/conda.exe"
    else
        export PYTHON_EXE="$INSTALL_PREFIX/bin/python"
        export CONDA_EXE="$INSTALL_PREFIX/bin/conda"
    fi

    if [ -z "$PYTHON_VERSION" ]; then
        echo "PYTHON_VERSION not set. Defaulting to PYTHON_VERSION=3.6"
        export PYTHON_VERSION=3.6
    fi

}


install_miniconda() {
    local prefix=${1:-$INSTALL_PREFIX}

    if ! [ -f "$prefix/$BIN_DIR/conda$EXE_EXT" ]; then
        if [ -n "$ON_WIN" ]; then
            local user_profile="$(cmd.exe /c "echo %USERPROFILE%")"
            if ! [ -f "$user_profile\miniconda.exe" ]; then
                curl -sSL $MINICONDA_URL -o "$user_profile\miniconda.exe"
            fi
            local install_prefix="$(cygpath --windows $prefix)"
            cmd.exe /c "start /wait \"\" %UserProfile%\miniconda.exe /InstallationType=JustMe /RegisterPython=0 /AddToPath=0 /S /D=$install_prefix"
        else
            if ! [ -f ~/miniconda.sh ]; then
                curl -sSL $MINICONDA_URL -o ~/miniconda.sh
            fi
            chmod +x ~/miniconda.sh
            mkdir -p $prefix
            ~/miniconda.sh -bfp $prefix
        fi
    fi
    "$prefix/$BIN_DIR/conda$EXE_EXT" info
}


install_conda_full() {
    local prefix=${1:-$INSTALL_PREFIX}
    local python_version=${2:-$PYTHON_VERSION}

    if ! [ -f "$prefix/conda-meta/history" ]; then
        install_miniconda $prefix
        $prefix/$BIN_DIR/conda install -y -q python=$python_version setuptools pip
    fi

    local site_packages=$($PYTHON_EXE -c "from distutils.sysconfig import get_python_lib as g; print(g())")
    rm -rf \
       $prefix/$BIN_DIR/activate* \
       $prefix/$BIN_DIR/conda* \
       $prefix/$BIN_DIR/deactivate* \
       $prefix/etc/profile.d/conda.sh \
       $prefix/conda-meta/conda-*.json \
       $site_packages/conda*

    $PYTHON_EXE --version

    $PYTHON_EXE conda.recipe/setup.py install # --single-version-externally-managed --record record.txt

    install_conda_shell_scripts $prefix

    . "$prefix/etc/profile.d/conda.sh"

}


remove_conda() {
    # requires $PYTHON_EXE

    local prefix=${1:-$INSTALL_PREFIX}
    local site_packages=$($PYTHON_EXE -c "from distutils.sysconfig import get_python_lib as g; print(g())")
    rm -rf \
       $prefix/$BIN_DIR/activate* \
       $prefix/$BIN_DIR/conda* \
       $prefix/$BIN_DIR/deactivate* \
       $prefix/etc/profile.d/conda.sh \
       $prefix/conda-meta/conda-*.json \
       $prefix/conda-meta/requests-*.json \
       $prefix/conda-meta/pyopenssl-*.json \
       $prefix/conda-meta/cryptography-*.json \
       $prefix/conda-meta/idna-*.json \
       $prefix/conda-meta/ruamel-*.json \
       $prefix/conda-meta/pycrypto-*.json \
       $prefix/conda-meta/pycosat-*.json \
       $site_packages/conda* \
       $site_packages/requests* \
       $site_packages/pyopenssl* \
       $site_packages/cryptography* \
       $site_packages/idna* \
       $site_packages/ruamel*

       # $site_packages/pycrypto* \
       # $site_packages/pycosat*
    hash -r
}


install_python() {
    local prefix=${1:-$INSTALL_PREFIX}
    local python_version=${2:-$PYTHON_VERSION}

    install_miniconda $prefix
    $prefix/$BIN_DIR/conda install -y -q python=$python_version setuptools pip
    remove_conda $prefix

    $PYTHON_EXE --version
    $prefix/$BIN_DIR/pip --version
}


install_conda_shell_scripts() {
    # requires BIN_DIR

    local prefix=${1:-$INSTALL_PREFIX}
    local src_dir=${2:-${SRC_DIR:-$PWD}}

    mkdir -p "$prefix/etc/profile.d/"
    rm -f "$prefix/etc/profile.d/conda.sh"
    local conda_exe="$prefix/$BIN_DIR/conda$EXE_EXT"
    echo "_CONDA_EXE=\"$conda_exe\"" > "$prefix/etc/profile.d/conda.sh"
    echo "_CONDA_ROOT=\"$prefix\"" >> "$prefix/etc/profile.d/conda.sh"
    cat "$src_dir/shell/etc/profile.d/conda.sh" >> "$prefix/etc/profile.d/conda.sh"

    mkdir -p "$prefix/$BIN_DIR"

    rm -f "$prefix/$BIN_DIR/activate"
    echo "#!/bin/sh" > "$prefix/$BIN_DIR/activate"
    echo "_CONDA_ROOT=\"$prefix\"" >> "$prefix/$BIN_DIR/activate"
    cat "$src_dir/shell/bin/activate" >> "$prefix/$BIN_DIR/activate"
    chmod +x "$prefix/$BIN_DIR/activate"

    rm -f "$prefix/$BIN_DIR/deactivate"
    echo "#!/bin/sh" > "$prefix/$BIN_DIR/deactivate"
    echo "_CONDA_ROOT=\"$prefix\"" >> "$prefix/$BIN_DIR/deactivate"
    cat "$src_dir/shell/bin/deactivate" >> "$prefix/$BIN_DIR/deactivate"
    chmod +x "$prefix/$BIN_DIR/deactivate"

    if [ -n "$ON_WIN" ]; then
        rm -f "$prefix/$BIN_DIR/activate.bat"
        cp "$src_dir/shell/Scripts/activate.bat" "$prefix/$BIN_DIR/activate.bat"

        rm -f "$prefix/$BIN_DIR/deactivate.bat"
        cp "$src_dir/shell/Scripts/deactivate.bat" "$prefix/$BIN_DIR/deactivate.bat"

        mkdir -p "$prefix/Library/bin"
        rm -f "$prefix/Library/bin/conda.bat"
        local win_conda_exe="$(cygpath --windows "$conda_exe")"
        echo "@SET \"_CONDA_EXE=$win_conda_exe\"" > "$prefix/Library/bin/conda.bat"
        cat "$src_dir/shell/Library/bin/conda.bat" >> "$prefix/Library/bin/conda.bat"
    fi

    mkdir -p "$prefix/etc/fish/conf.d/"
    rm -f "$prefix/etc/fish/conf.d/conda.fish"
    cp "$src_dir/shell/etc/fish/conf.d/conda.fish" "$prefix/etc/fish/conf.d/conda.fish"

    local sp_dir=$("$PYTHON_EXE" -c "from distutils.sysconfig import get_python_lib as g; print(g())")
    mkdir -p "$sp_dir/xonsh"
    rm -f "$sp_dir/xonsh/conda.xsh"
    echo "_CONDA_EXE = \"$CONDA_EXE\"" > "$sp_dir/xonsh/conda.xsh"
    cat "$src_dir/shell/conda.xsh" >> "$sp_dir/xonsh/conda.xsh"

}


make_conda_entrypoint() {
    local filepath="$1"
    local pythonpath="$2"
    local workingdir="$3"
    local function_import="$4"
    rm -f $filepath
	cat <<- EOF > $filepath
	#!$pythonpath
	if __name__ == '__main__':
	    import sys
	    sys.path.insert(0, '$workingdir')
	    $function_import
	    sys.exit(main())
	EOF
    chmod +x $filepath
    cat $filepath
}


install_conda_dev() {
    local prefix=${1:-$INSTALL_PREFIX}
    local src_dir=${2:-${SRC_DIR:-$PWD}}

    install_python $prefix

    $prefix/bin/pip install -r utils/requirements-test.txt
    rm -rf conda/.version
    $prefix/bin/python utils/setup-testing.py develop
    $prefix/bin/python utils/setup-testing.py --version > conda/.version
    mkdir -p $prefix/conda-meta
    touch $prefix/conda-meta/history

    $CONDA_EXE info

    $CONDA_EXE config --set auto_update_conda false
}


install_conda_dev_usr_local() {
    sudo -E bash -c "source utils/functions.sh && install_conda_dev /usr/local"
    sudo chown -R root:root ./conda
    ls -al ./conda
}


install_conda_build() {
    local prefix=${1:-$INSTALL_PREFIX}

    install_conda_full $prefix
    conda config --set auto_update_conda false

    $prefix/$BIN_DIR/pip install -r utils/requirements-test.txt

    # install conda-build dependencies (runtime and test)
<<<<<<< HEAD
    conda config --append channels conda-forge
    $prefix/$BIN_DIR/conda install -y \
        perl pytest-xdist pytest-catchlog pytest-mock \
        anaconda-client numpy \
        filelock jinja2 conda-verify contextlib2 pkginfo
    conda config --remove channels conda-forge
    if ! [ -n "$ON_WIN" ]; then
        $prefix/$BIN_DIR/conda install -y -q patchelf
    fi
=======
    $prefix/bin/conda config --append channels conda-forge
    $prefix/bin/conda install -y -q \
        anaconda-client numpy \
        filelock jinja2 patchelf conda-verify contextlib2 pkginfo \
        perl pytest-xdist \
        pytest-catchlog pytest-mock
    $prefix/bin/conda config --remove channels conda-forge
>>>>>>> b0d7a4a3

    $prefix/$BIN_DIR/conda config --set add_pip_as_python_dependency true

    # install conda-build
    local cb_branch="${CONDA_BUILD:-master}"
    if [ -d conda-build ]; then
        pushd conda-build
        git checkout $cb_branch
        popd
    else
        git clone -b $cb_branch --depth 750 https://github.com/conda/conda-build.git
    fi
    local site_packages=$($PYTHON_EXE -c "from distutils.sysconfig import get_python_lib as g; print(g())")
    rm -rf $site_packages/conda_build
    pushd conda-build
    $prefix/$BIN_DIR/pip install --no-deps -U .
    popd

    if ! [ -d conda_build_test_recipe ]; then
        git clone https://github.com/conda/conda_build_test_recipe.git
    fi

    $prefix/$BIN_DIR/conda info
}


set_test_vars() {
    local prefix=${1:-$INSTALL_PREFIX}

    export PYTEST_EXE="$prefix/$BIN_DIR/py.test"
    export PYTHON_MAJOR_VERSION=$($PYTHON_EXE -c "import sys; print(sys.version_info[0])")
    export TEST_PLATFORM=$($PYTHON_EXE -c "import sys; print('win' if sys.platform.startswith('win') else 'unix')")
    export PYTHONHASHSEED=$($PYTHON_EXE -c "import random as r; print(r.randint(0,4294967296))")

    export ADD_COV="--cov-report xml --cov-report term-missing --cov-append --cov conda"

}


conda_unit_test() {
    $PYTHON_EXE utils/setup-testing.py --version
    $PYTEST_EXE $ADD_COV -m "not integration and not installed"
}


conda_integration_test() {
    $PYTEST_EXE $ADD_COV -m "integration and not installed" -v
}


conda_activate_test() {
    # this hard-codes __version__ in conda/__init__.py to speed up tests
    if [ "$SUDO" = true ]; then
        sudo $PYTHON_EXE -m conda._vendor.auxlib.packaging conda
    else
        $PYTHON_EXE -m conda._vendor.auxlib.packaging conda
    fi

    $PYTHON_EXE -c "import conda; print(conda.__version__)"
    $CONDA_EXE info

    if [ -n "$ON_WIN" ]; then
        $PYTEST_EXE $ADD_COV -m "installed" --shell=bash.exe --shell=cmd.exe
    else
        $PYTEST_EXE $ADD_COV -m "installed" --shell=bash --shell=zsh  # --shell=dash
    fi

}


conda_build_smoke_test() {
    local prefix=${1:-$INSTALL_PREFIX}

    . $prefix/etc/profile.d/conda.sh

    conda config --add channels conda-canary
    conda build conda.recipe
}


conda_build_test() {
    local prefix=${1:-$INSTALL_PREFIX}

    echo
    echo ">>>>>>>>>>>> running conda-build unit tests >>>>>>>>>>>>>>>>>>>>>"
    echo

    # export PATH="$prefix/bin:$PATH"  # cheating
    . $prefix/etc/profile.d/conda.sh
    conda activate root
    conda info
    echo "skip_safety_checks: true" >> ~/.condarc

    $prefix/bin/python -m pytest --basetemp /tmp/cb -v --durations=20 -n 0 -m "serial" tests -k "not xattr"
    $prefix/bin/python -m pytest --basetemp /tmp/cb -v --durations=20 -n 2 -m "not serial" tests -k "not xattr"
    popd
}


osx_setup() {
    # brew update || brew update
    # brew outdated openssl || brew upgrade openssl
    brew install zsh

    # rvm get head

    install_conda_dev
}


    # TODO: remove -k flag when conda/conda-build#1927 is merged
    $prefix/$BIN_DIR/python -m pytest --basetemp /tmp/cb -v --durations=20 -n 2 -m "not serial" tests \
        -k "not xattr"
    $prefix/$BIN_DIR/python -m pytest --basetemp /tmp/cb -v --durations=20 -n 0 -m "serial" tests
    popd
}


run_setup() {
    if [[ $FLAKE8 == true ]]; then
        pip install flake8
    elif [[ $SUDO == true ]]; then
        install_conda_dev_usr_local
    elif [[ -n $CONDA_BUILD ]]; then
        install_conda_build
    else
        install_conda_dev
    fi
}


run_tests() {
    set -e
    if [ "$FLAKE8" = true ]; then
        flake8 --statistics
    elif [ -n "$CONDA_BUILD" ]; then
        conda_build_smoke_test
        if ! [ -n "$ON_WIN" ]; then
            conda_build_test
        fi
    elif [ -n "$SHELL_INTEGRATION" ]; then
        conda_unit_test
        conda_activate_test
        # $INSTALL_PREFIX/$BIN_DIR/codecov --env PYTHON_VERSION --flags activate --required
    else
        conda_unit_test
        conda_integration_test
        $INSTALL_PREFIX/$BIN_DIR/codecov --env PYTHON_VERSION --flags integration --required
    fi
}

set_vars
set_test_vars<|MERGE_RESOLUTION|>--- conflicted
+++ resolved
@@ -256,17 +256,6 @@
     $prefix/$BIN_DIR/pip install -r utils/requirements-test.txt
 
     # install conda-build dependencies (runtime and test)
-<<<<<<< HEAD
-    conda config --append channels conda-forge
-    $prefix/$BIN_DIR/conda install -y \
-        perl pytest-xdist pytest-catchlog pytest-mock \
-        anaconda-client numpy \
-        filelock jinja2 conda-verify contextlib2 pkginfo
-    conda config --remove channels conda-forge
-    if ! [ -n "$ON_WIN" ]; then
-        $prefix/$BIN_DIR/conda install -y -q patchelf
-    fi
-=======
     $prefix/bin/conda config --append channels conda-forge
     $prefix/bin/conda install -y -q \
         anaconda-client numpy \
@@ -274,7 +263,6 @@
         perl pytest-xdist \
         pytest-catchlog pytest-mock
     $prefix/bin/conda config --remove channels conda-forge
->>>>>>> b0d7a4a3
 
     $prefix/$BIN_DIR/conda config --set add_pip_as_python_dependency true
 
