set_vars() {
    # Set global variables
    local arch
    case "$PYTHON_ARCH" in 32) arch=x86;; *) arch=x86_64;; esac
    case "$(uname -s)" in
        'Darwin')
            export MINICONDA_URL="https://repo.continuum.io/miniconda/Miniconda3-4.3.11-MacOSX-$arch.sh"
            export BIN_DIR="bin"
            export EXE_EXT=""
            export INSTALL_PREFIX=~/miniconda
            export ON_WIN=
            ;;
        'Linux')
            export MINICONDA_URL="https://repo.continuum.io/miniconda/Miniconda3-4.3.11-Linux-$arch.sh"
            export BIN_DIR="bin"
            export EXE_EXT=""
            export INSTALL_PREFIX=~/miniconda
            export ON_WIN=
            ;;
        CYGWIN*|MINGW*|MSYS*)
            export ON_WIN=true
            export MINICONDA_URL="https://repo.continuum.io/miniconda/Miniconda3-4.3.11-Windows-$arch.exe"
            export BIN_DIR="Scripts"
            export EXE_EXT=".exe"
            export INSTALL_PREFIX=/c/conda-root
            ;;
        *)  ;;
    esac

    if [ "$SUDO" = true ]; then
        export INSTALL_PREFIX=/usr/local
    fi

    if [ -n "$PREFIX" ]; then
        export INSTALL_PREFIX="$PREFIX"
    fi

    if [ -n "$ON_WIN" ]; then
        export PYTHON_EXE="$INSTALL_PREFIX/python.exe"
        export CONDA_EXE="$INSTALL_PREFIX/Scripts/conda.exe"
    else
        export PYTHON_EXE="$INSTALL_PREFIX/bin/python"
        export CONDA_EXE="$INSTALL_PREFIX/bin/conda"
    fi

    if [ -z "$PYTHON_VERSION" ]; then
        echo "PYTHON_VERSION not set. Defaulting to PYTHON_VERSION=3.6"
        export PYTHON_VERSION=3.6
    fi

}


install_miniconda() {
    local prefix=${1:-$INSTALL_PREFIX}

    if ! [ -f "$prefix/$BIN_DIR/conda$EXE_EXT" ]; then
        if [ -n "$ON_WIN" ]; then
            local user_profile="$(cmd.exe /c "echo %USERPROFILE%")"
            if ! [ -f "$user_profile\miniconda.exe" ]; then
                curl -sSL $MINICONDA_URL -o "$user_profile\miniconda.exe"
            fi
            local install_prefix="$(cygpath --windows $prefix)"
            cmd.exe /c "start /wait \"\" %UserProfile%\miniconda.exe /InstallationType=JustMe /RegisterPython=0 /AddToPath=0 /S /D=$install_prefix"
        else
            if ! [ -f ~/miniconda.sh ]; then
                curl -sSL $MINICONDA_URL -o ~/miniconda.sh
            fi
            chmod +x ~/miniconda.sh
            mkdir -p $prefix
            ~/miniconda.sh -bfp $prefix
        fi
    fi
    "$prefix/$BIN_DIR/conda$EXE_EXT" info
}


install_conda_full() {
    local prefix=${1:-$INSTALL_PREFIX}
    local python_version=${2:-$PYTHON_VERSION}

    if ! [ -f "$prefix/conda-meta/history" ]; then
        install_miniconda $prefix
        $prefix/$BIN_DIR/conda install -y -q python=$python_version setuptools pip
    fi

    local site_packages=$($PYTHON_EXE -c "from distutils.sysconfig import get_python_lib as g; print(g())")
    rm -rf \
       $prefix/$BIN_DIR/activate* \
       $prefix/$BIN_DIR/conda* \
       $prefix/$BIN_DIR/deactivate* \
       $prefix/etc/profile.d/conda.sh \
       $prefix/conda-meta/conda-*.json \
       $site_packages/conda*

    $PYTHON_EXE --version
    $prefix/$BIN_DIR/pip --version

    $PYTHON_EXE conda.recipe/setup.py install --single-version-externally-managed --record record.txt

    install_conda_shell_scripts $prefix

    . "$prefix/etc/profile.d/conda.sh"

}


remove_conda() {
    # requires $PYTHON_EXE

    local prefix=${1:-$INSTALL_PREFIX}
    local site_packages=$($PYTHON_EXE -c "from distutils.sysconfig import get_python_lib as g; print(g())")
    rm -rf \
       $prefix/$BIN_DIR/activate* \
       $prefix/$BIN_DIR/conda* \
       $prefix/$BIN_DIR/deactivate* \
       $prefix/etc/profile.d/conda.sh \
       $prefix/conda-meta/conda-*.json \
       $prefix/conda-meta/requests-*.json \
       $prefix/conda-meta/pyopenssl-*.json \
       $prefix/conda-meta/cryptography-*.json \
       $prefix/conda-meta/idna-*.json \
       $prefix/conda-meta/ruamel-*.json \
       $prefix/conda-meta/pycrypto-*.json \
       $prefix/conda-meta/pycosat-*.json \
       $site_packages/conda* \
       $site_packages/requests* \
       $site_packages/pyopenssl* \
       $site_packages/cryptography* \
       $site_packages/idna* \
       $site_packages/ruamel*

       # $site_packages/pycrypto* \
       # $site_packages/pycosat*
    hash -r
}


install_python() {
    local prefix=${1:-$INSTALL_PREFIX}
    local python_version=${2:-$PYTHON_VERSION}

    install_miniconda $prefix
    $prefix/$BIN_DIR/conda install -y -q python=$python_version setuptools pip
    remove_conda $prefix

    $PYTHON_EXE --version
    $prefix/$BIN_DIR/pip --version
}


install_conda_shell_scripts() {
    # requires BIN_DIR

    local prefix=${1:-$INSTALL_PREFIX}
    local src_dir=${2:-${SRC_DIR:-$PWD}}

    mkdir -p "$prefix/etc/profile.d/"
    rm -f "$prefix/etc/profile.d/conda.sh"
    local conda_exe="$prefix/$BIN_DIR/conda$EXE_EXT"
    echo "_CONDA_EXE=\"$conda_exe\"" > "$prefix/etc/profile.d/conda.sh"
    echo "_CONDA_ROOT=\"$prefix\"" >> "$prefix/etc/profile.d/conda.sh"
    cat "$src_dir/shell/etc/profile.d/conda.sh" >> "$prefix/etc/profile.d/conda.sh"

    mkdir -p "$prefix/$BIN_DIR"

    rm -f "$prefix/$BIN_DIR/activate"
    echo "#!/bin/sh" > "$prefix/$BIN_DIR/activate"
    echo "_CONDA_ROOT=\"$prefix\"" >> "$prefix/$BIN_DIR/activate"
    cat "$src_dir/shell/bin/activate" >> "$prefix/$BIN_DIR/activate"
    chmod +x "$prefix/$BIN_DIR/activate"

    rm -f "$prefix/$BIN_DIR/deactivate"
    echo "#!/bin/sh" > "$prefix/$BIN_DIR/deactivate"
    echo "_CONDA_ROOT=\"$prefix\"" >> "$prefix/$BIN_DIR/deactivate"
    cat "$src_dir/shell/bin/deactivate" >> "$prefix/$BIN_DIR/deactivate"
    chmod +x "$prefix/$BIN_DIR/deactivate"

    if [ -n "$ON_WIN" ]; then
        rm -f "$prefix/$BIN_DIR/activate.bat"
        cp "$src_dir/shell/Scripts/activate.bat" "$prefix/$BIN_DIR/activate.bat"

        rm -f "$prefix/$BIN_DIR/deactivate.bat"
        cp "$src_dir/shell/Scripts/deactivate.bat" "$prefix/$BIN_DIR/deactivate.bat"

        mkdir -p "$prefix/Library/bin"
        rm -f "$prefix/Library/bin/conda.bat"
        local win_conda_exe="$(cygpath --windows "$conda_exe")"
        echo "@SET \"_CONDA_EXE=$win_conda_exe\"" > "$prefix/Library/bin/conda.bat"
        cat "$src_dir/shell/Library/bin/conda.bat" >> "$prefix/Library/bin/conda.bat"
    fi

    mkdir -p "$prefix/etc/fish/conf.d/"
    rm -f "$prefix/etc/fish/conf.d/conda.fish"
    cp "$src_dir/shell/etc/fish/conf.d/conda.fish" "$prefix/etc/fish/conf.d/conda.fish"

    local sp_dir=$("$PYTHON_EXE" -c "from distutils.sysconfig import get_python_lib as g; print(g())")
    mkdir -p "$sp_dir/xonsh"
    rm -f "$sp_dir/xonsh/conda.xsh"
    echo "_CONDA_EXE = \"$CONDA_EXE\"" > "$sp_dir/xonsh/conda.xsh"
    cat "$src_dir/shell/conda.xsh" >> "$sp_dir/xonsh/conda.xsh"

}


make_conda_entrypoint() {
    local filepath="$1"
    local pythonpath="$2"
    local workingdir="$3"
    local function_import="$4"
    rm -f $filepath
	cat <<- EOF > $filepath
	#!$pythonpath
	if __name__ == '__main__':
	    import sys
	    sys.path.insert(0, '$workingdir')
	    $function_import
	    sys.exit(main())
	EOF
    chmod +x $filepath
    cat $filepath
}


install_conda_dev() {
    local prefix=${1:-$INSTALL_PREFIX}
    local src_dir=${2:-${SRC_DIR:-$PWD}}

    install_python $prefix

<<<<<<< HEAD
    $prefix/$BIN_DIR/pip install -r utils/requirements-test.txt

    if [ -n "$ON_WIN" ]; then
        $PYTHON_EXE utils/setup-testing.py develop  # this, just for the conda.exe and conda-env.exe file
        make_conda_entrypoint "$prefix/Scripts/conda-script.py" "$(cygpath -w "$PYTHON_EXE")" "$(cygpath -w "$src_dir")" "from conda.cli import main"
        make_conda_entrypoint "$prefix/Scripts/conda-env-script.py" "$(cygpath -w "$PYTHON_EXE")" "$(cygpath -w "$src_dir")" "from conda_env.cli.main import main"
    else
        $PYTHON_EXE setup.py develop
        make_conda_entrypoint "$CONDA_EXE" "$PYTHON_EXE" "$src_dir" "from conda.cli import main"
        make_conda_entrypoint "$prefix/bin/conda-env" "$PYTHON_EXE" "$src_dir" "from conda.cli import main"
    fi

    # install_conda_shell_scripts "$prefix" "$src_dir"

=======
    $prefix/bin/pip install -r utils/requirements-test.txt
    rm -rf conda/.version
    $prefix/bin/python utils/setup-testing.py develop
    $prefix/bin/python utils/setup-testing.py --version > conda/.version
>>>>>>> c578eba3
    mkdir -p $prefix/conda-meta
    touch $prefix/conda-meta/history

    $CONDA_EXE info

    $CONDA_EXE config --set auto_update_conda false
}


install_conda_dev_usr_local() {
    sudo -E bash -c "source utils/functions.sh && install_conda_dev /usr/local"
    sudo chown -R root:root ./conda
    ls -al ./conda
}


install_conda_build() {
    local prefix=${1:-$INSTALL_PREFIX}

    install_conda_full $prefix
    conda config --set auto_update_conda false

    $prefix/$BIN_DIR/pip install -r utils/requirements-test.txt

    # install conda-build dependencies (runtime and test)
    conda config --append channels conda-forge
    $prefix/$BIN_DIR/conda install -y -q \
        perl pytest-xdist pytest-catchlog pytest-mock \
        anaconda-client numpy \
        filelock jinja2 conda-verify contextlib2 pkginfo
    conda config --remove channels conda-forge
    if ! [ -n "$ON_WIN" ]; then
        $prefix/$BIN_DIR/conda install -y -q patchelf
    fi

    $prefix/$BIN_DIR/conda config --set add_pip_as_python_dependency true

    # install conda-build
    local cb_branch="${CONDA_BUILD:-master}"
    if [ -d conda-build ]; then
        pushd conda-build
        git checkout $cb_branch
        popd
    else
        git clone -b $cb_branch --single-branch --depth 500 https://github.com/conda/conda-build.git
    fi
    local site_packages=$($PYTHON_EXE -c "from distutils.sysconfig import get_python_lib as g; print(g())")
    rm -rf $site_packages/conda_build
    pushd conda-build
    $prefix/$BIN_DIR/pip install --no-deps -U .
    popd

    if ! [ -d conda_build_test_recipe ]; then
        git clone https://github.com/conda/conda_build_test_recipe.git
    fi

    $prefix/$BIN_DIR/conda info
}


set_test_vars() {
    local prefix=${1:-$INSTALL_PREFIX}

    export PYTEST_EXE="$prefix/$BIN_DIR/py.test"
    export PYTHON_MAJOR_VERSION=$($PYTHON_EXE -c "import sys; print(sys.version_info[0])")
    export TEST_PLATFORM=$($PYTHON_EXE -c "import sys; print('win' if sys.platform.startswith('win') else 'unix')")
    export PYTHONHASHSEED=$($PYTHON_EXE -c "import random as r; print(r.randint(0,4294967296))")

    export ADD_COV="--cov-report xml --cov-report term-missing --cov-append --cov conda"

}


conda_unit_test() {
    $PYTHON_EXE utils/setup-testing.py --version
    $PYTEST_EXE $ADD_COV -m "not integration and not installed"
}


conda_integration_test() {
    $PYTEST_EXE $ADD_COV -m "integration and not installed" -v
}


conda_activate_test() {
    # this hard-codes __version__ in conda/__init__.py to speed up tests
    if [ "$SUDO" = true ]; then
        sudo $PYTHON_EXE -m conda._vendor.auxlib.packaging conda
    else
        $PYTHON_EXE -m conda._vendor.auxlib.packaging conda
    fi

    $PYTHON_EXE -c "import conda; print(conda.__version__)"
    $CONDA_EXE info

    if [ -n "$ON_WIN" ]; then
        $PYTEST_EXE $ADD_COV -m "installed" --shell=bash.exe --shell=cmd.exe
    else
        $PYTEST_EXE $ADD_COV -m "installed" --shell=bash --shell=zsh  # --shell=dash
    fi

}


conda_build_smoke_test() {
    local prefix=${1:-$INSTALL_PREFIX}

    . $prefix/etc/profile.d/conda.sh

    conda config --add channels conda-canary
    conda build conda.recipe
}


conda_build_test() {
    local prefix=${1:-$INSTALL_PREFIX}

    echo
    echo ">>>>>>>>>>>> running conda-build unit tests >>>>>>>>>>>>>>>>>>>>>"
    echo

    # export PATH="$prefix/bin:$PATH"  # cheating
    . $prefix/etc/profile.d/conda.sh
    conda activate root
    conda info

    $prefix/bin/python -m pytest --basetemp /tmp/cb -v --durations=20 -n 0 -m "serial" tests -k "not xattr"
    $prefix/bin/python -m pytest --basetemp /tmp/cb -v --durations=20 -n 2 -m "not serial" tests -k "not xattr"
    popd
}


osx_setup() {
    # brew update || brew update
    # brew outdated openssl || brew upgrade openssl
    brew install zsh

    # rvm get head

    install_conda_dev
}


    # TODO: remove -k flag when conda/conda-build#1927 is merged
    $prefix/$BIN_DIR/python -m pytest --basetemp /tmp/cb -v --durations=20 -n 2 -m "not serial" tests \
        -k "not xattr"
    $prefix/$BIN_DIR/python -m pytest --basetemp /tmp/cb -v --durations=20 -n 0 -m "serial" tests
    popd
}


run_setup() {
    if [[ $FLAKE8 == true ]]; then
        pip install flake8
    elif [[ $SUDO == true ]]; then
        install_conda_dev_usr_local
    elif [[ -n $CONDA_BUILD ]]; then
        install_conda_build
    else
        install_conda_dev
    fi
}


run_tests() {
    set -e
    if [ "$FLAKE8" = true ]; then
        flake8 --statistics
    elif [ -n "$CONDA_BUILD" ]; then
        conda_build_smoke_test
        if ! [ -n "$ON_WIN" ]; then
            conda_build_test
        fi
    elif [ -n "$SHELL_INTEGRATION" ]; then
        conda_unit_test
        conda_activate_test
        # $INSTALL_PREFIX/$BIN_DIR/codecov --env PYTHON_VERSION --flags activate --required
    else
        conda_unit_test
        conda_integration_test
        $INSTALL_PREFIX/$BIN_DIR/codecov --env PYTHON_VERSION --flags integration --required
    fi
}

set_vars
set_test_vars<|MERGE_RESOLUTION|>--- conflicted
+++ resolved
@@ -228,27 +228,10 @@
 
     install_python $prefix
 
-<<<<<<< HEAD
-    $prefix/$BIN_DIR/pip install -r utils/requirements-test.txt
-
-    if [ -n "$ON_WIN" ]; then
-        $PYTHON_EXE utils/setup-testing.py develop  # this, just for the conda.exe and conda-env.exe file
-        make_conda_entrypoint "$prefix/Scripts/conda-script.py" "$(cygpath -w "$PYTHON_EXE")" "$(cygpath -w "$src_dir")" "from conda.cli import main"
-        make_conda_entrypoint "$prefix/Scripts/conda-env-script.py" "$(cygpath -w "$PYTHON_EXE")" "$(cygpath -w "$src_dir")" "from conda_env.cli.main import main"
-    else
-        $PYTHON_EXE setup.py develop
-        make_conda_entrypoint "$CONDA_EXE" "$PYTHON_EXE" "$src_dir" "from conda.cli import main"
-        make_conda_entrypoint "$prefix/bin/conda-env" "$PYTHON_EXE" "$src_dir" "from conda.cli import main"
-    fi
-
-    # install_conda_shell_scripts "$prefix" "$src_dir"
-
-=======
     $prefix/bin/pip install -r utils/requirements-test.txt
     rm -rf conda/.version
     $prefix/bin/python utils/setup-testing.py develop
     $prefix/bin/python utils/setup-testing.py --version > conda/.version
->>>>>>> c578eba3
     mkdir -p $prefix/conda-meta
     touch $prefix/conda-meta/history
 
