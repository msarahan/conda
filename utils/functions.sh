--- conflicted
+++ resolved
@@ -316,9 +316,6 @@
     export PATH="$prefix/bin:$PATH"  # cheating
     conda info
 
-<<<<<<< HEAD
-    pushd conda-build
-=======
     $prefix/bin/python -m pytest --basetemp /tmp/cb -v --durations=20 -n 0 -m "serial" tests -k "not xattr"
     $prefix/bin/python -m pytest --basetemp /tmp/cb -v --durations=20 -n 2 -m "not serial" tests
     popd
@@ -335,7 +332,6 @@
     install_conda_dev
 }
 
->>>>>>> 51ae1c6e
 
     # TODO: remove -k flag when conda/conda-build#1927 is merged
     $prefix/$BIN_DIR/python -m pytest --basetemp /tmp/cb -v --durations=20 -n 2 -m "not serial" tests \
