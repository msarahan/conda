# The Docker images used here are
#  - condatest/linux-64-python-3.6  [https://github.com/conda/conda-docker/blob/master/condatest/linux-64-python3.6/Dockerfile]
#  - condatest/linux-64-python-2.7  [https://github.com/conda/conda-docker/blob/master/condatest/linux-64-python2.7/Dockerfile]

defaults: &defaults
  working_directory: ~/conda
  docker:
    - image: condatest/linux-64-python-3.6
      # Dockerfile at https://github.com/conda/conda-docker/blob/master/condatest/linux-64-python3.6/Dockerfile


main_test: &main_test
  <<: *defaults
  steps:
    - checkout
    - run:
        name: unit tests
        command: |
          echo "local_repodata_ttl: 1800" >> ~/.condarc
          eval "$(sudo /opt/conda/bin/python -m conda init --dev bash)"
          conda info
          py.test $ADD_COV -m "not integration and not installed"
    - run:
        name: integration tests
        command: |
          eval "$(sudo /opt/conda/bin/python -m conda init --dev bash)"
          py.test $ADD_COV --cov-append -m "integration and not installed" -v
          python -m conda.common.io
    - run:
        name: upload codecov
        command: /opt/conda/bin/codecov --env PYTHON_VERSION --flags integration --required


conda_build_test: &conda_build_test
  <<: *defaults
  environment:
    CONDA_BUILD: master
  steps:
    - checkout
    - run:
        name: checkout conda-build
        # TODO: transfer conda-verify install to Dockerfile
        command: |
          sudo su root -c "/opt/conda/bin/conda install -yq conda-verify"
          cb_branch="${CONDA_BUILD:-master}"
          git clone -b $cb_branch --depth 750 https://github.com/conda/conda-build.git ~/conda-build
          cd ~/conda-build
          sudo /opt/conda/bin/pip install --no-deps -U .
          git clone https://github.com/conda/conda_build_test_recipe.git ~/conda_build_test_recipe
          /opt/conda/bin/conda info
          sudo chown -R $(id -nu):$(id -ng) /opt/conda  # conda-build tests assume writable base prefix
          rm ~/.gitconfig
        # circleci image by default has
        # $ cat ~/.gitconfig
        # [url "ssh://git@github.com"]
        #     insteadOf = https://github.com
        # This messes up conda-build tests
    - run:
        name: configure and pre-populate cache
        # pre-populating the package cache helps avoid race conditions for testing in parallel
        command: |
          eval "$(sudo /opt/conda/bin/python -m conda init --dev bash)"
          echo "safety_checks: disabled" >> ~/.condarc
          echo "local_repodata_ttl: 1800" >> ~/.condarc
          conda create -n blarg -yq --download-only python=2.7
          conda create -n blarg -yq --download-only python=3.4
          conda create -n blarg -yq --download-only python=3.5
          conda create -n blarg -yq --download-only python=3.6
          conda create -n blarg -yq --download-only libpng=1.6.17

    - run:
        name: conda-build tests [parallel]
        environment:
          CONDABUILD_SKIP: >
            not xattr
            and not skeleton_pypi
            and not test_expand_globs
            and not test_build_expands_wildcards
            and not numpy
            and not test_intradependencies
            and not perl-cpan-Moo
            and not cran-nmf
            and not test_preferred_env
            and not test_name_with_version_specified
            and not test_pypi_with_setup_options
<<<<<<< HEAD
=======
            and not test_pypi_with_extra_specs
>>>>>>> e444e067
          # skeleton_pypi skipped because of changes to PyPI API
          # expand_globs and build_expands_wildcards fail on circleci because of list ordering discrepancies
          # skipping numpy tests so circleci images don't need numpy (and mkl) installed
          # test_intradependencies started failing after pkgs/main release it seems
          # skipping perl-cpan-Moo because of changes in cpan API
          # skipping cran-nmf because nmf was removed/archived in cran
          # for test_preferred_env see https://github.com/conda/conda/issues/3912#issuecomment-374820599
          # test_name_with_version_specified because of the new PyPI
          # test_pypi_with_setup_options because of the new PyPI
<<<<<<< HEAD
=======
          # test_pypi_with_extra_specs because of the new PyPI
>>>>>>> e444e067
        command: |
          eval "$(sudo /opt/conda/bin/python -m conda init --dev bash)"
          conda info
          cd ~/conda-build
          py.test --basetemp /tmp/cb -v --durations=20 -n 3 -m "not serial" tests -k "$CONDABUILD_SKIP"

    - run:
        name: conda-build tests [serial]
        environment:
          CONDABUILD_SKIP: >
            not perl-cpan-Moo
            and not cran-nmf
            and not skeleton_pypi
            and not env_creation_with_short_prefix_does_not_deadlock
            and not test_preferred_env
          # skipping perl-cpan-Moo because of changes in cpan API
          # skipping cran-nmf because nmf was removed/archived in cran
          # skeleton_pypi skipped because of changes to PyPI API
          # env_creation_with_short_prefix_does_not_deadlock: error is prefix is too long
          # for test_preferred_env see https://github.com/conda/conda/issues/3912#issuecomment-374820599
        command: |
          eval "$(sudo /opt/conda/bin/python -m conda init --dev bash)"
          cd ~/conda-build
          py.test --basetemp /tmp/cb -v --durations=20 -n 0 -m "serial" tests -k "$CONDABUILD_SKIP"
          /opt/conda/bin/python -m conda.common.io


activate_tests: &activate_tests
  <<: *defaults
  steps:
    - checkout
    - run:
        name: activate tests
        command: |
          echo "auto_activate_base: false" >> ~/.condarc
          eval "$(sudo /opt/conda/bin/python -m conda init --dev bash)"
          python -m conda._vendor.auxlib.packaging conda
          conda deactivate
          conda info
          /opt/conda/bin/py.test $ADD_COV -m "installed" -v --shell=bash --shell=zsh


flake8: &flake8
  <<: *defaults
  steps:
    - checkout
    - run: /opt/conda/bin/flake8 --statistics


jobs:
  py36 main tests:
    <<: *main_test
    docker:
      - image: condatest/linux-64-python-3.6
    environment:
      - CONDA_INSTRUMENTATION_ENABLED: true
  py27 main tests:
    <<: *main_test
    docker:
      - image: condatest/linux-64-python-2.7
    environment:
      - CONDA_INSTRUMENTATION_ENABLED: true
  3.0 conda-build:
    <<: *conda_build_test
    environment:
      - CONDA_BUILD: 3.0.21
      - CONDA_INSTRUMENTATION_ENABLED: true

  activate tests: *activate_tests
  flake8: *flake8


version: 2
workflows:
  version: 2
  conda tests:
    jobs:
      - py36 main tests
      - py27 main tests
      - 3.0 conda-build
      - activate tests
      - flake8<|MERGE_RESOLUTION|>--- conflicted
+++ resolved
@@ -83,10 +83,7 @@
             and not test_preferred_env
             and not test_name_with_version_specified
             and not test_pypi_with_setup_options
-<<<<<<< HEAD
-=======
             and not test_pypi_with_extra_specs
->>>>>>> e444e067
           # skeleton_pypi skipped because of changes to PyPI API
           # expand_globs and build_expands_wildcards fail on circleci because of list ordering discrepancies
           # skipping numpy tests so circleci images don't need numpy (and mkl) installed
@@ -96,10 +93,7 @@
           # for test_preferred_env see https://github.com/conda/conda/issues/3912#issuecomment-374820599
           # test_name_with_version_specified because of the new PyPI
           # test_pypi_with_setup_options because of the new PyPI
-<<<<<<< HEAD
-=======
           # test_pypi_with_extra_specs because of the new PyPI
->>>>>>> e444e067
         command: |
           eval "$(sudo /opt/conda/bin/python -m conda init --dev bash)"
           conda info
