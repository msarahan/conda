--- conflicted
+++ resolved
@@ -1,4 +1,3 @@
-<<<<<<< HEAD
 2016-06-27   4.1.4:
 -------------------
   * fix #2846 revert the use of UNC paths; shorten trash filenames, #2859
@@ -10,6 +9,11 @@
   * add SYMLINK_CONDA to planned instructions, #2861
   * use CONDA_PREFIX, not CONDA_DEFAULT_ENV for activate.d, #2856
   * call scripts with redirect on win; more error checking to activate, #2852
+
+
+2016-06-27  4.0.10:
+-------------------
+  * fix #2846 revert the use of UNC paths; shorten trash filenames, #2859 via #2878
 
 
 2016-06-23   4.1.3:
@@ -57,6 +61,11 @@
   * fix an issue with conda never exiting, #2689
   * fix #2688 explicit file installs, #2708
   * fix #2700 conda list UnicodeDecodeError, #2706
+
+
+2016-06-15  4.0.9:
+------------------
+  * add auto_update_conda config parameter, #2686
 
 
 2016-06-14   4.1.0:
@@ -93,16 +102,6 @@
   * allow track_features to be a string *or* a list in .condarc, #2541
   * fix #2415 infinite recursion in invalid_chains, #2566
   * allow channel_alias to be different than binstar, #2564
-=======
-2016-06-27  4.0.10:
--------------------
-  * fix #2846 revert the use of UNC paths; shorten trash filenames, #2859 via #2878
->>>>>>> 9f3a0c97
-
-
-2016-06-15  4.0.9:
-------------------
-  * add auto_update_conda config parameter, #2686
 
 
 2016-06-03   4.0.8:
