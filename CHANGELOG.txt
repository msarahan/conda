<<<<<<< HEAD
2016-07-XX   4.2.0 (unreleased):
--------------------------------
  * remove conda init, #2759
  * remove conda package and conda bundle, #2760
  * remove support for ftp:// repos, #2776
  * project structure enhancement, #2929
  * force use of ruamel_yaml, #2762
  * remove dead code, #2761
  * exit on link error instead of logging it, #2639
  * clean up requests usage for fetching packages, #2755
  * remove excess output from conda --help, #2872
  * remove auxlib from project root, #2931
  * vendor requests v2.10.0, #2930, #2949
  * vendor auxlib 0.0.40, #2932, #2943
  * expose full regex power for version specifications, #2933
  * move progressbar to vendor directory, #2951
  * merge conda-env into conda, #2950, #2952, #2954
  * better error behavior if conda is spec'd for a non-root environment, #2956
  * fix conda.recipe for new quirks with conda-build, #2959


2016-0X-XX  4.1.6 (unreleased):
-------------------------------
=======
2016-07-01  4.1.6:
------------------
>>>>>>> 0eed4a59
  * slow down exp backoff from 1 ms to 100 ms factor, #2944
  * set max time on exp_backoff to ~6.5 sec,#2955
  * fix #2914 add/subtract from PATH; kill folder output text, #2917
  * normalize use of get_index behavior across clone/explicit, #2937
  * wrap root prefix check with normcase, #2938


2016-06-29  4.1.5:
------------------
  * more conservative auto updates of conda #2900
  * fix some permissions errors with more aggressive use of move_path_to_trash, #2882
  * fix #2891 error if allow_other_channels setting is used, #2896
  * fix #2886, #2907 installing a tarball directly from the package cache, #2908
  * fix #2681, #2778 reverting #2320 lock behavior changes, #2915


2016-06-29  4.0.10:
-------------------
  * fix #2846 revert the use of UNC paths; shorten trash filenames, #2859 via #2878
  * fix some permissions errors with more aggressive use of move_path_to_trash, #2882 via #2894


2016-06-15  4.0.9:
------------------
  * add auto_update_conda config parameter, #2686


2016-06-03   4.0.8:
-------------------
  * fix a potential problem with moving files to trash, #2587


2016-05-26   4.0.7:
-------------------
  * workaround for boto bug, #2380


2016-05-11   4.0.6:
-------------------
  * log "custom" versions as updates rather than downgrades, #2290
  * fixes a TypeError exception that can occur on install/update, #2331
  * fixes an error on Windows removing files with long path names, #2452


2016-03-16   4.0.5:
-------------------
  * improved help documentation for install, update, and remove, #2262
  * fixes #2229 and #2250 related to conda update errors on Windows, #2251
  * fixes #2258 conda list for pip packages on Windows, #2264


2016-03-10   4.0.4:
-------------------
  * revert #2217 closing request sessions, #2233


2016-03-10   4.0.3:
-------------------
  * adds a `conda clean --all` feature, #2211
  * solver performance improvements, #2209
  * fixes conda list for pip packages on windows, #2216
  * quiets some logging for package downloads under python 3, #2217
  * more urls for `conda list --explicit`, #1855
  * prefer more "latest builds" for more packages, #2227
  * fixes a bug with dependecy resolution and features, #2226


2016-03-08   4.0.2:
-------------------
  * fixes track_features in ~/.condarc being a list, see also #2203
  * fixes incorrect path in lock file error #2195
  * fixes issues with cloning environments, #2193, #2194
  * fixes a strange interaction between features and versions, #2206
  * fixes a bug in low-level SAT clause generation creating a
    preference for older versions, #2199


2016-03-07   4.0.1:
-------------------
  * fixes an install issue caused by md5 checksum mismatches, #2183
  * remove auxlib build dependency, #2188


2016-03-04   4.0.0:
-------------------
  * The solver has been retooled significantly. Performance
    should be improved in most circumstances, and a number of issues
    involving feature conflicts should be resolved.
  * `conda update <package>` now handles depedencies properly
    according to the setting of the "update_deps" configuration:
        --update-deps: conda will also update any dependencies as needed
                       to install the latest verison of the requrested
                       packages.  The minimal set of changes required to
                       achieve this is sought.
        --no-update-deps: conda will update the packages *only* to the
                       extent that no updates to the dependencies are
                       required
    The previous behavior, which would update the packages without regard to
    their dependencies, could result in a broken configuration, and has been
    removed.
  * Conda finally has an official logo.
  * Fix `conda clean --packages` on Windows, #1944
  * Conda sub-commands now support dashes in names, #1840


2016-02-19   3.19.3:
--------------------
  * fix critical issue, see #2106


2016-02-19   3.19.2:
--------------------
  * add basic activate/deactivate, conda activate/deactivate/ls for fish,
    see #545
  * remove error when CONDA_FORCE_32BIT is set on 32-bit systems, #1985
  * suppress help text for --unknown option, #2051
  * fix issue with conda create --clone post-link scripts, #2007
  * fix a permissions issue on windows, #2083


2016-02-01   3.19.1:
--------------------
  * resolve.py: properly escape periods in version numbers, #1926
  * support for pinning Lua by default, #1934
  * remove hard-coded test URLs, a module cio_test is now expected when
    CIO_TEST is set


2015-12-17   3.19.0:
--------------------
  * OpenBSD 5.x support, #1891
  * improve install CLI to make Miniconda -f work, #1905


2015-12-10   3.18.9:
--------------------
  * allow chaning default_channels (only applies to "system" condarc), from
    from CLI, #1886
  * improve default for --show-channel-urls in conda list, #1900


2015-12-03   3.18.8:
--------------------
  * always attempt to delete files in rm_rf, #1864


2015-12-02   3.18.7:
--------------------
  * simplify call to menuinst.install()
  * add menuinst as dependency on Windows
  * add ROOT_PREFIX to post-link (and pre_unlink) environment


2015-11-19   3.18.6:
--------------------
  * improve conda clean when user lacks permissions, #1807
  * make show_channel_urls default to True, #1771
  * cleaner write tests, #1735
  * fix documentation, #1709
  * improve conda clean when directories don't exist, #1808


2015-11-11   3.18.5:
--------------------
  * fix bad menuinst exception handling, #1798
  * add workaround for unresolved dependencies on Windows


2015-11-09   3.18.4:
--------------------
  * allow explicit file to contain MD5 hashsums
  * add --md5 option to "conda list --explicit"
  * stop infinite recursion during certain resolve operations, #1749
  * add dependencies even if strictness == 3, #1766


2015-10-15   3.18.3:
--------------------
  * added a pruning step for more efficient solves, #1702
  * disallow conda-env to be installed into non-root environment
  * improve error output for bad command input, #1706
  * pass env name and setup cmd to menuinst, #1699


2015-10-12   3.18.2:
--------------------
  * add "conda list --explicit" which contains the URLs of all conda packages
    to be installed, and can used with the install/create --file option, #1688
  * fix a potential issue in conda clean
  * avoid issues with LookupErrors when updating Python in the root
    environment on Windows
  * don't fetch the index from the network with conda remove
  * when installing conda packages directly, "conda install <pkg>.tar.bz2",
    unlink any installed package with that name (not just the installed one)
  * allow menu items to be installed in non-root env, #1692


2015-09-28   3.18.1:
--------------------
  * fix: removed reference to win_ignore_root in plan module


2015-09-28   3.18.0:
--------------------
  * allow Python to be updated in root environment on Windows, #1657
  * add defaults to specs after getting pinned specs (allows to pin a
    different version of Python than what is installed)
  * show what older versions are in the solutions in the resolve debug log
  * fix some issues with Python 3.5
  * respect --no-deps when installing from .tar or .tar.bz2
  * avoid infinite recursion with NoPackagesFound and conda update --all --file
  * fix conda update --file
  * toposort: Added special case to remove 'pip' dependency from 'python'
  * show dotlog messages during hint generation with --debug
  * disable the max_only heuristic during hint generation
  * new version comparison algorithm, which consistently compares any version
    string, and better handles version strings using things like alpha, beta,
    rc, post, and dev. This should remove any inconsistent version comparison
    that would lead to conda installing an incorrect version.
  * use the trash in rm_rf, meaning more things will get the benefit of the
    trash system on Windows
  * add the ability to pass the --file argument multiple times
  * add conda upgrade alias for conda update
  * add update_dependencies condarc option and --update-deps/--no-update-deps
    command line flags
  * allow specs with conda update --all
  * add --show-channel-urls and --no-show-channel-urls command line options
  * add always_copy condarc option
  * conda clean properly handles multiple envs directories. This breaks
    backwards compatibility with some of the --json output. Some of the old
    --json keys are kept for backwards compatibility.


2015-09-11   3.17.0:
--------------------
  * add windows_forward_slashes option to walk_prefix(), see #1513
  * add ability to set CONDA_FORCE_32BIT environment variable, it should
    should only be used when running conda-build, #1555
  * add config option to makes the python dependency on pip optional, #1577
  * fix an UnboundLocalError
  * print note about pinned specs in no packages found error
  * allow wildcards in AND-connected version specs
  * print pinned specs to the debug log
  * fix conda create --clone with create_default_packages
  * give a better error when a proxy isn't found for a given scheme
  * enable running 'conda run' in offline mode
  * fix issue where hardlinked cache contents were being overwritten
  * correctly skip packages whose dependencies can't be found with conda
    update --all
  * use clearer terminology in -m help text.
  * use splitlines to break up multiple lines throughout the codebase
  * fix AttributeError with SSLError


2015-08-10   3.16.0:
--------------------
  * rename binstar -> anaconda, see #1458
  * fix --use-local when the conda-bld directory doesn't exist
  * fixed --offline option when using "conda create --clone", see #1487
  * don't mask recursion depth errors
  * add conda search --reverse-dependency
  * check whether hardlinking is available before linking when
    using "python install.py --link" directly, see #1490
  * don't exit nonzero when installing a package with no dependencies
  * check which features are installed in an environment via track_features,
    not features
  * set the verify flag directly on CondaSession (fixes conda skeleton not
    respecting the ssl_verify option)


2015-07-23   3.15.1:
--------------------
  * fix conda with older versions of argcomplete
  * restore the --force-pscheck option as a no-op for backwards
    compatibility


2015-07-22   3.15.0:
--------------------
  * sort the output of conda info package correctly
  * enable tab completion of conda command extensions using
    argcomplete. Command extensions that import conda should use
    conda.cli.conda_argparse.ArgumentParser instead of
    argparse.ArgumentParser. Otherwise, they should enable argcomplete
    completion manually.
  * allow psutil and pycosat to be updated in the root environment on Windows
  * remove all mentions of pscheck. The --force-pscheck flag has been removed.
  * added support for S3 channels
  * fix color issues from pip in conda list on Windows
  * add support for other machine types on Linux, in particular ppc64le
  * add non_x86_linux_machines set to config module
  * allow ssl_verify to accept strings in addition to boolean values in condarc
  * enable --set to work with both boolean and string values


2015-06-29   3.14.1:
--------------------
  * make use of Crypto.Signature.PKCS1_PSS module, see #1388
  * note when features are being used in the unsatisfiable hint


2015-06-16   3.14.0:
--------------------
  * add ability to verify signed packages, see #1343 (and conda-build #430)
  * fix issue when trying to add 'pip' dependency to old python packages
  * provide option "conda info --unsafe-channels" for getting unobscured
    channel list, #1374


2015-06-04   3.13.0:
--------------------
  * avoid the Windows file lock by moving files to a trash directory, #1133
  * handle env dirs not existing in the Environments completer
  * rename binstar.org -> anaconda.org, see #1348
  * speed up 'source activate' by ~40%


2015-05-05   3.12.0:
--------------------
  * correctly allow conda to update itself
  * print which file leads to the "unable to remove file" error on Windows
  * add support for the no_proxy environment variable, #1171
  * add a much faster hint generation for unsatisfiable packages, which is now
    always enabled (previously it would not run if there were more than ten
    specs). The new hint only gives one set of conflicting packages, rather
    than all sets, so multiple passes may be necessary to fix such issues
  * conda extensions that import conda should use
    conda.cli.conda_argparser.ArgumentParser instead of
    argparse.ArgumentParser to conform to the conda help guidelines (e.g., all
    help messages should be capitalized with periods, and the options should
    be preceded by "Options:" for the sake of help2man).
  * add confirmation dialog to conda remove. Fixes conda remove --dry-run.


2015-04-22   3.11.0:
--------------------
  * fix issue where forced update on Windows could cause a package to break
  * remove detection of running processes that might conflict
  * deprecate --force-pscheck (now a no-op argument)
  * make conda search --outdated --names-only work, fixes #1252
  * handle the history file not having read or write permissions better
  * make multiple package resolutions warning easier to read
  * add --full-name to conda list
  * improvements to command help


2015-04-06   3.10.1:
--------------------
  * fix logic in @memoized for unhashable args
  * restored json cache of repodata, see #1249
  * hide binstar tokens in conda info --json
  * handle CIO_TEST='2 '
  * always find the solution with minimal number of packages, even if there
    are many solutions
  * allow comments at the end of the line in requirement files
  * don't update the progressbar until after the item is finished running
  * add conda/<version> to HTTP header User-Agent string


2015-03-12   3.10.0:
--------------------
  * change default repo urls to be https
  * add --offline to conda search
  * add --names-only and --full-name to conda search
  * add tab completion for packages to conda search


2015-02-24   3.9.1:
-------------------
  * pscheck: check for processes in the current environment, see #1157
  * don't write to the history file if nothing has changed, see #1148
  * conda update --all installs packages without version restrictions (except
    for Python), see #1138
  * conda update --all ignores the anaconda metapackage, see #1138
  * use forward slashes for file urls on Windows
  * don't symlink conda in the root environment from activate
  * use the correct package name in the progress bar info
  * use json progress bars for unsatisfiable dependencies hints
  * don't let requests decode gz files when downloaded


2015-02-16   3.9.0:
-------------------
  * remove (de)activation scripts from conda, those are now in conda-env
  * pip is now always added as a Python dependency
  * allow conda to be installed into environments which start with _
  * add argcomplete tab completion for environments with the -n flag, and for
    package names with install, update, create, and remove


2015-02-03   3.8.4:
-------------------
  * copy (de)activate scripts from conda-env
  * Add noarch (sub) directory support


2015-01-28   3.8.3:
-------------------
  * simplified how ROOT_PREFIX is obtained in (de)activate


2015-01-27   3.8.2:
-------------------
  * add conda clean --source-cache to clean the conda build source caches
  * add missing quotes in (de)activate.bat, fixes problem in Windows when
    conda is installed into a directory with spaces
  * fix conda install --copy


2015-01-23   3.8.1:
-------------------
  * add missing utf-8 decoding, fixes Python 3 bug when icondata to json file


2015-01-22   3.8.0:
-------------------
  * move active script into conda-env, which is now a new dependency
  * load the channel urls in the correct order when using concurrent.futures
  * add optional 'icondata' key to json files in conda-meta directory, which
    contain the base64 encoded png file or the icon
  * remove a debug print statement


2014-12-18   3.7.4:
-------------------
  * add --offline option to install, create, update and remove commands, and
    also add ability to set "offline: True" in condarc file
  * add conda uninstall as alias for conda remove
  * add conda info --root
  * add conda.pip module
  * fix CONDARC pointing to non-existing file, closes issue #961
  * make update -f work if the package is already up-to-date
  * fix possible TypeError when printing an error message
  * link packages in topologically sorted order (so that pre-link scripts can
    assume that the dependencies are installed)
  * add --copy flag to install
  * prevent the progressbar from crashing conda when fetching in some
    situations


2014-11-05   3.7.3:
-------------------
  * conda install from a local conda package (or a tar fill which
    contains conda packages), will now also install the dependencies
    listed by the installed packages.
  * add SOURCE_DIR environment variable in pre-link subprocess
  * record all created environments in ~/.conda/environments.txt


2014-10-31   3.7.2:
-------------------
  * only show the binstar install message once
  * print the fetching repodata dot after the repodata is fetched
  * write the install and remove specs to the history file
  * add '-y' as an alias to '--yes'
  * the `--file` option to conda config now defaults to
    os.environ.get('CONDARC')
  * some improvements to documentation (--help output)
  * add user_rc_path and sys_rc_path to conda info --json
  * cache the proxy username and password
  * avoid warning about conda in pscheck
  * make ~/.conda/envs the first user envs dir


2014-10-07   3.7.1:
-------------------
  * improve error message for forgetting to use source with activate and
    deactivate, see issue #601
  * don't allow to remove the current environment, see issue #639
  * don't fail if binstar_client can't be imported for other reasons,
    see issue #925
  * allow spaces to be contained in conda run
  * only show the conda install binstar hint if binstar is not installed
  * conda info package_spec now gives detailed info on packages. conda info
    path has been removed, as it is duplicated by conda package -w path.


2014-09-19   3.7.0:
-------------------
  * faster algorithm for --alt-hint
  * don't allow channel_alias with allow_other_channels: false if it is set in
    the system .condarc
  * don't show long "no packages found" error with update --all
  * automatically add the Binstar token to urls when the binstar client is
    installed and logged in
  * carefully avoid showing the binstar token or writing it to a file
  * be more careful in conda config about keys that are the wrong type
  * don't expect directories starting with conda- to be commands
  * no longer recommend to run conda init after pip installing conda. A pip
    installed conda will now work without being initialized to create and
    manage other environments
  * the rm function on Windows now works around access denied errors
  * fix channel urls now showing with conda list with show_channel_urls set to
    true


2014-09-08   3.6.4:
-------------------
  * fix removing packages that aren't in the channels any more
  * Pretties output for --alt-hint


2014-09-04   3.6.3:
-------------------
  * skip packages that can't be found with update --all
  * add --use-local to search and remove
  * allow --use-local to be used along with -c (--channels) and
    --override-channels. --override-channels now requires either -c or
    --use-local
  * allow paths in has_prefix to be quoted, to allow for spaces in paths on
    Windows
  * retain Unix style path separators for prefixes in has_prefix on
    Windows (if the placeholder path uses /, replace it with a path that uses
    /, not \)
  * fix bug in --use-local due to API changes in conda-build
  * include user site directories in conda info -s
  * make binary has_prefix replacement work with spaces after the prefix
  * make binary has_prefix replacement replace multiple occurrences of the
    placeholder in the same null-terminated string
  * don't show packages from other platforms as installed or cached in conda
    search
  * be more careful about not warning about conda itself in pscheck
  * Use a progress bar for the unsatisfiable packages hint generation
  * Don't use TemporaryFile in try_write, as it is too slow when it fails
  * Ignore InsecureRequestWarning when ssl_verify is False
  * conda remove removes features tracked by removed packages in
    track_features


2014-08-20   3.6.2:
-------------------
  * add --use-index-cache to conda remove
  * fix a bug where features (like mkl) would be selected incorrectly
  * use concurrent.future.ThreadPool to fetch package metadata asynchronously
    in Python 3.
  * do the retries in rm_rf on every platform
  * use a higher cutoff for package name misspellings
  * allow changing default channels in "system" .condarc


2014-08-13   3.6.1:
-------------------
  * add retries to download in fetch module
  * improved error messages for missing packages
  * more robust rm_rf on Windows
  * print multiline help for subcommands correctly


2014-08-11   3.6.0:
-------------------
  * correctly check if a package can be hard-linked if it isn't extracted yet
  * change how the package plan is printed to better show what is new,
    updated, and downgraded
  * use suggest_normalized_version in the resolve module. Now versions like
    1.0alpha that are not directly recognized by verlib's NormalizedVersion
    are supported better
  * conda run command, to run apps and commands from packages
  * more complete --json API. Every conda command should fully support --json
    output now.
  * show the conda_build and requests versions in conda info
  * include packages from setup.py develop in conda list (with use_pip)
  * raise a warning instead of dying when the history file is invalid
  * use urllib.quote on the proxy password
  * make conda search --outdated --canonical work
  * pin the Python version during conda init
  * fix some metadata that is written for Python during conda init
  * allow comments in a pinned file
  * allow installing and updating menuinst on Windows
  * allow conda create with both --file and listed packages
  * better handling of some nonexistent packages
  * fix command line flags in conda package
  * fix a bug in the ftp adapter


2014-06-10   3.5.5:
-------------------
  * remove another instance pycosat version detection, which fails on
    Windows, see issue #761


2014-06-10   3.5.4:
-------------------
  * remove pycosat version detection, which fails on Windows, see issue #761


2014-06-09   3.5.3:
-------------------
  * fix conda update to correctly not install packages that are already
    up-to-date
  * always fail with connection error in download
  * the package resolution is now much faster and uses less memory
  * add ssl_verify option in condarc to allow ignoring SSL certificate
    verification, see issue #737


2014-05-27   3.5.2:
-------------------
  * fix bug in activate.bat and deactivate.bat on Windows


2014-05-26   3.5.1:
-------------------
  * fix proxy support - conda now prompts for proxy username and password
    again
  * fix activate.bat on Windows with spaces in the path
  * update optional psutil dependency was updated to psutil 2.0 or higher


2014-05-15   3.5.0:
-------------------
  * replace use of urllib2 with requests. requests is now a hard dependency of
    conda.
  * add ability to only allow system-wise specified channels
  * hide binstar from output of conda info


2014-05-05   3.4.3:
-------------------
  * allow prefix replacement in binary files, see issue #710
  * check if creating hard link is possible and otherwise copy,
    during install
  * allow circular dependencies


2014-04-21   3.4.2:
-------------------
  * conda clean --lock: skip directories that don't exist, fixes #648
  * fixed empty history file causing crash, issue #644
  * remove timezone information from history file, fixes issue #651
  * fix PackagesNotFound error for missing recursive dependencies
  * change the default for adding cache from the local package cache -
    known is now the default and the option to use index metadata from the
    local package cache is --unknown
  * add --alt-hint as a method to get an alternate form of a hint for
    unsatisfiable packages
  * add conda package --ls-files to list files in a package
  * add ability to pin specs in an environment. To pin a spec, add a file
    called pinned to the environment's conda-meta directory with the specs to
    pin. Pinned specs are always kept installed, unless the --no-pin flag is
    used.
  * fix keyboard interrupting of external commands. Now keyboard interupting
    conda build correctly removes the lock file
  * add no_link ability to conda, see issue #678


2014-04-07   3.4.1:
-------------------
  * always use a pkgs cache directory associated with an envs directory, even
    when using -p option with an arbitrary a prefix which is not inside an
    envs dir
  * add setting of PYTHONHOME to conda info --system
  * skip packages with bad metadata


2014-04-02   3.4.0:
-------------------
  * added revision history to each environment:
      - conda list --revisions
      - conda install --revision
      - log is stored in conda-meta/history
  * allow parsing pip-style requirement files with --file option and in command
    line arguments, e.g. conda install 'numpy>=1.7', issue #624
  * fix error message for --file option when file does not exist
  * allow DEFAULTS in CONDA_ENVS_PATH, which expands to the defaults settings,
    including the condarc file
  * don't install a package with a feature (like mkl) unless it is
    specifically requested (i.e., that feature is already enabled in that
    environment)
  * add ability to show channel URLs when displaying what is going to be
    downloaded by setting "show_channel_urls: True" in condarc
  * fix the --quiet option
  * skip packages that have dependencies that can't be found


2014-03-24   3.3.2:
-------------------
  * fix the --file option
  * check install arguments before fetching metadata
  * fix a printing glitch with the progress bars
  * give a better error message for conda clean with no arguments
  * don't include unknown packages when searching another platform


2014-03-19   3.3.1:
-------------------
  * Fix setting of PS1 in activate.
  * Add conda update --all.
  * Allow setting CONDARC=' ' to use no condarc.
  * Add conda clean --packages.
  * Don't include bin/conda, bin/activate, or bin/deactivate in conda
    package.


2014-03-18   3.3.0:
-------------------
  * allow new package specification, i.e. ==, >=, >, <=, <, != separated
    by ',' for example: >=2.3,<3.0
  * add ability to disable self update of conda, by setting
    "self_update: False" in .condarc
  * Try installing packages using the old way of just installing the maximum
    versions of things first. This provides a major speedup of solving the
    package specifications in the cases where this scheme works.
  * Don't include python=3.3 in the specs automatically for the Python 3
    version of conda.  This allows you to do "conda create -n env package" for
    a package that only has a Python 2 version without specifying
    "python=2". This change has no effect in Python 2.
  * Automatically put symlinks to conda, activate, and deactivate in each
    environment on Unix.
  * On Unix, activate and deactivate now remove the root environment from the
    PATH. This should prevent "bleed through" issues with commands not
    installed in the activated environment but that are installed in the root
    environment. If you have "setup.py develop" installed conda on Unix, you
    should run this command again, as the activate and deactivate scripts have
    changed.
  * Begin work to support Python 3.4.
  * Fix a bug in version comparison
  * Fix usage of sys.stdout and sys.stderr in environments like pythonw on
    Windows where they are nonstandard file descriptors.


2014-03-12   3.2.1:
-------------------
  * fix installing packages with irrational versions
  * fix installation in the api
  * use a logging handler to print the dots


2014-03-11   3.2.0:
-------------------
  * print dots to the screen for progress
  * move logic functions from resolve to logic module


2014-03-07   3.2.0a1:
---------------------
  * conda now uses pseudo-boolean constraints in the SAT solver. This allows
    it to search for all versions at once, rather than only the latest (issue
    #491).
  * Conda contains a brand new logic submodule for converting pseudo-boolean
    constraints into SAT clauses.


2014-03-07   3.1.1:
-------------------
  * check if directory exists, fixed issue #591


2014-03-07   3.1.0:
-------------------
  * local packages in cache are now added to the index, this may be disabled
    by using the --known option, which only makes conda use index metadata
    from the known remote channels
  * add --use-index-cache option to enable using cache of channel index files
  * fix ownership of files when installing as root on Linux
  * conda search: add '.' symbol for extracted (cached) packages


2014-02-20   3.0.6:
-------------------
  * fix 'conda update' taking build number into account


2014-02-17   3.0.5:
-------------------
  * allow packages from create_default_packages to be overridden from the
    command line
  * fixed typo install.py, issue #566
  * try to prevent accidentally installing into a non-root conda environment


2014-02-14   3.0.4:
-------------------
  * conda update: don't try to update packages that are already up-to-date


2014-02-06   3.0.3:
-------------------
  * improve the speed of clean --lock
  * some fixes to conda config
  * more tests added
  * choose the first solution rather than the last when there are more than
    one, since this is more likely to be the one you want.


2014-02-03   3.0.2:
-------------------
  * fix detection of prefix being writable


2014-01-31   3.0.1:
-------------------
  * bug: not having track_features in condarc now uses default again
  * improved test suite
  * remove numpy version being treated special in plan module
  * if the post-link.(bat|sh) fails, don't treat it as though it installed,
    i.e. it is not added to conda-meta
  * fix activate if CONDA_DEFAULT_ENV is invalid
  * fix conda config --get to work with list keys again
  * print the total download size
  * fix a bug that was preventing conda from working in Python 3
  * add ability to run pre-link script, issue #548


2014-01-24   3.0.0:
-------------------
  * removed build, convert, index, and skeleton commands, which are now
    part of the conda-build project: https://github.com/conda/conda-build
  * limited pip integration to `conda list`, that means
    `conda install` no longer calls `pip install` # !!!
  * add ability to call sub-commands named 'conda-x'
  * The -c flag to conda search is now shorthand for --channel, not
    --canonical (this is to be consistent with other conda commands)
  * allow changing location of .condarc file using the CONDARC environment
    variable
  * conda search now shows the channel that the package comes from
  * conda search has a new --platform flag for searching for packages in other
    platforms.
  * remove condarc warnings: issue #526#issuecomment-33195012


2014-01-17   2.3.1:
-------------------
  * add ability create info/no_softlink
  * add conda convert command to convert non-platform-dependent packages from
    one platform to another (experimental)
  * unify create, install, and update code. This adds many features to create
    and update that were previously only available to install. A backwards
    incompatible change is that conda create -f now means --force, not
    --file.


2014-01-16   2.3.0:
-------------------
  * automatically prepend http://conda.binstar.org/ (or the value of
    channel_alias in the .condarc file) to channels whenever the
    channel is not a URL or the word 'defaults or 'system'
  * recipes made with the skeleton pypi command will use setuptools instead of
    distribute
  * re-work the setuptools dependency and entry_point logic so that
    non console_script entry_points for packages with a dependency on
    setuptools will get correct build script with conda skeleton pypi
  * add -m, --mkdir option to conda install
  * add ability to disable soft-linking


2014-01-06   2.2.8:
-------------------
  * add check for chrpath (on Linux) before build is started, see issue #469
  * conda build: fixed ELF headers not being recognized on Python 3
  * fixed issues: #467, #476


2014-01-02   2.2.7:
-------------------
  * fixed bug in conda build related to lchmod not being available on all
    platforms


2013-12-31   2.2.6:
-------------------
  * fix test section for automatic recipe creation from pypi
    using --build-recipe
  * minor Py3k fixes for conda build on Linux
  * copy symlinks as symlinks, issue #437
  * fix explicit install (e.g. from output of `conda list -e`) in root env
  * add pyyaml to the list of packages which can not be removed from root
    environment
  * fixed minor issues: #365, #453


2013-12-17   2.2.5:
-------------------
  * conda build: move broken packages to conda-bld/broken
  * conda config: automatically add the 'defaults' channel
  * conda build: improve error handling for invalid recipe directory
  * add ability to set build string, issue #425
  * fix LD_RUN_PATH not being set on Linux under Python 3,
    see issue #427, thanks peter1000


2013-12-10   2.2.4:
-------------------
  * add support for execution with the -m switch (issue #398), i.e. you
    can execute conda also as: python -m conda
  * add a deactivate script for windows
  * conda build adds .pth-file when it encounters an egg (TODO)
  * add ability to preserve egg directory when building using
        build/preserve_egg_dir: True
  * allow track_features in ~/.condarc
  * Allow arbitrary source, issue #405
  * fixed minor issues: #393, #402, #409, #413


2013-12-03   2.2.3:
-------------------
  * add "foreign mode", i.e. disallow install of certain packages when
    using a "foreign" Python, such as the system Python
  * remove activate/deactivate from source tarball created by sdist.sh,
    in order to not overwrite activate script from virtualenvwrapper


2013-11-27   2.2.2:
-------------------
  * remove ARCH environment variable for being able to change architecture
  * add PKG_NAME, PKG_VERSION to environment when running build.sh,
    .<name>-post-link.sh and .<name>-pre-unlink.sh


2013-11-15   2.2.1:
-------------------
  * minor fixes related to make conda pip installable
  * generated conda meta-data missing 'files' key, fixed issue #357


2013-11-14   2.2.0:
-------------------
  * add conda init command, to allow installing conda via pip
  * fix prefix being replaced by placeholder after conda build on Unix
  * add 'use_pip' to condarc configuration file
  * fixed activate on Windows to set CONDA_DEFAULT_ENV
  * allow setting "always_yes: True" in condarc file, which implies always
    using the --yes option whenever asked to proceed


2013-11-07   2.1.0:
-------------------
  * fix rm_egg_dirs so that the .egg_info file can be a zip file
  * improve integration with pip
      * conda list now shows pip installed packages
      * conda install will try to install via "pip install" if no
        conda package is available (unless --no-pip is provided)
      * conda build has a new --build-recipe option which
        will create a recipe (stored in <root>/conda-recipes) from pypi
        then build a conda package (and install it)
      * pip list and pip install only happen if pip is installed
  * enhance the locking mechanism so that conda can call itself in the same
    process.


2013-11-04   2.0.4:
-------------------
  * ensure lowercase name when generating package info, fixed issue #329
  * on Windows, handle the .nonadmin files


2013-10-28   2.0.3:
-------------------
  * update bundle format
  * fix bug when displaying packages to be downloaded (thanks Crystal)


2013-10-27   2.0.2:
-------------------
  * add --index-cache option to clean command, see issue #321
  * use RPATH (instead of RUNPATH) when building packages on Linux


2013-10-23   2.0.1:
-------------------
  * add --no-prompt option to conda skeleton pypi
  * add create_default_packages to condarc (and --no-default-packages option
    to create command)


2013-10-01   2.0.0:
-------------------
  * added user/root mode and ability to soft-link across filesystems
  * added create --clone option for copying local environments
  * fixed behavior when installing into an environment which does not
    exist yet, i.e. an error occurs
  * fixed install --no-deps option
  * added --export option to list command
  * allow building of packages in "user mode"
  * regular environment locations now used for build and test
  * add ability to disallow specification names
  * add ability to read help messages from a file when install location is RO
  * restore backwards compatibility of share/clone for conda-api
  * add new conda bundle command and format
  * pass ARCH environment variable to build scripts
  * added progress bar to source download for conda build, issue #230
  * added ability to use url instead of local file to conda install --file
    and conda create --file options


2013-09-06   1.9.1:
-------------------
  * fix bug in new caching of repodata index


2013-09-05   1.9.0:
-------------------
  * add caching of repodata index
  * add activate command on Windows
  * add conda package --which option, closes issue 163
  * add ability to install file which contains multiple packages, issue 256
  * move conda share functionality to conda package --share
  * update documentation
  * improve error messages when external dependencies are unavailable
  * add implementation for issue 194: post-link or pre-unlink may append
    to a special file ${PREFIX}/.messages.txt for messages, which is display
    to the user's console after conda completes all actions
  * add conda search --outdated option, which lists only installed packages
    for which newer versions are available
  * fixed numerous Py3k issues, in particular with the build command


2013-08-16   1.8.2:
-------------------
  * add conda build --check option
  * add conda clean --lock option
  * fixed error in recipe causing conda traceback, issue 158
  * fixes conda build error in Python 3, issue 238
  * improve error message when test command fails, as well as issue 229
  * disable Python (and other packages which are used by conda itself)
    to be updated in root environment on Windows
  * simplified locking, in particular locking should never crash conda
    when files cannot be created due to permission problems


2013-08-07   1.8.1:
-------------------
  * fixed conda update for no arguments, issue 237
  * fix setting prefix before calling should_do_win_subprocess()
    part of issue 235
  * add basic subversion support when building
  * add --output option to conda build


2013-07-31   1.8.0:
-------------------
  * add Python 3 support (thanks almarklein)
  * add Mercurial support when building from source (thanks delicb)
  * allow Python (and other packages which are used by conda itself)
    to be updated in root environment on Windows
  * add conda config command
  * add conda clean command
  * removed the conda pip command
  * improve locking to be finer grained
  * made activate/deactivate work with zsh (thanks to mika-fischer)
  * allow conda build to take tarballs containing a recipe as arguments
  * add PKG_CONFIG_PATH to build environment variables
  * fix entry point scripts pointing to wrong python when building Python 3
    packages
  * allow source/sha1 in meta.yaml, issue 196
  * more informative message when there are unsatisfiable package
    specifications
  * ability to set the proxy urls in condarc
  * conda build asks to upload to binstar. This can also be configured by
    changing binstar_upload in condarc.
  * basic tab completion if the argcomplete package is installed and eval
    "$(register-python-argcomplete conda)" is added to the bash profile.


2013-07-02   1.7.2:
-------------------
  * fixed conda update when packages include a post-link step which was
    caused by subprocess being lazily imported, fixed by 0d0b860
  * improve error message when 'chrpath' or 'patch' is not installed and
    needed by build framework
  * fixed sharing/cloning being broken (issue 179)
  * add the string LOCKERROR to the conda lock error message


2013-06-21   1.7.1:
-------------------
  * fix "executable" not being found on Windows when ending with .bat when
    launching application
  * give a better error message from when a repository does not exist


2013-06-20   1.7.0:
-------------------
  * allow ${PREFIX} in app_entry
  * add binstar upload information after conda build finishes


2013-06-20   1.7.0a2:
---------------------
  * add global conda lock file for only allowing one instance of conda
    to run at the same time
  * add conda skeleton command to create recipes from PyPI
  * add ability to run post-link and pre-unlink script


2013-06-13   1.7.0a1:
---------------------
  * add ability to build conda packages from "recipes", using the conda build
    command, for some examples, see:
    https://github.com/ContinuumIO/conda-recipes
  * fixed bug in conda install --force
  * conda update command no longer uses anaconda as default package name
  * add proxy support
  * added application API to conda.api module
  * add -c/--channel and --override-channels flags (issue 121).
  * add default and system meta-channels, for use in .condarc and with -c
    (issue 122).
  * fixed ability to install ipython=0.13.0 (issue 130)


2013-06-05   1.6.0:
-------------------
  * update package command to reflect changes in repodata
  * fixed refactoring bugs in share/clone
  * warn when anaconda processes are running on install in Windows (should
    fix most permissions errors on Windows)


2013-05-31   1.6.0rc2:
----------------------
  * conda with no arguments now prints help text (issue 111)
  * don't allow removing conda from root environment
  * conda update python does no longer update to Python 3, also ensure that
    conda itself is always installed into the root environment (issue 110)


2013-05-30   1.6.0rc1:
----------------------
  * major internal refactoring
  * use new "depends" key in repodata
  * uses pycosat to solve constraints more efficiently
  * add hard-linking on Windows
  * fixed linking across filesystems (issue 103)
  * add conda remove --features option
  * added more tests, in particular for new dependency resolver
  * add internal DSL to perform install actions
  * add package size to download preview
  * add conda install --force and --no-deps options
  * fixed conda help command
  * add conda remove --all option for removing entire environment
  * fixed source activate on systems where sourcing a gives "bash" as $0
  * add information about installed versions to conda search command
  * removed known "locations"
  * add output about installed packages when update and install do nothing
  * changed default when prompted for y/n in CLI to yes


2013-04-29   1.5.2:
-------------------
  * fixed issue 59: bad error message when pkgs dir is not writable


2013-04-19   1.5.1:
-------------------
  * fixed issue 71 and (73 duplicate): not being able to install packages
    starting with conda (such as 'conda-api')
  * fixed issue 69 (not being able to update Python / NumPy)
  * fixed issue 76 (cannot install mkl on OSX)


2013-03-22   1.5.0:
-------------------
  * add conda share and clone commands
  * add (hidden) --output-json option to clone, share and info commands
    to support the conda-api package
  * add repo sub-directory type 'linux-armv6l'


2013-03-12   1.4.6:
-------------------
  * fixed channel selection (issue #56)


2013-03-11   1.4.5:
-------------------
  * fix issue #53 with install for meta packages
  * add -q/--quiet option to update command


2013-03-09   1.4.4:
-------------------
  * use numpy 1.7 as default on all platfroms


2013-03-09   1.4.3:
-------------------
  * fixed bug in conda.builder.share.clone_bundle()


2013-03-08   1.4.2:
-------------------
  * feature selection fix for update
  * Windows: don't allow linking or unlinking python from the root
             environment because the file lock, see issue #42


2013-03-07   1.4.1:
-------------------
  * fix some feature selection bugs
  * never exit in activate and deactivate
  * improve help and error messages


2013-03-05   1.4.0:
-------------------
  * fixed conda pip NAME==VERSION
  * added conda info --license option
  * add source activate and deactivate commands
  * rename the old activate and deactivate to link and unlink
  * add ability for environments to track "features"
  * add ability to distinguish conda build packages from Anaconda
    packages by adding a "file_hash" meta-data field in info/index.json
  * add conda.builder.share module


2013-02-05   1.3.5:
-------------------
  * fixed detecting untracked files on Windows
  * removed backwards compatibility to conda 1.0 version


2013-01-28   1.3.4:
-------------------
  * fixed conda installing itself into environments (issue #10)
  * fixed non-existing channels being silently ignored (issue #12)
  * fixed trailing slash in ~/.condarc file cause crash (issue #13)
  * fixed conda list not working when ~/.condarc is missing (issue #14)
  * fixed conda install not working for Python 2.6 environment (issue #17)
  * added simple first cut implementation of remove command (issue #11)
  * pip, build commands: only package up new untracked files
  * allow a system-wide <sys.prefix>/.condarc (~/.condarc takes precedence)
  * only add pro channel is no condarc file exists (and license is valid)


2013-01-23   1.3.3:
-------------------
  * fix conda create not filtering channels correctly
  * remove (hidden) --test and --testgui options


2013-01-23   1.3.2:
-------------------
  * fix deactivation of packages with same build number
    note that conda upgrade did not suffer from this problem, as was using
    separate logic


2013-01-22   1.3.1:
-------------------
  * fix bug in conda update not installing new dependencies


2013-01-22   1.3.0:
-------------------
  * added conda package command
  * added conda index command
  * added -c, --canonical option to list and search commands
  * fixed conda --version on Windows
  * add this changelog


2012-11-21   1.2.1:
-------------------
  * remove ambiguity from conda update command


2012-11-20   1.2.0:
-------------------
  * "conda upgrade" now updates from AnacondaCE to Anaconda (removed
    upgrade2pro
  * add versioneer


2012-11-13   1.1.0:
-------------------
  * Many new features implemented by Bryan


2012-09-06   1.0.0:
-------------------
  * initial release<|MERGE_RESOLUTION|>--- conflicted
+++ resolved
@@ -1,31 +1,5 @@
-<<<<<<< HEAD
-2016-07-XX   4.2.0 (unreleased):
---------------------------------
-  * remove conda init, #2759
-  * remove conda package and conda bundle, #2760
-  * remove support for ftp:// repos, #2776
-  * project structure enhancement, #2929
-  * force use of ruamel_yaml, #2762
-  * remove dead code, #2761
-  * exit on link error instead of logging it, #2639
-  * clean up requests usage for fetching packages, #2755
-  * remove excess output from conda --help, #2872
-  * remove auxlib from project root, #2931
-  * vendor requests v2.10.0, #2930, #2949
-  * vendor auxlib 0.0.40, #2932, #2943
-  * expose full regex power for version specifications, #2933
-  * move progressbar to vendor directory, #2951
-  * merge conda-env into conda, #2950, #2952, #2954
-  * better error behavior if conda is spec'd for a non-root environment, #2956
-  * fix conda.recipe for new quirks with conda-build, #2959
-
-
-2016-0X-XX  4.1.6 (unreleased):
--------------------------------
-=======
 2016-07-01  4.1.6:
 ------------------
->>>>>>> 0eed4a59
   * slow down exp backoff from 1 ms to 100 ms factor, #2944
   * set max time on exp_backoff to ~6.5 sec,#2955
   * fix #2914 add/subtract from PATH; kill folder output text, #2917
