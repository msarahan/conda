--- conflicted
+++ resolved
@@ -1,35 +1,6 @@
-<<<<<<< HEAD
-2016-07-XX   4.2.0 (unreleased):
---------------------------------
-  * remove conda init, #2759
-  * remove conda package and conda bundle, #2760
-  * remove support for ftp:// repos, #2776
-  * replace sys.exit with exceptions, #2899, #2993, #3016
-  * start using finer-grained locking, #2962
-  * project structure enhancement, #2929
-  * add extra info to exception message #3045
-  * force use of ruamel_yaml, #2762
-  * remove dead code, #2761
-  * remove legacy code in conda.install, #2969
-  * exit on link error instead of logging it, #2639
-  * clean up requests usage for fetching packages, #2755
-  * remove excess output from conda --help, #2872
-  * remove os.remove in update_prefix, #3006
-  * remove auxlib from project root, #2931
-  * vendor auxlib 0.0.40, #2932, #2943
-  * vendor toolz 0.8.0, #2994
-  * vendor boltons 16.4.1, #3046
-  * expose full regex power for version specifications, #2933
-  * move progressbar to vendor directory, #2951
-  * merge conda-env into conda, #2950, #2952, #2954
-  * better error behavior if conda is spec'd for a non-root environment, #2956
-  * fix conda.recipe for new quirks with conda-build, #2959
-  * deprecate conda/lock.py Locked class, #2989
-=======
 2016-0X-XX  4.1.9 (unreleased):
 -------------------------------
   * ignore symlink failure because of read-only file system, #3055
->>>>>>> 29e2fbae
 
 
 2016-07-12  4.1.8:
