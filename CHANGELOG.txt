<<<<<<< HEAD
2016-07-XX   4.2.0 (unreleased):
--------------------------------
  * remove conda init, #2759
  * remove conda package and conda bundle, #2760
  * remove support for ftp:// repos, #2776
  * replace sys.exit with exceptions, #2899, #2993
  * start using finer-grained locking, #2962
  * project structure enhancement, #2929
  * force use of ruamel_yaml, #2762
  * remove dead code, #2761
  * remove legacy code in conda.install, #2969
  * exit on link error instead of logging it, #2639
  * clean up requests usage for fetching packages, #2755
  * remove excess output from conda --help, #2872
  * remove auxlib from project root, #2931
  * vendor requests v2.10.0, #2930, #2949
  * vendor auxlib 0.0.40, #2932, #2943
  * vendor toolz 0.8.0, #2994
  * expose full regex power for version specifications, #2933
  * move progressbar to vendor directory, #2951
  * merge conda-env into conda, #2950, #2952, #2954
  * better error behavior if conda is spec'd for a non-root environment, #2956
  * fix conda.recipe for new quirks with conda-build, #2959
=======
2016-07-09  4.1.8:
------------------
  * fix #3004 UNAUTHORIZED for url (null binstar token), #3008


2016-07-09  4.0.11:
-------------------
  * allow auto_update_conda from sysrc, #3015 via #3021
>>>>>>> b1b31289


2016-07-07  4.1.7:
------------------
  * add msys2 channel to defaults on Windows, #2999
  * fix #2939 channel_alias issues; improve offline enforcement, #2964
  * fix #2970, #2974 improve handling of file:// URLs inside channel, #2976


2016-07-01  4.1.6:
------------------
  * slow down exp backoff from 1 ms to 100 ms factor, #2944
  * set max time on exp_backoff to ~6.5 sec,#2955
  * fix #2914 add/subtract from PATH; kill folder output text, #2917
  * normalize use of get_index behavior across clone/explicit, #2937
  * wrap root prefix check with normcase, #2938


2016-06-29  4.1.5:
------------------
  * more conservative auto updates of conda #2900
  * fix some permissions errors with more aggressive use of move_path_to_trash, #2882
  * fix #2891 error if allow_other_channels setting is used, #2896
  * fix #2886, #2907 installing a tarball directly from the package cache, #2908
  * fix #2681, #2778 reverting #2320 lock behavior changes, #2915


2016-06-29  4.0.10:
-------------------
  * fix #2846 revert the use of UNC paths; shorten trash filenames, #2859 via #2878
  * fix some permissions errors with more aggressive use of move_path_to_trash, #2882 via #2894


2016-06-27   4.1.4:
-------------------
  * fix #2846 revert the use of UNC paths; shorten trash filenames, #2859
  * fix exp backoff on Windows, #2860
  * fix #2845 URL for local file repos, #2862
  * fix #2764 restore full path var on win; create to CONDA_PREFIX env var, #2848
  * fix #2754 improve listing pip installed packages, #2873
  * change root prefix detection to avoid clobbering root activate scripts, #2880
  * address #2841 add lowest and highest priority indication to channel config output, #2875
  * add SYMLINK_CONDA to planned instructions, #2861
  * use CONDA_PREFIX, not CONDA_DEFAULT_ENV for activate.d, #2856
  * call scripts with redirect on win; more error checking to activate, #2852


2016-06-23   4.1.3:
-------------------
  * ensure conda-env auto update, along with conda, #2772
  * make yaml booleans behave how everyone expects them to, #2784
  * use accept-encoding for repodata; prefer repodata.json to repodata.json.bz2, #2821
  * additional integration and regression tests, #2757, #2774, #2787
  * add offline mode to printed info; use offline flag when grabbing channels, #2813
  * show conda-env version in conda info, #2819
  * adjust channel priority superseded list, #2820
  * support epoch ! characters in command line specs, #2832
  * accept old default names and new ones when canonicalizing channel URLs #2839
  * push PATH, PS1 manipulation into shell scripts, #2796
  * fix #2765 broken source activate without arguments, #2806
  * fix standalone execution of install.py, #2756
  * fix #2810 activating conda environment broken with git bash on Windows, #2795
  * fix #2805, #2781 handle both file-based channels and explicit file-based URLs, #2812
  * fix #2746 conda create --clone of root, #2838
  * fix #2668, #2699 shell recursion with activate #2831


2016-06-17   4.1.2:
-------------------
  * improve messaging for "downgrades" due to channel priority, #2718
  * support conda config channel append/prepend, handle duplicates, #2730
  * remove --shortcuts option to internal CLI code, #2723
  * fix an issue concerning space characters in paths in activate.bat, #2740
  * fix #2732 restore yes/no/on/off for booleans on the command line, #2734
  * fix #2642 tarball install on Windows, #2729
  * fix #2687, #2697 WindowsError when creating environments on Windows, #2717
  * fix #2710 link instruction in conda create causes TypeError, #2715
  * revert #2514, #2695, disabling of .netrc files, #2736
  * revert #2281 printing progress bar to terminal, #2707


2016-06-16   4.1.1:
-------------------
  * add auto_update_conda config parameter, #2686
  * fix #2669 conda config --add channels can leave out defaults, #2670
  * fix #2703 ignore activate symlink error if links already exist, #2705
  * fix #2693 install duplicate packages with older version of Anaconda, #2701
  * fix #2677 respect HTTP_PROXY, #2695
  * fix #2680 broken fish integration, #2685, #2694
  * fix an issue with conda never exiting, #2689
  * fix #2688 explicit file installs, #2708
  * fix #2700 conda list UnicodeDecodeError, #2706


2016-06-15  4.0.9:
------------------
  * add auto_update_conda config parameter, #2686


2016-06-14   4.1.0:
-------------------
  * clean up activate and deactivate scripts, moving back to conda repo, #1727,
    #2265, #2291, #2473, #2501, #2484
  * replace pyyaml with ruamel_yaml, #2283, #2321
  * better handling of channel collisions, #2323, #2369 #2402, #2428
  * improve listing of pip packages with conda list, #2275
  * re-license progressbar under BSD 3-clause, #2334
  * reduce the amount of extraneous info in hints, #2261
  * add --shortcuts option to install shortcuts on windows, #2623
  * skip binary replacement on windows, #2630
  * don't show channel urls by default in conda list, #2282
  * package resolution and solver tweaks, #2443, #2475, #2480
  * improved version & build matching, #2442, #2488
  * print progress to the terminal rather than stdout, #2281
  * verify version specs given on command line are valid, #2246
  * fix for try_write function in case of odd permissions, #2301
  * fix a conda search --spec error, #2343
  * update User-Agent for conda connections, #2347
  * remove some dead code paths, #2338, #2374
  * fixes a thread safety issue with http requests, #2377, #2383
  * manage BeeGFS hard-links non-POSIX configuration, #2355
  * prevent version downgrades during removes, #2394
  * fix conda info --json, #2445
  * truncate shebangs over 127 characters using /usr/bin/env, #2479
  * extract packages to a temporary directory then rename, #2425, #2483
  * fix help in install, #2460
  * fix re-install bug when sha1 differs, #2507
  * fix a bug with file deletion, #2499
  * disable .netrc files, #2514
  * dont fetch index on remove --all, #2553
  * allow track_features to be a string *or* a list in .condarc, #2541
  * fix #2415 infinite recursion in invalid_chains, #2566
  * allow channel_alias to be different than binstar, #2564


2016-06-03   4.0.8:
-------------------
  * fix a potential problem with moving files to trash, #2587


2016-05-26   4.0.7:
-------------------
  * workaround for boto bug, #2380


2016-05-11   4.0.6:
-------------------
  * log "custom" versions as updates rather than downgrades, #2290
  * fixes a TypeError exception that can occur on install/update, #2331
  * fixes an error on Windows removing files with long path names, #2452


2016-03-16   4.0.5:
-------------------
  * improved help documentation for install, update, and remove, #2262
  * fixes #2229 and #2250 related to conda update errors on Windows, #2251
  * fixes #2258 conda list for pip packages on Windows, #2264


2016-03-10   4.0.4:
-------------------
  * revert #2217 closing request sessions, #2233


2016-03-10   4.0.3:
-------------------
  * adds a `conda clean --all` feature, #2211
  * solver performance improvements, #2209
  * fixes conda list for pip packages on windows, #2216
  * quiets some logging for package downloads under python 3, #2217
  * more urls for `conda list --explicit`, #1855
  * prefer more "latest builds" for more packages, #2227
  * fixes a bug with dependecy resolution and features, #2226


2016-03-08   4.0.2:
-------------------
  * fixes track_features in ~/.condarc being a list, see also #2203
  * fixes incorrect path in lock file error #2195
  * fixes issues with cloning environments, #2193, #2194
  * fixes a strange interaction between features and versions, #2206
  * fixes a bug in low-level SAT clause generation creating a
    preference for older versions, #2199


2016-03-07   4.0.1:
-------------------
  * fixes an install issue caused by md5 checksum mismatches, #2183
  * remove auxlib build dependency, #2188


2016-03-04   4.0.0:
-------------------
  * The solver has been retooled significantly. Performance
    should be improved in most circumstances, and a number of issues
    involving feature conflicts should be resolved.
  * `conda update <package>` now handles depedencies properly
    according to the setting of the "update_deps" configuration:
        --update-deps: conda will also update any dependencies as needed
                       to install the latest verison of the requrested
                       packages.  The minimal set of changes required to
                       achieve this is sought.
        --no-update-deps: conda will update the packages *only* to the
                       extent that no updates to the dependencies are
                       required
    The previous behavior, which would update the packages without regard to
    their dependencies, could result in a broken configuration, and has been
    removed.
  * Conda finally has an official logo.
  * Fix `conda clean --packages` on Windows, #1944
  * Conda sub-commands now support dashes in names, #1840


2016-02-19   3.19.3:
--------------------
  * fix critical issue, see #2106


2016-02-19   3.19.2:
--------------------
  * add basic activate/deactivate, conda activate/deactivate/ls for fish,
    see #545
  * remove error when CONDA_FORCE_32BIT is set on 32-bit systems, #1985
  * suppress help text for --unknown option, #2051
  * fix issue with conda create --clone post-link scripts, #2007
  * fix a permissions issue on windows, #2083


2016-02-01   3.19.1:
--------------------
  * resolve.py: properly escape periods in version numbers, #1926
  * support for pinning Lua by default, #1934
  * remove hard-coded test URLs, a module cio_test is now expected when
    CIO_TEST is set


2015-12-17   3.19.0:
--------------------
  * OpenBSD 5.x support, #1891
  * improve install CLI to make Miniconda -f work, #1905


2015-12-10   3.18.9:
--------------------
  * allow chaning default_channels (only applies to "system" condarc), from
    from CLI, #1886
  * improve default for --show-channel-urls in conda list, #1900


2015-12-03   3.18.8:
--------------------
  * always attempt to delete files in rm_rf, #1864


2015-12-02   3.18.7:
--------------------
  * simplify call to menuinst.install()
  * add menuinst as dependency on Windows
  * add ROOT_PREFIX to post-link (and pre_unlink) environment


2015-11-19   3.18.6:
--------------------
  * improve conda clean when user lacks permissions, #1807
  * make show_channel_urls default to True, #1771
  * cleaner write tests, #1735
  * fix documentation, #1709
  * improve conda clean when directories don't exist, #1808


2015-11-11   3.18.5:
--------------------
  * fix bad menuinst exception handling, #1798
  * add workaround for unresolved dependencies on Windows


2015-11-09   3.18.4:
--------------------
  * allow explicit file to contain MD5 hashsums
  * add --md5 option to "conda list --explicit"
  * stop infinite recursion during certain resolve operations, #1749
  * add dependencies even if strictness == 3, #1766


2015-10-15   3.18.3:
--------------------
  * added a pruning step for more efficient solves, #1702
  * disallow conda-env to be installed into non-root environment
  * improve error output for bad command input, #1706
  * pass env name and setup cmd to menuinst, #1699


2015-10-12   3.18.2:
--------------------
  * add "conda list --explicit" which contains the URLs of all conda packages
    to be installed, and can used with the install/create --file option, #1688
  * fix a potential issue in conda clean
  * avoid issues with LookupErrors when updating Python in the root
    environment on Windows
  * don't fetch the index from the network with conda remove
  * when installing conda packages directly, "conda install <pkg>.tar.bz2",
    unlink any installed package with that name (not just the installed one)
  * allow menu items to be installed in non-root env, #1692


2015-09-28   3.18.1:
--------------------
  * fix: removed reference to win_ignore_root in plan module


2015-09-28   3.18.0:
--------------------
  * allow Python to be updated in root environment on Windows, #1657
  * add defaults to specs after getting pinned specs (allows to pin a
    different version of Python than what is installed)
  * show what older versions are in the solutions in the resolve debug log
  * fix some issues with Python 3.5
  * respect --no-deps when installing from .tar or .tar.bz2
  * avoid infinite recursion with NoPackagesFound and conda update --all --file
  * fix conda update --file
  * toposort: Added special case to remove 'pip' dependency from 'python'
  * show dotlog messages during hint generation with --debug
  * disable the max_only heuristic during hint generation
  * new version comparison algorithm, which consistently compares any version
    string, and better handles version strings using things like alpha, beta,
    rc, post, and dev. This should remove any inconsistent version comparison
    that would lead to conda installing an incorrect version.
  * use the trash in rm_rf, meaning more things will get the benefit of the
    trash system on Windows
  * add the ability to pass the --file argument multiple times
  * add conda upgrade alias for conda update
  * add update_dependencies condarc option and --update-deps/--no-update-deps
    command line flags
  * allow specs with conda update --all
  * add --show-channel-urls and --no-show-channel-urls command line options
  * add always_copy condarc option
  * conda clean properly handles multiple envs directories. This breaks
    backwards compatibility with some of the --json output. Some of the old
    --json keys are kept for backwards compatibility.


2015-09-11   3.17.0:
--------------------
  * add windows_forward_slashes option to walk_prefix(), see #1513
  * add ability to set CONDA_FORCE_32BIT environment variable, it should
    should only be used when running conda-build, #1555
  * add config option to makes the python dependency on pip optional, #1577
  * fix an UnboundLocalError
  * print note about pinned specs in no packages found error
  * allow wildcards in AND-connected version specs
  * print pinned specs to the debug log
  * fix conda create --clone with create_default_packages
  * give a better error when a proxy isn't found for a given scheme
  * enable running 'conda run' in offline mode
  * fix issue where hardlinked cache contents were being overwritten
  * correctly skip packages whose dependencies can't be found with conda
    update --all
  * use clearer terminology in -m help text.
  * use splitlines to break up multiple lines throughout the codebase
  * fix AttributeError with SSLError


2015-08-10   3.16.0:
--------------------
  * rename binstar -> anaconda, see #1458
  * fix --use-local when the conda-bld directory doesn't exist
  * fixed --offline option when using "conda create --clone", see #1487
  * don't mask recursion depth errors
  * add conda search --reverse-dependency
  * check whether hardlinking is available before linking when
    using "python install.py --link" directly, see #1490
  * don't exit nonzero when installing a package with no dependencies
  * check which features are installed in an environment via track_features,
    not features
  * set the verify flag directly on CondaSession (fixes conda skeleton not
    respecting the ssl_verify option)


2015-07-23   3.15.1:
--------------------
  * fix conda with older versions of argcomplete
  * restore the --force-pscheck option as a no-op for backwards
    compatibility


2015-07-22   3.15.0:
--------------------
  * sort the output of conda info package correctly
  * enable tab completion of conda command extensions using
    argcomplete. Command extensions that import conda should use
    conda.cli.conda_argparse.ArgumentParser instead of
    argparse.ArgumentParser. Otherwise, they should enable argcomplete
    completion manually.
  * allow psutil and pycosat to be updated in the root environment on Windows
  * remove all mentions of pscheck. The --force-pscheck flag has been removed.
  * added support for S3 channels
  * fix color issues from pip in conda list on Windows
  * add support for other machine types on Linux, in particular ppc64le
  * add non_x86_linux_machines set to config module
  * allow ssl_verify to accept strings in addition to boolean values in condarc
  * enable --set to work with both boolean and string values


2015-06-29   3.14.1:
--------------------
  * make use of Crypto.Signature.PKCS1_PSS module, see #1388
  * note when features are being used in the unsatisfiable hint


2015-06-16   3.14.0:
--------------------
  * add ability to verify signed packages, see #1343 (and conda-build #430)
  * fix issue when trying to add 'pip' dependency to old python packages
  * provide option "conda info --unsafe-channels" for getting unobscured
    channel list, #1374


2015-06-04   3.13.0:
--------------------
  * avoid the Windows file lock by moving files to a trash directory, #1133
  * handle env dirs not existing in the Environments completer
  * rename binstar.org -> anaconda.org, see #1348
  * speed up 'source activate' by ~40%


2015-05-05   3.12.0:
--------------------
  * correctly allow conda to update itself
  * print which file leads to the "unable to remove file" error on Windows
  * add support for the no_proxy environment variable, #1171
  * add a much faster hint generation for unsatisfiable packages, which is now
    always enabled (previously it would not run if there were more than ten
    specs). The new hint only gives one set of conflicting packages, rather
    than all sets, so multiple passes may be necessary to fix such issues
  * conda extensions that import conda should use
    conda.cli.conda_argparser.ArgumentParser instead of
    argparse.ArgumentParser to conform to the conda help guidelines (e.g., all
    help messages should be capitalized with periods, and the options should
    be preceded by "Options:" for the sake of help2man).
  * add confirmation dialog to conda remove. Fixes conda remove --dry-run.


2015-04-22   3.11.0:
--------------------
  * fix issue where forced update on Windows could cause a package to break
  * remove detection of running processes that might conflict
  * deprecate --force-pscheck (now a no-op argument)
  * make conda search --outdated --names-only work, fixes #1252
  * handle the history file not having read or write permissions better
  * make multiple package resolutions warning easier to read
  * add --full-name to conda list
  * improvements to command help


2015-04-06   3.10.1:
--------------------
  * fix logic in @memoized for unhashable args
  * restored json cache of repodata, see #1249
  * hide binstar tokens in conda info --json
  * handle CIO_TEST='2 '
  * always find the solution with minimal number of packages, even if there
    are many solutions
  * allow comments at the end of the line in requirement files
  * don't update the progressbar until after the item is finished running
  * add conda/<version> to HTTP header User-Agent string


2015-03-12   3.10.0:
--------------------
  * change default repo urls to be https
  * add --offline to conda search
  * add --names-only and --full-name to conda search
  * add tab completion for packages to conda search


2015-02-24   3.9.1:
-------------------
  * pscheck: check for processes in the current environment, see #1157
  * don't write to the history file if nothing has changed, see #1148
  * conda update --all installs packages without version restrictions (except
    for Python), see #1138
  * conda update --all ignores the anaconda metapackage, see #1138
  * use forward slashes for file urls on Windows
  * don't symlink conda in the root environment from activate
  * use the correct package name in the progress bar info
  * use json progress bars for unsatisfiable dependencies hints
  * don't let requests decode gz files when downloaded


2015-02-16   3.9.0:
-------------------
  * remove (de)activation scripts from conda, those are now in conda-env
  * pip is now always added as a Python dependency
  * allow conda to be installed into environments which start with _
  * add argcomplete tab completion for environments with the -n flag, and for
    package names with install, update, create, and remove


2015-02-03   3.8.4:
-------------------
  * copy (de)activate scripts from conda-env
  * Add noarch (sub) directory support


2015-01-28   3.8.3:
-------------------
  * simplified how ROOT_PREFIX is obtained in (de)activate


2015-01-27   3.8.2:
-------------------
  * add conda clean --source-cache to clean the conda build source caches
  * add missing quotes in (de)activate.bat, fixes problem in Windows when
    conda is installed into a directory with spaces
  * fix conda install --copy


2015-01-23   3.8.1:
-------------------
  * add missing utf-8 decoding, fixes Python 3 bug when icondata to json file


2015-01-22   3.8.0:
-------------------
  * move active script into conda-env, which is now a new dependency
  * load the channel urls in the correct order when using concurrent.futures
  * add optional 'icondata' key to json files in conda-meta directory, which
    contain the base64 encoded png file or the icon
  * remove a debug print statement


2014-12-18   3.7.4:
-------------------
  * add --offline option to install, create, update and remove commands, and
    also add ability to set "offline: True" in condarc file
  * add conda uninstall as alias for conda remove
  * add conda info --root
  * add conda.pip module
  * fix CONDARC pointing to non-existing file, closes issue #961
  * make update -f work if the package is already up-to-date
  * fix possible TypeError when printing an error message
  * link packages in topologically sorted order (so that pre-link scripts can
    assume that the dependencies are installed)
  * add --copy flag to install
  * prevent the progressbar from crashing conda when fetching in some
    situations


2014-11-05   3.7.3:
-------------------
  * conda install from a local conda package (or a tar fill which
    contains conda packages), will now also install the dependencies
    listed by the installed packages.
  * add SOURCE_DIR environment variable in pre-link subprocess
  * record all created environments in ~/.conda/environments.txt


2014-10-31   3.7.2:
-------------------
  * only show the binstar install message once
  * print the fetching repodata dot after the repodata is fetched
  * write the install and remove specs to the history file
  * add '-y' as an alias to '--yes'
  * the `--file` option to conda config now defaults to
    os.environ.get('CONDARC')
  * some improvements to documentation (--help output)
  * add user_rc_path and sys_rc_path to conda info --json
  * cache the proxy username and password
  * avoid warning about conda in pscheck
  * make ~/.conda/envs the first user envs dir


2014-10-07   3.7.1:
-------------------
  * improve error message for forgetting to use source with activate and
    deactivate, see issue #601
  * don't allow to remove the current environment, see issue #639
  * don't fail if binstar_client can't be imported for other reasons,
    see issue #925
  * allow spaces to be contained in conda run
  * only show the conda install binstar hint if binstar is not installed
  * conda info package_spec now gives detailed info on packages. conda info
    path has been removed, as it is duplicated by conda package -w path.


2014-09-19   3.7.0:
-------------------
  * faster algorithm for --alt-hint
  * don't allow channel_alias with allow_other_channels: false if it is set in
    the system .condarc
  * don't show long "no packages found" error with update --all
  * automatically add the Binstar token to urls when the binstar client is
    installed and logged in
  * carefully avoid showing the binstar token or writing it to a file
  * be more careful in conda config about keys that are the wrong type
  * don't expect directories starting with conda- to be commands
  * no longer recommend to run conda init after pip installing conda. A pip
    installed conda will now work without being initialized to create and
    manage other environments
  * the rm function on Windows now works around access denied errors
  * fix channel urls now showing with conda list with show_channel_urls set to
    true


2014-09-08   3.6.4:
-------------------
  * fix removing packages that aren't in the channels any more
  * Pretties output for --alt-hint


2014-09-04   3.6.3:
-------------------
  * skip packages that can't be found with update --all
  * add --use-local to search and remove
  * allow --use-local to be used along with -c (--channels) and
    --override-channels. --override-channels now requires either -c or
    --use-local
  * allow paths in has_prefix to be quoted, to allow for spaces in paths on
    Windows
  * retain Unix style path separators for prefixes in has_prefix on
    Windows (if the placeholder path uses /, replace it with a path that uses
    /, not \)
  * fix bug in --use-local due to API changes in conda-build
  * include user site directories in conda info -s
  * make binary has_prefix replacement work with spaces after the prefix
  * make binary has_prefix replacement replace multiple occurrences of the
    placeholder in the same null-terminated string
  * don't show packages from other platforms as installed or cached in conda
    search
  * be more careful about not warning about conda itself in pscheck
  * Use a progress bar for the unsatisfiable packages hint generation
  * Don't use TemporaryFile in try_write, as it is too slow when it fails
  * Ignore InsecureRequestWarning when ssl_verify is False
  * conda remove removes features tracked by removed packages in
    track_features


2014-08-20   3.6.2:
-------------------
  * add --use-index-cache to conda remove
  * fix a bug where features (like mkl) would be selected incorrectly
  * use concurrent.future.ThreadPool to fetch package metadata asynchronously
    in Python 3.
  * do the retries in rm_rf on every platform
  * use a higher cutoff for package name misspellings
  * allow changing default channels in "system" .condarc


2014-08-13   3.6.1:
-------------------
  * add retries to download in fetch module
  * improved error messages for missing packages
  * more robust rm_rf on Windows
  * print multiline help for subcommands correctly


2014-08-11   3.6.0:
-------------------
  * correctly check if a package can be hard-linked if it isn't extracted yet
  * change how the package plan is printed to better show what is new,
    updated, and downgraded
  * use suggest_normalized_version in the resolve module. Now versions like
    1.0alpha that are not directly recognized by verlib's NormalizedVersion
    are supported better
  * conda run command, to run apps and commands from packages
  * more complete --json API. Every conda command should fully support --json
    output now.
  * show the conda_build and requests versions in conda info
  * include packages from setup.py develop in conda list (with use_pip)
  * raise a warning instead of dying when the history file is invalid
  * use urllib.quote on the proxy password
  * make conda search --outdated --canonical work
  * pin the Python version during conda init
  * fix some metadata that is written for Python during conda init
  * allow comments in a pinned file
  * allow installing and updating menuinst on Windows
  * allow conda create with both --file and listed packages
  * better handling of some nonexistent packages
  * fix command line flags in conda package
  * fix a bug in the ftp adapter


2014-06-10   3.5.5:
-------------------
  * remove another instance pycosat version detection, which fails on
    Windows, see issue #761


2014-06-10   3.5.4:
-------------------
  * remove pycosat version detection, which fails on Windows, see issue #761


2014-06-09   3.5.3:
-------------------
  * fix conda update to correctly not install packages that are already
    up-to-date
  * always fail with connection error in download
  * the package resolution is now much faster and uses less memory
  * add ssl_verify option in condarc to allow ignoring SSL certificate
    verification, see issue #737


2014-05-27   3.5.2:
-------------------
  * fix bug in activate.bat and deactivate.bat on Windows


2014-05-26   3.5.1:
-------------------
  * fix proxy support - conda now prompts for proxy username and password
    again
  * fix activate.bat on Windows with spaces in the path
  * update optional psutil dependency was updated to psutil 2.0 or higher


2014-05-15   3.5.0:
-------------------
  * replace use of urllib2 with requests. requests is now a hard dependency of
    conda.
  * add ability to only allow system-wise specified channels
  * hide binstar from output of conda info


2014-05-05   3.4.3:
-------------------
  * allow prefix replacement in binary files, see issue #710
  * check if creating hard link is possible and otherwise copy,
    during install
  * allow circular dependencies


2014-04-21   3.4.2:
-------------------
  * conda clean --lock: skip directories that don't exist, fixes #648
  * fixed empty history file causing crash, issue #644
  * remove timezone information from history file, fixes issue #651
  * fix PackagesNotFound error for missing recursive dependencies
  * change the default for adding cache from the local package cache -
    known is now the default and the option to use index metadata from the
    local package cache is --unknown
  * add --alt-hint as a method to get an alternate form of a hint for
    unsatisfiable packages
  * add conda package --ls-files to list files in a package
  * add ability to pin specs in an environment. To pin a spec, add a file
    called pinned to the environment's conda-meta directory with the specs to
    pin. Pinned specs are always kept installed, unless the --no-pin flag is
    used.
  * fix keyboard interrupting of external commands. Now keyboard interupting
    conda build correctly removes the lock file
  * add no_link ability to conda, see issue #678


2014-04-07   3.4.1:
-------------------
  * always use a pkgs cache directory associated with an envs directory, even
    when using -p option with an arbitrary a prefix which is not inside an
    envs dir
  * add setting of PYTHONHOME to conda info --system
  * skip packages with bad metadata


2014-04-02   3.4.0:
-------------------
  * added revision history to each environment:
      - conda list --revisions
      - conda install --revision
      - log is stored in conda-meta/history
  * allow parsing pip-style requirement files with --file option and in command
    line arguments, e.g. conda install 'numpy>=1.7', issue #624
  * fix error message for --file option when file does not exist
  * allow DEFAULTS in CONDA_ENVS_PATH, which expands to the defaults settings,
    including the condarc file
  * don't install a package with a feature (like mkl) unless it is
    specifically requested (i.e., that feature is already enabled in that
    environment)
  * add ability to show channel URLs when displaying what is going to be
    downloaded by setting "show_channel_urls: True" in condarc
  * fix the --quiet option
  * skip packages that have dependencies that can't be found


2014-03-24   3.3.2:
-------------------
  * fix the --file option
  * check install arguments before fetching metadata
  * fix a printing glitch with the progress bars
  * give a better error message for conda clean with no arguments
  * don't include unknown packages when searching another platform


2014-03-19   3.3.1:
-------------------
  * Fix setting of PS1 in activate.
  * Add conda update --all.
  * Allow setting CONDARC=' ' to use no condarc.
  * Add conda clean --packages.
  * Don't include bin/conda, bin/activate, or bin/deactivate in conda
    package.


2014-03-18   3.3.0:
-------------------
  * allow new package specification, i.e. ==, >=, >, <=, <, != separated
    by ',' for example: >=2.3,<3.0
  * add ability to disable self update of conda, by setting
    "self_update: False" in .condarc
  * Try installing packages using the old way of just installing the maximum
    versions of things first. This provides a major speedup of solving the
    package specifications in the cases where this scheme works.
  * Don't include python=3.3 in the specs automatically for the Python 3
    version of conda.  This allows you to do "conda create -n env package" for
    a package that only has a Python 2 version without specifying
    "python=2". This change has no effect in Python 2.
  * Automatically put symlinks to conda, activate, and deactivate in each
    environment on Unix.
  * On Unix, activate and deactivate now remove the root environment from the
    PATH. This should prevent "bleed through" issues with commands not
    installed in the activated environment but that are installed in the root
    environment. If you have "setup.py develop" installed conda on Unix, you
    should run this command again, as the activate and deactivate scripts have
    changed.
  * Begin work to support Python 3.4.
  * Fix a bug in version comparison
  * Fix usage of sys.stdout and sys.stderr in environments like pythonw on
    Windows where they are nonstandard file descriptors.


2014-03-12   3.2.1:
-------------------
  * fix installing packages with irrational versions
  * fix installation in the api
  * use a logging handler to print the dots


2014-03-11   3.2.0:
-------------------
  * print dots to the screen for progress
  * move logic functions from resolve to logic module


2014-03-07   3.2.0a1:
---------------------
  * conda now uses pseudo-boolean constraints in the SAT solver. This allows
    it to search for all versions at once, rather than only the latest (issue
    #491).
  * Conda contains a brand new logic submodule for converting pseudo-boolean
    constraints into SAT clauses.


2014-03-07   3.1.1:
-------------------
  * check if directory exists, fixed issue #591


2014-03-07   3.1.0:
-------------------
  * local packages in cache are now added to the index, this may be disabled
    by using the --known option, which only makes conda use index metadata
    from the known remote channels
  * add --use-index-cache option to enable using cache of channel index files
  * fix ownership of files when installing as root on Linux
  * conda search: add '.' symbol for extracted (cached) packages


2014-02-20   3.0.6:
-------------------
  * fix 'conda update' taking build number into account


2014-02-17   3.0.5:
-------------------
  * allow packages from create_default_packages to be overridden from the
    command line
  * fixed typo install.py, issue #566
  * try to prevent accidentally installing into a non-root conda environment


2014-02-14   3.0.4:
-------------------
  * conda update: don't try to update packages that are already up-to-date


2014-02-06   3.0.3:
-------------------
  * improve the speed of clean --lock
  * some fixes to conda config
  * more tests added
  * choose the first solution rather than the last when there are more than
    one, since this is more likely to be the one you want.


2014-02-03   3.0.2:
-------------------
  * fix detection of prefix being writable


2014-01-31   3.0.1:
-------------------
  * bug: not having track_features in condarc now uses default again
  * improved test suite
  * remove numpy version being treated special in plan module
  * if the post-link.(bat|sh) fails, don't treat it as though it installed,
    i.e. it is not added to conda-meta
  * fix activate if CONDA_DEFAULT_ENV is invalid
  * fix conda config --get to work with list keys again
  * print the total download size
  * fix a bug that was preventing conda from working in Python 3
  * add ability to run pre-link script, issue #548


2014-01-24   3.0.0:
-------------------
  * removed build, convert, index, and skeleton commands, which are now
    part of the conda-build project: https://github.com/conda/conda-build
  * limited pip integration to `conda list`, that means
    `conda install` no longer calls `pip install` # !!!
  * add ability to call sub-commands named 'conda-x'
  * The -c flag to conda search is now shorthand for --channel, not
    --canonical (this is to be consistent with other conda commands)
  * allow changing location of .condarc file using the CONDARC environment
    variable
  * conda search now shows the channel that the package comes from
  * conda search has a new --platform flag for searching for packages in other
    platforms.
  * remove condarc warnings: issue #526#issuecomment-33195012


2014-01-17   2.3.1:
-------------------
  * add ability create info/no_softlink
  * add conda convert command to convert non-platform-dependent packages from
    one platform to another (experimental)
  * unify create, install, and update code. This adds many features to create
    and update that were previously only available to install. A backwards
    incompatible change is that conda create -f now means --force, not
    --file.


2014-01-16   2.3.0:
-------------------
  * automatically prepend http://conda.binstar.org/ (or the value of
    channel_alias in the .condarc file) to channels whenever the
    channel is not a URL or the word 'defaults or 'system'
  * recipes made with the skeleton pypi command will use setuptools instead of
    distribute
  * re-work the setuptools dependency and entry_point logic so that
    non console_script entry_points for packages with a dependency on
    setuptools will get correct build script with conda skeleton pypi
  * add -m, --mkdir option to conda install
  * add ability to disable soft-linking


2014-01-06   2.2.8:
-------------------
  * add check for chrpath (on Linux) before build is started, see issue #469
  * conda build: fixed ELF headers not being recognized on Python 3
  * fixed issues: #467, #476


2014-01-02   2.2.7:
-------------------
  * fixed bug in conda build related to lchmod not being available on all
    platforms


2013-12-31   2.2.6:
-------------------
  * fix test section for automatic recipe creation from pypi
    using --build-recipe
  * minor Py3k fixes for conda build on Linux
  * copy symlinks as symlinks, issue #437
  * fix explicit install (e.g. from output of `conda list -e`) in root env
  * add pyyaml to the list of packages which can not be removed from root
    environment
  * fixed minor issues: #365, #453


2013-12-17   2.2.5:
-------------------
  * conda build: move broken packages to conda-bld/broken
  * conda config: automatically add the 'defaults' channel
  * conda build: improve error handling for invalid recipe directory
  * add ability to set build string, issue #425
  * fix LD_RUN_PATH not being set on Linux under Python 3,
    see issue #427, thanks peter1000


2013-12-10   2.2.4:
-------------------
  * add support for execution with the -m switch (issue #398), i.e. you
    can execute conda also as: python -m conda
  * add a deactivate script for windows
  * conda build adds .pth-file when it encounters an egg (TODO)
  * add ability to preserve egg directory when building using
        build/preserve_egg_dir: True
  * allow track_features in ~/.condarc
  * Allow arbitrary source, issue #405
  * fixed minor issues: #393, #402, #409, #413


2013-12-03   2.2.3:
-------------------
  * add "foreign mode", i.e. disallow install of certain packages when
    using a "foreign" Python, such as the system Python
  * remove activate/deactivate from source tarball created by sdist.sh,
    in order to not overwrite activate script from virtualenvwrapper


2013-11-27   2.2.2:
-------------------
  * remove ARCH environment variable for being able to change architecture
  * add PKG_NAME, PKG_VERSION to environment when running build.sh,
    .<name>-post-link.sh and .<name>-pre-unlink.sh


2013-11-15   2.2.1:
-------------------
  * minor fixes related to make conda pip installable
  * generated conda meta-data missing 'files' key, fixed issue #357


2013-11-14   2.2.0:
-------------------
  * add conda init command, to allow installing conda via pip
  * fix prefix being replaced by placeholder after conda build on Unix
  * add 'use_pip' to condarc configuration file
  * fixed activate on Windows to set CONDA_DEFAULT_ENV
  * allow setting "always_yes: True" in condarc file, which implies always
    using the --yes option whenever asked to proceed


2013-11-07   2.1.0:
-------------------
  * fix rm_egg_dirs so that the .egg_info file can be a zip file
  * improve integration with pip
      * conda list now shows pip installed packages
      * conda install will try to install via "pip install" if no
        conda package is available (unless --no-pip is provided)
      * conda build has a new --build-recipe option which
        will create a recipe (stored in <root>/conda-recipes) from pypi
        then build a conda package (and install it)
      * pip list and pip install only happen if pip is installed
  * enhance the locking mechanism so that conda can call itself in the same
    process.


2013-11-04   2.0.4:
-------------------
  * ensure lowercase name when generating package info, fixed issue #329
  * on Windows, handle the .nonadmin files


2013-10-28   2.0.3:
-------------------
  * update bundle format
  * fix bug when displaying packages to be downloaded (thanks Crystal)


2013-10-27   2.0.2:
-------------------
  * add --index-cache option to clean command, see issue #321
  * use RPATH (instead of RUNPATH) when building packages on Linux


2013-10-23   2.0.1:
-------------------
  * add --no-prompt option to conda skeleton pypi
  * add create_default_packages to condarc (and --no-default-packages option
    to create command)


2013-10-01   2.0.0:
-------------------
  * added user/root mode and ability to soft-link across filesystems
  * added create --clone option for copying local environments
  * fixed behavior when installing into an environment which does not
    exist yet, i.e. an error occurs
  * fixed install --no-deps option
  * added --export option to list command
  * allow building of packages in "user mode"
  * regular environment locations now used for build and test
  * add ability to disallow specification names
  * add ability to read help messages from a file when install location is RO
  * restore backwards compatibility of share/clone for conda-api
  * add new conda bundle command and format
  * pass ARCH environment variable to build scripts
  * added progress bar to source download for conda build, issue #230
  * added ability to use url instead of local file to conda install --file
    and conda create --file options


2013-09-06   1.9.1:
-------------------
  * fix bug in new caching of repodata index


2013-09-05   1.9.0:
-------------------
  * add caching of repodata index
  * add activate command on Windows
  * add conda package --which option, closes issue 163
  * add ability to install file which contains multiple packages, issue 256
  * move conda share functionality to conda package --share
  * update documentation
  * improve error messages when external dependencies are unavailable
  * add implementation for issue 194: post-link or pre-unlink may append
    to a special file ${PREFIX}/.messages.txt for messages, which is display
    to the user's console after conda completes all actions
  * add conda search --outdated option, which lists only installed packages
    for which newer versions are available
  * fixed numerous Py3k issues, in particular with the build command


2013-08-16   1.8.2:
-------------------
  * add conda build --check option
  * add conda clean --lock option
  * fixed error in recipe causing conda traceback, issue 158
  * fixes conda build error in Python 3, issue 238
  * improve error message when test command fails, as well as issue 229
  * disable Python (and other packages which are used by conda itself)
    to be updated in root environment on Windows
  * simplified locking, in particular locking should never crash conda
    when files cannot be created due to permission problems


2013-08-07   1.8.1:
-------------------
  * fixed conda update for no arguments, issue 237
  * fix setting prefix before calling should_do_win_subprocess()
    part of issue 235
  * add basic subversion support when building
  * add --output option to conda build


2013-07-31   1.8.0:
-------------------
  * add Python 3 support (thanks almarklein)
  * add Mercurial support when building from source (thanks delicb)
  * allow Python (and other packages which are used by conda itself)
    to be updated in root environment on Windows
  * add conda config command
  * add conda clean command
  * removed the conda pip command
  * improve locking to be finer grained
  * made activate/deactivate work with zsh (thanks to mika-fischer)
  * allow conda build to take tarballs containing a recipe as arguments
  * add PKG_CONFIG_PATH to build environment variables
  * fix entry point scripts pointing to wrong python when building Python 3
    packages
  * allow source/sha1 in meta.yaml, issue 196
  * more informative message when there are unsatisfiable package
    specifications
  * ability to set the proxy urls in condarc
  * conda build asks to upload to binstar. This can also be configured by
    changing binstar_upload in condarc.
  * basic tab completion if the argcomplete package is installed and eval
    "$(register-python-argcomplete conda)" is added to the bash profile.


2013-07-02   1.7.2:
-------------------
  * fixed conda update when packages include a post-link step which was
    caused by subprocess being lazily imported, fixed by 0d0b860
  * improve error message when 'chrpath' or 'patch' is not installed and
    needed by build framework
  * fixed sharing/cloning being broken (issue 179)
  * add the string LOCKERROR to the conda lock error message


2013-06-21   1.7.1:
-------------------
  * fix "executable" not being found on Windows when ending with .bat when
    launching application
  * give a better error message from when a repository does not exist


2013-06-20   1.7.0:
-------------------
  * allow ${PREFIX} in app_entry
  * add binstar upload information after conda build finishes


2013-06-20   1.7.0a2:
---------------------
  * add global conda lock file for only allowing one instance of conda
    to run at the same time
  * add conda skeleton command to create recipes from PyPI
  * add ability to run post-link and pre-unlink script


2013-06-13   1.7.0a1:
---------------------
  * add ability to build conda packages from "recipes", using the conda build
    command, for some examples, see:
    https://github.com/ContinuumIO/conda-recipes
  * fixed bug in conda install --force
  * conda update command no longer uses anaconda as default package name
  * add proxy support
  * added application API to conda.api module
  * add -c/--channel and --override-channels flags (issue 121).
  * add default and system meta-channels, for use in .condarc and with -c
    (issue 122).
  * fixed ability to install ipython=0.13.0 (issue 130)


2013-06-05   1.6.0:
-------------------
  * update package command to reflect changes in repodata
  * fixed refactoring bugs in share/clone
  * warn when anaconda processes are running on install in Windows (should
    fix most permissions errors on Windows)


2013-05-31   1.6.0rc2:
----------------------
  * conda with no arguments now prints help text (issue 111)
  * don't allow removing conda from root environment
  * conda update python does no longer update to Python 3, also ensure that
    conda itself is always installed into the root environment (issue 110)


2013-05-30   1.6.0rc1:
----------------------
  * major internal refactoring
  * use new "depends" key in repodata
  * uses pycosat to solve constraints more efficiently
  * add hard-linking on Windows
  * fixed linking across filesystems (issue 103)
  * add conda remove --features option
  * added more tests, in particular for new dependency resolver
  * add internal DSL to perform install actions
  * add package size to download preview
  * add conda install --force and --no-deps options
  * fixed conda help command
  * add conda remove --all option for removing entire environment
  * fixed source activate on systems where sourcing a gives "bash" as $0
  * add information about installed versions to conda search command
  * removed known "locations"
  * add output about installed packages when update and install do nothing
  * changed default when prompted for y/n in CLI to yes


2013-04-29   1.5.2:
-------------------
  * fixed issue 59: bad error message when pkgs dir is not writable


2013-04-19   1.5.1:
-------------------
  * fixed issue 71 and (73 duplicate): not being able to install packages
    starting with conda (such as 'conda-api')
  * fixed issue 69 (not being able to update Python / NumPy)
  * fixed issue 76 (cannot install mkl on OSX)


2013-03-22   1.5.0:
-------------------
  * add conda share and clone commands
  * add (hidden) --output-json option to clone, share and info commands
    to support the conda-api package
  * add repo sub-directory type 'linux-armv6l'


2013-03-12   1.4.6:
-------------------
  * fixed channel selection (issue #56)


2013-03-11   1.4.5:
-------------------
  * fix issue #53 with install for meta packages
  * add -q/--quiet option to update command


2013-03-09   1.4.4:
-------------------
  * use numpy 1.7 as default on all platfroms


2013-03-09   1.4.3:
-------------------
  * fixed bug in conda.builder.share.clone_bundle()


2013-03-08   1.4.2:
-------------------
  * feature selection fix for update
  * Windows: don't allow linking or unlinking python from the root
             environment because the file lock, see issue #42


2013-03-07   1.4.1:
-------------------
  * fix some feature selection bugs
  * never exit in activate and deactivate
  * improve help and error messages


2013-03-05   1.4.0:
-------------------
  * fixed conda pip NAME==VERSION
  * added conda info --license option
  * add source activate and deactivate commands
  * rename the old activate and deactivate to link and unlink
  * add ability for environments to track "features"
  * add ability to distinguish conda build packages from Anaconda
    packages by adding a "file_hash" meta-data field in info/index.json
  * add conda.builder.share module


2013-02-05   1.3.5:
-------------------
  * fixed detecting untracked files on Windows
  * removed backwards compatibility to conda 1.0 version


2013-01-28   1.3.4:
-------------------
  * fixed conda installing itself into environments (issue #10)
  * fixed non-existing channels being silently ignored (issue #12)
  * fixed trailing slash in ~/.condarc file cause crash (issue #13)
  * fixed conda list not working when ~/.condarc is missing (issue #14)
  * fixed conda install not working for Python 2.6 environment (issue #17)
  * added simple first cut implementation of remove command (issue #11)
  * pip, build commands: only package up new untracked files
  * allow a system-wide <sys.prefix>/.condarc (~/.condarc takes precedence)
  * only add pro channel is no condarc file exists (and license is valid)


2013-01-23   1.3.3:
-------------------
  * fix conda create not filtering channels correctly
  * remove (hidden) --test and --testgui options


2013-01-23   1.3.2:
-------------------
  * fix deactivation of packages with same build number
    note that conda upgrade did not suffer from this problem, as was using
    separate logic


2013-01-22   1.3.1:
-------------------
  * fix bug in conda update not installing new dependencies


2013-01-22   1.3.0:
-------------------
  * added conda package command
  * added conda index command
  * added -c, --canonical option to list and search commands
  * fixed conda --version on Windows
  * add this changelog


2012-11-21   1.2.1:
-------------------
  * remove ambiguity from conda update command


2012-11-20   1.2.0:
-------------------
  * "conda upgrade" now updates from AnacondaCE to Anaconda (removed
    upgrade2pro
  * add versioneer


2012-11-13   1.1.0:
-------------------
  * Many new features implemented by Bryan


2012-09-06   1.0.0:
-------------------
  * initial release<|MERGE_RESOLUTION|>--- conflicted
+++ resolved
@@ -1,4 +1,3 @@
-<<<<<<< HEAD
 2016-07-XX   4.2.0 (unreleased):
 --------------------------------
   * remove conda init, #2759
@@ -22,7 +21,8 @@
   * merge conda-env into conda, #2950, #2952, #2954
   * better error behavior if conda is spec'd for a non-root environment, #2956
   * fix conda.recipe for new quirks with conda-build, #2959
-=======
+
+
 2016-07-09  4.1.8:
 ------------------
   * fix #3004 UNAUTHORIZED for url (null binstar token), #3008
@@ -31,7 +31,6 @@
 2016-07-09  4.0.11:
 -------------------
   * allow auto_update_conda from sysrc, #3015 via #3021
->>>>>>> b1b31289
 
 
 2016-07-07  4.1.7:
