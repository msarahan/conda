<<<<<<< HEAD
2016-07-XX   4.2.0 (unreleased):
--------------------------------
  * remove conda init, #2759
  * remove conda package and conda bundle, #2760
  * remove support for ftp:// repos, #2776
  * replace sys.exit with exceptions, #2899, #2993, #3016
  * start using finer-grained locking, #2962
  * project structure enhancement, #2929
  * force use of ruamel_yaml, #2762
  * remove dead code, #2761
  * remove legacy code in conda.install, #2969
  * exit on link error instead of logging it, #2639
  * clean up requests usage for fetching packages, #2755
  * remove excess output from conda --help, #2872
  * remove os.remove in update_prefix, #3006
  * remove auxlib from project root, #2931
  * vendor requests v2.10.0, #2930, #2949
  * vendor auxlib 0.0.40, #2932, #2943
  * vendor toolz 0.8.0, #2994
  * expose full regex power for version specifications, #2933
  * move progressbar to vendor directory, #2951
  * merge conda-env into conda, #2950, #2952, #2954
  * better error behavior if conda is spec'd for a non-root environment, #2956
  * fix conda.recipe for new quirks with conda-build, #2959


2016-07-09  4.1.8:
------------------
  * fix #3004 UNAUTHORIZED for url (null binstar token), #3008
=======
2016-07-12  4.1.8:
------------------
  * fix #3004 UNAUTHORIZED for url (null binstar token), #3008
  * fix overwrite existing redirect shortcuts when symlinking envs, #3025
  * partially revert no default shortcuts, #3032, #3047
>>>>>>> 7ee602c0


2016-07-09  4.0.11:
-------------------
  * allow auto_update_conda from sysrc, #3015 via #3021


2016-06-29  4.0.10:
-------------------
  * fix #2846 revert the use of UNC paths; shorten trash filenames, #2859 via #2878
  * fix some permissions errors with more aggressive use of move_path_to_trash, #2882 via #2894


2016-06-15  4.0.9:
------------------
  * add auto_update_conda config parameter, #2686


2016-06-03   4.0.8:
-------------------
  * fix a potential problem with moving files to trash, #2587


2016-05-26   4.0.7:
-------------------
  * workaround for boto bug, #2380


2016-05-11   4.0.6:
-------------------
  * log "custom" versions as updates rather than downgrades, #2290
  * fixes a TypeError exception that can occur on install/update, #2331
  * fixes an error on Windows removing files with long path names, #2452


2016-03-16   4.0.5:
-------------------
  * improved help documentation for install, update, and remove, #2262
  * fixes #2229 and #2250 related to conda update errors on Windows, #2251
  * fixes #2258 conda list for pip packages on Windows, #2264


2016-03-10   4.0.4:
-------------------
  * revert #2217 closing request sessions, #2233


2016-03-10   4.0.3:
-------------------
  * adds a `conda clean --all` feature, #2211
  * solver performance improvements, #2209
  * fixes conda list for pip packages on windows, #2216
  * quiets some logging for package downloads under python 3, #2217
  * more urls for `conda list --explicit`, #1855
  * prefer more "latest builds" for more packages, #2227
  * fixes a bug with dependecy resolution and features, #2226


2016-03-08   4.0.2:
-------------------
  * fixes track_features in ~/.condarc being a list, see also #2203
  * fixes incorrect path in lock file error #2195
  * fixes issues with cloning environments, #2193, #2194
  * fixes a strange interaction between features and versions, #2206
  * fixes a bug in low-level SAT clause generation creating a
    preference for older versions, #2199


2016-03-07   4.0.1:
-------------------
  * fixes an install issue caused by md5 checksum mismatches, #2183
  * remove auxlib build dependency, #2188


2016-03-04   4.0.0:
-------------------
  * The solver has been retooled significantly. Performance
    should be improved in most circumstances, and a number of issues
    involving feature conflicts should be resolved.
  * `conda update <package>` now handles depedencies properly
    according to the setting of the "update_deps" configuration:
        --update-deps: conda will also update any dependencies as needed
                       to install the latest verison of the requrested
                       packages.  The minimal set of changes required to
                       achieve this is sought.
        --no-update-deps: conda will update the packages *only* to the
                       extent that no updates to the dependencies are
                       required
    The previous behavior, which would update the packages without regard to
    their dependencies, could result in a broken configuration, and has been
    removed.
  * Conda finally has an official logo.
  * Fix `conda clean --packages` on Windows, #1944
  * Conda sub-commands now support dashes in names, #1840


2016-02-19   3.19.3:
--------------------
  * fix critical issue, see #2106


2016-02-19   3.19.2:
--------------------
  * add basic activate/deactivate, conda activate/deactivate/ls for fish,
    see #545
  * remove error when CONDA_FORCE_32BIT is set on 32-bit systems, #1985
  * suppress help text for --unknown option, #2051
  * fix issue with conda create --clone post-link scripts, #2007
  * fix a permissions issue on windows, #2083


2016-02-01   3.19.1:
--------------------
  * resolve.py: properly escape periods in version numbers, #1926
  * support for pinning Lua by default, #1934
  * remove hard-coded test URLs, a module cio_test is now expected when
    CIO_TEST is set


2015-12-17   3.19.0:
--------------------
  * OpenBSD 5.x support, #1891
  * improve install CLI to make Miniconda -f work, #1905


2015-12-10   3.18.9:
--------------------
  * allow chaning default_channels (only applies to "system" condarc), from
    from CLI, #1886
  * improve default for --show-channel-urls in conda list, #1900


2015-12-03   3.18.8:
--------------------
  * always attempt to delete files in rm_rf, #1864


2015-12-02   3.18.7:
--------------------
  * simplify call to menuinst.install()
  * add menuinst as dependency on Windows
  * add ROOT_PREFIX to post-link (and pre_unlink) environment


2015-11-19   3.18.6:
--------------------
  * improve conda clean when user lacks permissions, #1807
  * make show_channel_urls default to True, #1771
  * cleaner write tests, #1735
  * fix documentation, #1709
  * improve conda clean when directories don't exist, #1808


2015-11-11   3.18.5:
--------------------
  * fix bad menuinst exception handling, #1798
  * add workaround for unresolved dependencies on Windows


2015-11-09   3.18.4:
--------------------
  * allow explicit file to contain MD5 hashsums
  * add --md5 option to "conda list --explicit"
  * stop infinite recursion during certain resolve operations, #1749
  * add dependencies even if strictness == 3, #1766


2015-10-15   3.18.3:
--------------------
  * added a pruning step for more efficient solves, #1702
  * disallow conda-env to be installed into non-root environment
  * improve error output for bad command input, #1706
  * pass env name and setup cmd to menuinst, #1699


2015-10-12   3.18.2:
--------------------
  * add "conda list --explicit" which contains the URLs of all conda packages
    to be installed, and can used with the install/create --file option, #1688
  * fix a potential issue in conda clean
  * avoid issues with LookupErrors when updating Python in the root
    environment on Windows
  * don't fetch the index from the network with conda remove
  * when installing conda packages directly, "conda install <pkg>.tar.bz2",
    unlink any installed package with that name (not just the installed one)
  * allow menu items to be installed in non-root env, #1692


2015-09-28   3.18.1:
--------------------
  * fix: removed reference to win_ignore_root in plan module


2015-09-28   3.18.0:
--------------------
  * allow Python to be updated in root environment on Windows, #1657
  * add defaults to specs after getting pinned specs (allows to pin a
    different version of Python than what is installed)
  * show what older versions are in the solutions in the resolve debug log
  * fix some issues with Python 3.5
  * respect --no-deps when installing from .tar or .tar.bz2
  * avoid infinite recursion with NoPackagesFound and conda update --all --file
  * fix conda update --file
  * toposort: Added special case to remove 'pip' dependency from 'python'
  * show dotlog messages during hint generation with --debug
  * disable the max_only heuristic during hint generation
  * new version comparison algorithm, which consistently compares any version
    string, and better handles version strings using things like alpha, beta,
    rc, post, and dev. This should remove any inconsistent version comparison
    that would lead to conda installing an incorrect version.
  * use the trash in rm_rf, meaning more things will get the benefit of the
    trash system on Windows
  * add the ability to pass the --file argument multiple times
  * add conda upgrade alias for conda update
  * add update_dependencies condarc option and --update-deps/--no-update-deps
    command line flags
  * allow specs with conda update --all
  * add --show-channel-urls and --no-show-channel-urls command line options
  * add always_copy condarc option
  * conda clean properly handles multiple envs directories. This breaks
    backwards compatibility with some of the --json output. Some of the old
    --json keys are kept for backwards compatibility.


2015-09-11   3.17.0:
--------------------
  * add windows_forward_slashes option to walk_prefix(), see #1513
  * add ability to set CONDA_FORCE_32BIT environment variable, it should
    should only be used when running conda-build, #1555
  * add config option to makes the python dependency on pip optional, #1577
  * fix an UnboundLocalError
  * print note about pinned specs in no packages found error
  * allow wildcards in AND-connected version specs
  * print pinned specs to the debug log
  * fix conda create --clone with create_default_packages
  * give a better error when a proxy isn't found for a given scheme
  * enable running 'conda run' in offline mode
  * fix issue where hardlinked cache contents were being overwritten
  * correctly skip packages whose dependencies can't be found with conda
    update --all
  * use clearer terminology in -m help text.
  * use splitlines to break up multiple lines throughout the codebase
  * fix AttributeError with SSLError


2015-08-10   3.16.0:
--------------------
  * rename binstar -> anaconda, see #1458
  * fix --use-local when the conda-bld directory doesn't exist
  * fixed --offline option when using "conda create --clone", see #1487
  * don't mask recursion depth errors
  * add conda search --reverse-dependency
  * check whether hardlinking is available before linking when
    using "python install.py --link" directly, see #1490
  * don't exit nonzero when installing a package with no dependencies
  * check which features are installed in an environment via track_features,
    not features
  * set the verify flag directly on CondaSession (fixes conda skeleton not
    respecting the ssl_verify option)


2015-07-23   3.15.1:
--------------------
  * fix conda with older versions of argcomplete
  * restore the --force-pscheck option as a no-op for backwards
    compatibility


2015-07-22   3.15.0:
--------------------
  * sort the output of conda info package correctly
  * enable tab completion of conda command extensions using
    argcomplete. Command extensions that import conda should use
    conda.cli.conda_argparse.ArgumentParser instead of
    argparse.ArgumentParser. Otherwise, they should enable argcomplete
    completion manually.
  * allow psutil and pycosat to be updated in the root environment on Windows
  * remove all mentions of pscheck. The --force-pscheck flag has been removed.
  * added support for S3 channels
  * fix color issues from pip in conda list on Windows
  * add support for other machine types on Linux, in particular ppc64le
  * add non_x86_linux_machines set to config module
  * allow ssl_verify to accept strings in addition to boolean values in condarc
  * enable --set to work with both boolean and string values


2015-06-29   3.14.1:
--------------------
  * make use of Crypto.Signature.PKCS1_PSS module, see #1388
  * note when features are being used in the unsatisfiable hint


2015-06-16   3.14.0:
--------------------
  * add ability to verify signed packages, see #1343 (and conda-build #430)
  * fix issue when trying to add 'pip' dependency to old python packages
  * provide option "conda info --unsafe-channels" for getting unobscured
    channel list, #1374


2015-06-04   3.13.0:
--------------------
  * avoid the Windows file lock by moving files to a trash directory, #1133
  * handle env dirs not existing in the Environments completer
  * rename binstar.org -> anaconda.org, see #1348
  * speed up 'source activate' by ~40%


2015-05-05   3.12.0:
--------------------
  * correctly allow conda to update itself
  * print which file leads to the "unable to remove file" error on Windows
  * add support for the no_proxy environment variable, #1171
  * add a much faster hint generation for unsatisfiable packages, which is now
    always enabled (previously it would not run if there were more than ten
    specs). The new hint only gives one set of conflicting packages, rather
    than all sets, so multiple passes may be necessary to fix such issues
  * conda extensions that import conda should use
    conda.cli.conda_argparser.ArgumentParser instead of
    argparse.ArgumentParser to conform to the conda help guidelines (e.g., all
    help messages should be capitalized with periods, and the options should
    be preceded by "Options:" for the sake of help2man).
  * add confirmation dialog to conda remove. Fixes conda remove --dry-run.


2015-04-22   3.11.0:
--------------------
  * fix issue where forced update on Windows could cause a package to break
  * remove detection of running processes that might conflict
  * deprecate --force-pscheck (now a no-op argument)
  * make conda search --outdated --names-only work, fixes #1252
  * handle the history file not having read or write permissions better
  * make multiple package resolutions warning easier to read
  * add --full-name to conda list
  * improvements to command help


2015-04-06   3.10.1:
--------------------
  * fix logic in @memoized for unhashable args
  * restored json cache of repodata, see #1249
  * hide binstar tokens in conda info --json
  * handle CIO_TEST='2 '
  * always find the solution with minimal number of packages, even if there
    are many solutions
  * allow comments at the end of the line in requirement files
  * don't update the progressbar until after the item is finished running
  * add conda/<version> to HTTP header User-Agent string


2015-03-12   3.10.0:
--------------------
  * change default repo urls to be https
  * add --offline to conda search
  * add --names-only and --full-name to conda search
  * add tab completion for packages to conda search


2015-02-24   3.9.1:
-------------------
  * pscheck: check for processes in the current environment, see #1157
  * don't write to the history file if nothing has changed, see #1148
  * conda update --all installs packages without version restrictions (except
    for Python), see #1138
  * conda update --all ignores the anaconda metapackage, see #1138
  * use forward slashes for file urls on Windows
  * don't symlink conda in the root environment from activate
  * use the correct package name in the progress bar info
  * use json progress bars for unsatisfiable dependencies hints
  * don't let requests decode gz files when downloaded


2015-02-16   3.9.0:
-------------------
  * remove (de)activation scripts from conda, those are now in conda-env
  * pip is now always added as a Python dependency
  * allow conda to be installed into environments which start with _
  * add argcomplete tab completion for environments with the -n flag, and for
    package names with install, update, create, and remove


2015-02-03   3.8.4:
-------------------
  * copy (de)activate scripts from conda-env
  * Add noarch (sub) directory support


2015-01-28   3.8.3:
-------------------
  * simplified how ROOT_PREFIX is obtained in (de)activate


2015-01-27   3.8.2:
-------------------
  * add conda clean --source-cache to clean the conda build source caches
  * add missing quotes in (de)activate.bat, fixes problem in Windows when
    conda is installed into a directory with spaces
  * fix conda install --copy


2015-01-23   3.8.1:
-------------------
  * add missing utf-8 decoding, fixes Python 3 bug when icondata to json file


2015-01-22   3.8.0:
-------------------
  * move active script into conda-env, which is now a new dependency
  * load the channel urls in the correct order when using concurrent.futures
  * add optional 'icondata' key to json files in conda-meta directory, which
    contain the base64 encoded png file or the icon
  * remove a debug print statement


2014-12-18   3.7.4:
-------------------
  * add --offline option to install, create, update and remove commands, and
    also add ability to set "offline: True" in condarc file
  * add conda uninstall as alias for conda remove
  * add conda info --root
  * add conda.pip module
  * fix CONDARC pointing to non-existing file, closes issue #961
  * make update -f work if the package is already up-to-date
  * fix possible TypeError when printing an error message
  * link packages in topologically sorted order (so that pre-link scripts can
    assume that the dependencies are installed)
  * add --copy flag to install
  * prevent the progressbar from crashing conda when fetching in some
    situations


2014-11-05   3.7.3:
-------------------
  * conda install from a local conda package (or a tar fill which
    contains conda packages), will now also install the dependencies
    listed by the installed packages.
  * add SOURCE_DIR environment variable in pre-link subprocess
  * record all created environments in ~/.conda/environments.txt


2014-10-31   3.7.2:
-------------------
  * only show the binstar install message once
  * print the fetching repodata dot after the repodata is fetched
  * write the install and remove specs to the history file
  * add '-y' as an alias to '--yes'
  * the `--file` option to conda config now defaults to
    os.environ.get('CONDARC')
  * some improvements to documentation (--help output)
  * add user_rc_path and sys_rc_path to conda info --json
  * cache the proxy username and password
  * avoid warning about conda in pscheck
  * make ~/.conda/envs the first user envs dir


2014-10-07   3.7.1:
-------------------
  * improve error message for forgetting to use source with activate and
    deactivate, see issue #601
  * don't allow to remove the current environment, see issue #639
  * don't fail if binstar_client can't be imported for other reasons,
    see issue #925
  * allow spaces to be contained in conda run
  * only show the conda install binstar hint if binstar is not installed
  * conda info package_spec now gives detailed info on packages. conda info
    path has been removed, as it is duplicated by conda package -w path.


2014-09-19   3.7.0:
-------------------
  * faster algorithm for --alt-hint
  * don't allow channel_alias with allow_other_channels: false if it is set in
    the system .condarc
  * don't show long "no packages found" error with update --all
  * automatically add the Binstar token to urls when the binstar client is
    installed and logged in
  * carefully avoid showing the binstar token or writing it to a file
  * be more careful in conda config about keys that are the wrong type
  * don't expect directories starting with conda- to be commands
  * no longer recommend to run conda init after pip installing conda. A pip
    installed conda will now work without being initialized to create and
    manage other environments
  * the rm function on Windows now works around access denied errors
  * fix channel urls now showing with conda list with show_channel_urls set to
    true


2014-09-08   3.6.4:
-------------------
  * fix removing packages that aren't in the channels any more
  * Pretties output for --alt-hint


2014-09-04   3.6.3:
-------------------
  * skip packages that can't be found with update --all
  * add --use-local to search and remove
  * allow --use-local to be used along with -c (--channels) and
    --override-channels. --override-channels now requires either -c or
    --use-local
  * allow paths in has_prefix to be quoted, to allow for spaces in paths on
    Windows
  * retain Unix style path separators for prefixes in has_prefix on
    Windows (if the placeholder path uses /, replace it with a path that uses
    /, not \)
  * fix bug in --use-local due to API changes in conda-build
  * include user site directories in conda info -s
  * make binary has_prefix replacement work with spaces after the prefix
  * make binary has_prefix replacement replace multiple occurrences of the
    placeholder in the same null-terminated string
  * don't show packages from other platforms as installed or cached in conda
    search
  * be more careful about not warning about conda itself in pscheck
  * Use a progress bar for the unsatisfiable packages hint generation
  * Don't use TemporaryFile in try_write, as it is too slow when it fails
  * Ignore InsecureRequestWarning when ssl_verify is False
  * conda remove removes features tracked by removed packages in
    track_features


2014-08-20   3.6.2:
-------------------
  * add --use-index-cache to conda remove
  * fix a bug where features (like mkl) would be selected incorrectly
  * use concurrent.future.ThreadPool to fetch package metadata asynchronously
    in Python 3.
  * do the retries in rm_rf on every platform
  * use a higher cutoff for package name misspellings
  * allow changing default channels in "system" .condarc


2014-08-13   3.6.1:
-------------------
  * add retries to download in fetch module
  * improved error messages for missing packages
  * more robust rm_rf on Windows
  * print multiline help for subcommands correctly


2014-08-11   3.6.0:
-------------------
  * correctly check if a package can be hard-linked if it isn't extracted yet
  * change how the package plan is printed to better show what is new,
    updated, and downgraded
  * use suggest_normalized_version in the resolve module. Now versions like
    1.0alpha that are not directly recognized by verlib's NormalizedVersion
    are supported better
  * conda run command, to run apps and commands from packages
  * more complete --json API. Every conda command should fully support --json
    output now.
  * show the conda_build and requests versions in conda info
  * include packages from setup.py develop in conda list (with use_pip)
  * raise a warning instead of dying when the history file is invalid
  * use urllib.quote on the proxy password
  * make conda search --outdated --canonical work
  * pin the Python version during conda init
  * fix some metadata that is written for Python during conda init
  * allow comments in a pinned file
  * allow installing and updating menuinst on Windows
  * allow conda create with both --file and listed packages
  * better handling of some nonexistent packages
  * fix command line flags in conda package
  * fix a bug in the ftp adapter


2014-06-10   3.5.5:
-------------------
  * remove another instance pycosat version detection, which fails on
    Windows, see issue #761


2014-06-10   3.5.4:
-------------------
  * remove pycosat version detection, which fails on Windows, see issue #761


2014-06-09   3.5.3:
-------------------
  * fix conda update to correctly not install packages that are already
    up-to-date
  * always fail with connection error in download
  * the package resolution is now much faster and uses less memory
  * add ssl_verify option in condarc to allow ignoring SSL certificate
    verification, see issue #737


2014-05-27   3.5.2:
-------------------
  * fix bug in activate.bat and deactivate.bat on Windows


2014-05-26   3.5.1:
-------------------
  * fix proxy support - conda now prompts for proxy username and password
    again
  * fix activate.bat on Windows with spaces in the path
  * update optional psutil dependency was updated to psutil 2.0 or higher


2014-05-15   3.5.0:
-------------------
  * replace use of urllib2 with requests. requests is now a hard dependency of
    conda.
  * add ability to only allow system-wise specified channels
  * hide binstar from output of conda info


2014-05-05   3.4.3:
-------------------
  * allow prefix replacement in binary files, see issue #710
  * check if creating hard link is possible and otherwise copy,
    during install
  * allow circular dependencies


2014-04-21   3.4.2:
-------------------
  * conda clean --lock: skip directories that don't exist, fixes #648
  * fixed empty history file causing crash, issue #644
  * remove timezone information from history file, fixes issue #651
  * fix PackagesNotFound error for missing recursive dependencies
  * change the default for adding cache from the local package cache -
    known is now the default and the option to use index metadata from the
    local package cache is --unknown
  * add --alt-hint as a method to get an alternate form of a hint for
    unsatisfiable packages
  * add conda package --ls-files to list files in a package
  * add ability to pin specs in an environment. To pin a spec, add a file
    called pinned to the environment's conda-meta directory with the specs to
    pin. Pinned specs are always kept installed, unless the --no-pin flag is
    used.
  * fix keyboard interrupting of external commands. Now keyboard interupting
    conda build correctly removes the lock file
  * add no_link ability to conda, see issue #678


2014-04-07   3.4.1:
-------------------
  * always use a pkgs cache directory associated with an envs directory, even
    when using -p option with an arbitrary a prefix which is not inside an
    envs dir
  * add setting of PYTHONHOME to conda info --system
  * skip packages with bad metadata


2014-04-02   3.4.0:
-------------------
  * added revision history to each environment:
      - conda list --revisions
      - conda install --revision
      - log is stored in conda-meta/history
  * allow parsing pip-style requirement files with --file option and in command
    line arguments, e.g. conda install 'numpy>=1.7', issue #624
  * fix error message for --file option when file does not exist
  * allow DEFAULTS in CONDA_ENVS_PATH, which expands to the defaults settings,
    including the condarc file
  * don't install a package with a feature (like mkl) unless it is
    specifically requested (i.e., that feature is already enabled in that
    environment)
  * add ability to show channel URLs when displaying what is going to be
    downloaded by setting "show_channel_urls: True" in condarc
  * fix the --quiet option
  * skip packages that have dependencies that can't be found


2014-03-24   3.3.2:
-------------------
  * fix the --file option
  * check install arguments before fetching metadata
  * fix a printing glitch with the progress bars
  * give a better error message for conda clean with no arguments
  * don't include unknown packages when searching another platform


2014-03-19   3.3.1:
-------------------
  * Fix setting of PS1 in activate.
  * Add conda update --all.
  * Allow setting CONDARC=' ' to use no condarc.
  * Add conda clean --packages.
  * Don't include bin/conda, bin/activate, or bin/deactivate in conda
    package.


2014-03-18   3.3.0:
-------------------
  * allow new package specification, i.e. ==, >=, >, <=, <, != separated
    by ',' for example: >=2.3,<3.0
  * add ability to disable self update of conda, by setting
    "self_update: False" in .condarc
  * Try installing packages using the old way of just installing the maximum
    versions of things first. This provides a major speedup of solving the
    package specifications in the cases where this scheme works.
  * Don't include python=3.3 in the specs automatically for the Python 3
    version of conda.  This allows you to do "conda create -n env package" for
    a package that only has a Python 2 version without specifying
    "python=2". This change has no effect in Python 2.
  * Automatically put symlinks to conda, activate, and deactivate in each
    environment on Unix.
  * On Unix, activate and deactivate now remove the root environment from the
    PATH. This should prevent "bleed through" issues with commands not
    installed in the activated environment but that are installed in the root
    environment. If you have "setup.py develop" installed conda on Unix, you
    should run this command again, as the activate and deactivate scripts have
    changed.
  * Begin work to support Python 3.4.
  * Fix a bug in version comparison
  * Fix usage of sys.stdout and sys.stderr in environments like pythonw on
    Windows where they are nonstandard file descriptors.


2014-03-12   3.2.1:
-------------------
  * fix installing packages with irrational versions
  * fix installation in the api
  * use a logging handler to print the dots


2014-03-11   3.2.0:
-------------------
  * print dots to the screen for progress
  * move logic functions from resolve to logic module


2014-03-07   3.2.0a1:
---------------------
  * conda now uses pseudo-boolean constraints in the SAT solver. This allows
    it to search for all versions at once, rather than only the latest (issue
    #491).
  * Conda contains a brand new logic submodule for converting pseudo-boolean
    constraints into SAT clauses.


2014-03-07   3.1.1:
-------------------
  * check if directory exists, fixed issue #591


2014-03-07   3.1.0:
-------------------
  * local packages in cache are now added to the index, this may be disabled
    by using the --known option, which only makes conda use index metadata
    from the known remote channels
  * add --use-index-cache option to enable using cache of channel index files
  * fix ownership of files when installing as root on Linux
  * conda search: add '.' symbol for extracted (cached) packages


2014-02-20   3.0.6:
-------------------
  * fix 'conda update' taking build number into account


2014-02-17   3.0.5:
-------------------
  * allow packages from create_default_packages to be overridden from the
    command line
  * fixed typo install.py, issue #566
  * try to prevent accidentally installing into a non-root conda environment


2014-02-14   3.0.4:
-------------------
  * conda update: don't try to update packages that are already up-to-date


2014-02-06   3.0.3:
-------------------
  * improve the speed of clean --lock
  * some fixes to conda config
  * more tests added
  * choose the first solution rather than the last when there are more than
    one, since this is more likely to be the one you want.


2014-02-03   3.0.2:
-------------------
  * fix detection of prefix being writable


2014-01-31   3.0.1:
-------------------
  * bug: not having track_features in condarc now uses default again
  * improved test suite
  * remove numpy version being treated special in plan module
  * if the post-link.(bat|sh) fails, don't treat it as though it installed,
    i.e. it is not added to conda-meta
  * fix activate if CONDA_DEFAULT_ENV is invalid
  * fix conda config --get to work with list keys again
  * print the total download size
  * fix a bug that was preventing conda from working in Python 3
  * add ability to run pre-link script, issue #548


2014-01-24   3.0.0:
-------------------
  * removed build, convert, index, and skeleton commands, which are now
    part of the conda-build project: https://github.com/conda/conda-build
  * limited pip integration to `conda list`, that means
    `conda install` no longer calls `pip install` # !!!
  * add ability to call sub-commands named 'conda-x'
  * The -c flag to conda search is now shorthand for --channel, not
    --canonical (this is to be consistent with other conda commands)
  * allow changing location of .condarc file using the CONDARC environment
    variable
  * conda search now shows the channel that the package comes from
  * conda search has a new --platform flag for searching for packages in other
    platforms.
  * remove condarc warnings: issue #526#issuecomment-33195012


2014-01-17   2.3.1:
-------------------
  * add ability create info/no_softlink
  * add conda convert command to convert non-platform-dependent packages from
    one platform to another (experimental)
  * unify create, install, and update code. This adds many features to create
    and update that were previously only available to install. A backwards
    incompatible change is that conda create -f now means --force, not
    --file.


2014-01-16   2.3.0:
-------------------
  * automatically prepend http://conda.binstar.org/ (or the value of
    channel_alias in the .condarc file) to channels whenever the
    channel is not a URL or the word 'defaults or 'system'
  * recipes made with the skeleton pypi command will use setuptools instead of
    distribute
  * re-work the setuptools dependency and entry_point logic so that
    non console_script entry_points for packages with a dependency on
    setuptools will get correct build script with conda skeleton pypi
  * add -m, --mkdir option to conda install
  * add ability to disable soft-linking


2014-01-06   2.2.8:
-------------------
  * add check for chrpath (on Linux) before build is started, see issue #469
  * conda build: fixed ELF headers not being recognized on Python 3
  * fixed issues: #467, #476


2014-01-02   2.2.7:
-------------------
  * fixed bug in conda build related to lchmod not being available on all
    platforms


2013-12-31   2.2.6:
-------------------
  * fix test section for automatic recipe creation from pypi
    using --build-recipe
  * minor Py3k fixes for conda build on Linux
  * copy symlinks as symlinks, issue #437
  * fix explicit install (e.g. from output of `conda list -e`) in root env
  * add pyyaml to the list of packages which can not be removed from root
    environment
  * fixed minor issues: #365, #453


2013-12-17   2.2.5:
-------------------
  * conda build: move broken packages to conda-bld/broken
  * conda config: automatically add the 'defaults' channel
  * conda build: improve error handling for invalid recipe directory
  * add ability to set build string, issue #425
  * fix LD_RUN_PATH not being set on Linux under Python 3,
    see issue #427, thanks peter1000


2013-12-10   2.2.4:
-------------------
  * add support for execution with the -m switch (issue #398), i.e. you
    can execute conda also as: python -m conda
  * add a deactivate script for windows
  * conda build adds .pth-file when it encounters an egg (TODO)
  * add ability to preserve egg directory when building using
        build/preserve_egg_dir: True
  * allow track_features in ~/.condarc
  * Allow arbitrary source, issue #405
  * fixed minor issues: #393, #402, #409, #413


2013-12-03   2.2.3:
-------------------
  * add "foreign mode", i.e. disallow install of certain packages when
    using a "foreign" Python, such as the system Python
  * remove activate/deactivate from source tarball created by sdist.sh,
    in order to not overwrite activate script from virtualenvwrapper


2013-11-27   2.2.2:
-------------------
  * remove ARCH environment variable for being able to change architecture
  * add PKG_NAME, PKG_VERSION to environment when running build.sh,
    .<name>-post-link.sh and .<name>-pre-unlink.sh


2013-11-15   2.2.1:
-------------------
  * minor fixes related to make conda pip installable
  * generated conda meta-data missing 'files' key, fixed issue #357


2013-11-14   2.2.0:
-------------------
  * add conda init command, to allow installing conda via pip
  * fix prefix being replaced by placeholder after conda build on Unix
  * add 'use_pip' to condarc configuration file
  * fixed activate on Windows to set CONDA_DEFAULT_ENV
  * allow setting "always_yes: True" in condarc file, which implies always
    using the --yes option whenever asked to proceed


2013-11-07   2.1.0:
-------------------
  * fix rm_egg_dirs so that the .egg_info file can be a zip file
  * improve integration with pip
      * conda list now shows pip installed packages
      * conda install will try to install via "pip install" if no
        conda package is available (unless --no-pip is provided)
      * conda build has a new --build-recipe option which
        will create a recipe (stored in <root>/conda-recipes) from pypi
        then build a conda package (and install it)
      * pip list and pip install only happen if pip is installed
  * enhance the locking mechanism so that conda can call itself in the same
    process.


2013-11-04   2.0.4:
-------------------
  * ensure lowercase name when generating package info, fixed issue #329
  * on Windows, handle the .nonadmin files


2013-10-28   2.0.3:
-------------------
  * update bundle format
  * fix bug when displaying packages to be downloaded (thanks Crystal)


2013-10-27   2.0.2:
-------------------
  * add --index-cache option to clean command, see issue #321
  * use RPATH (instead of RUNPATH) when building packages on Linux


2013-10-23   2.0.1:
-------------------
  * add --no-prompt option to conda skeleton pypi
  * add create_default_packages to condarc (and --no-default-packages option
    to create command)


2013-10-01   2.0.0:
-------------------
  * added user/root mode and ability to soft-link across filesystems
  * added create --clone option for copying local environments
  * fixed behavior when installing into an environment which does not
    exist yet, i.e. an error occurs
  * fixed install --no-deps option
  * added --export option to list command
  * allow building of packages in "user mode"
  * regular environment locations now used for build and test
  * add ability to disallow specification names
  * add ability to read help messages from a file when install location is RO
  * restore backwards compatibility of share/clone for conda-api
  * add new conda bundle command and format
  * pass ARCH environment variable to build scripts
  * added progress bar to source download for conda build, issue #230
  * added ability to use url instead of local file to conda install --file
    and conda create --file options


2013-09-06   1.9.1:
-------------------
  * fix bug in new caching of repodata index


2013-09-05   1.9.0:
-------------------
  * add caching of repodata index
  * add activate command on Windows
  * add conda package --which option, closes issue 163
  * add ability to install file which contains multiple packages, issue 256
  * move conda share functionality to conda package --share
  * update documentation
  * improve error messages when external dependencies are unavailable
  * add implementation for issue 194: post-link or pre-unlink may append
    to a special file ${PREFIX}/.messages.txt for messages, which is display
    to the user's console after conda completes all actions
  * add conda search --outdated option, which lists only installed packages
    for which newer versions are available
  * fixed numerous Py3k issues, in particular with the build command


2013-08-16   1.8.2:
-------------------
  * add conda build --check option
  * add conda clean --lock option
  * fixed error in recipe causing conda traceback, issue 158
  * fixes conda build error in Python 3, issue 238
  * improve error message when test command fails, as well as issue 229
  * disable Python (and other packages which are used by conda itself)
    to be updated in root environment on Windows
  * simplified locking, in particular locking should never crash conda
    when files cannot be created due to permission problems


2013-08-07   1.8.1:
-------------------
  * fixed conda update for no arguments, issue 237
  * fix setting prefix before calling should_do_win_subprocess()
    part of issue 235
  * add basic subversion support when building
  * add --output option to conda build


2013-07-31   1.8.0:
-------------------
  * add Python 3 support (thanks almarklein)
  * add Mercurial support when building from source (thanks delicb)
  * allow Python (and other packages which are used by conda itself)
    to be updated in root environment on Windows
  * add conda config command
  * add conda clean command
  * removed the conda pip command
  * improve locking to be finer grained
  * made activate/deactivate work with zsh (thanks to mika-fischer)
  * allow conda build to take tarballs containing a recipe as arguments
  * add PKG_CONFIG_PATH to build environment variables
  * fix entry point scripts pointing to wrong python when building Python 3
    packages
  * allow source/sha1 in meta.yaml, issue 196
  * more informative message when there are unsatisfiable package
    specifications
  * ability to set the proxy urls in condarc
  * conda build asks to upload to binstar. This can also be configured by
    changing binstar_upload in condarc.
  * basic tab completion if the argcomplete package is installed and eval
    "$(register-python-argcomplete conda)" is added to the bash profile.


2013-07-02   1.7.2:
-------------------
  * fixed conda update when packages include a post-link step which was
    caused by subprocess being lazily imported, fixed by 0d0b860
  * improve error message when 'chrpath' or 'patch' is not installed and
    needed by build framework
  * fixed sharing/cloning being broken (issue 179)
  * add the string LOCKERROR to the conda lock error message


2013-06-21   1.7.1:
-------------------
  * fix "executable" not being found on Windows when ending with .bat when
    launching application
  * give a better error message from when a repository does not exist


2013-06-20   1.7.0:
-------------------
  * allow ${PREFIX} in app_entry
  * add binstar upload information after conda build finishes


2013-06-20   1.7.0a2:
---------------------
  * add global conda lock file for only allowing one instance of conda
    to run at the same time
  * add conda skeleton command to create recipes from PyPI
  * add ability to run post-link and pre-unlink script


2013-06-13   1.7.0a1:
---------------------
  * add ability to build conda packages from "recipes", using the conda build
    command, for some examples, see:
    https://github.com/ContinuumIO/conda-recipes
  * fixed bug in conda install --force
  * conda update command no longer uses anaconda as default package name
  * add proxy support
  * added application API to conda.api module
  * add -c/--channel and --override-channels flags (issue 121).
  * add default and system meta-channels, for use in .condarc and with -c
    (issue 122).
  * fixed ability to install ipython=0.13.0 (issue 130)


2013-06-05   1.6.0:
-------------------
  * update package command to reflect changes in repodata
  * fixed refactoring bugs in share/clone
  * warn when anaconda processes are running on install in Windows (should
    fix most permissions errors on Windows)


2013-05-31   1.6.0rc2:
----------------------
  * conda with no arguments now prints help text (issue 111)
  * don't allow removing conda from root environment
  * conda update python does no longer update to Python 3, also ensure that
    conda itself is always installed into the root environment (issue 110)


2013-05-30   1.6.0rc1:
----------------------
  * major internal refactoring
  * use new "depends" key in repodata
  * uses pycosat to solve constraints more efficiently
  * add hard-linking on Windows
  * fixed linking across filesystems (issue 103)
  * add conda remove --features option
  * added more tests, in particular for new dependency resolver
  * add internal DSL to perform install actions
  * add package size to download preview
  * add conda install --force and --no-deps options
  * fixed conda help command
  * add conda remove --all option for removing entire environment
  * fixed source activate on systems where sourcing a gives "bash" as $0
  * add information about installed versions to conda search command
  * removed known "locations"
  * add output about installed packages when update and install do nothing
  * changed default when prompted for y/n in CLI to yes


2013-04-29   1.5.2:
-------------------
  * fixed issue 59: bad error message when pkgs dir is not writable


2013-04-19   1.5.1:
-------------------
  * fixed issue 71 and (73 duplicate): not being able to install packages
    starting with conda (such as 'conda-api')
  * fixed issue 69 (not being able to update Python / NumPy)
  * fixed issue 76 (cannot install mkl on OSX)


2013-03-22   1.5.0:
-------------------
  * add conda share and clone commands
  * add (hidden) --output-json option to clone, share and info commands
    to support the conda-api package
  * add repo sub-directory type 'linux-armv6l'


2013-03-12   1.4.6:
-------------------
  * fixed channel selection (issue #56)


2013-03-11   1.4.5:
-------------------
  * fix issue #53 with install for meta packages
  * add -q/--quiet option to update command


2013-03-09   1.4.4:
-------------------
  * use numpy 1.7 as default on all platfroms


2013-03-09   1.4.3:
-------------------
  * fixed bug in conda.builder.share.clone_bundle()


2013-03-08   1.4.2:
-------------------
  * feature selection fix for update
  * Windows: don't allow linking or unlinking python from the root
             environment because the file lock, see issue #42


2013-03-07   1.4.1:
-------------------
  * fix some feature selection bugs
  * never exit in activate and deactivate
  * improve help and error messages


2013-03-05   1.4.0:
-------------------
  * fixed conda pip NAME==VERSION
  * added conda info --license option
  * add source activate and deactivate commands
  * rename the old activate and deactivate to link and unlink
  * add ability for environments to track "features"
  * add ability to distinguish conda build packages from Anaconda
    packages by adding a "file_hash" meta-data field in info/index.json
  * add conda.builder.share module


2013-02-05   1.3.5:
-------------------
  * fixed detecting untracked files on Windows
  * removed backwards compatibility to conda 1.0 version


2013-01-28   1.3.4:
-------------------
  * fixed conda installing itself into environments (issue #10)
  * fixed non-existing channels being silently ignored (issue #12)
  * fixed trailing slash in ~/.condarc file cause crash (issue #13)
  * fixed conda list not working when ~/.condarc is missing (issue #14)
  * fixed conda install not working for Python 2.6 environment (issue #17)
  * added simple first cut implementation of remove command (issue #11)
  * pip, build commands: only package up new untracked files
  * allow a system-wide <sys.prefix>/.condarc (~/.condarc takes precedence)
  * only add pro channel is no condarc file exists (and license is valid)


2013-01-23   1.3.3:
-------------------
  * fix conda create not filtering channels correctly
  * remove (hidden) --test and --testgui options


2013-01-23   1.3.2:
-------------------
  * fix deactivation of packages with same build number
    note that conda upgrade did not suffer from this problem, as was using
    separate logic


2013-01-22   1.3.1:
-------------------
  * fix bug in conda update not installing new dependencies


2013-01-22   1.3.0:
-------------------
  * added conda package command
  * added conda index command
  * added -c, --canonical option to list and search commands
  * fixed conda --version on Windows
  * add this changelog


2012-11-21   1.2.1:
-------------------
  * remove ambiguity from conda update command


2012-11-20   1.2.0:
-------------------
  * "conda upgrade" now updates from AnacondaCE to Anaconda (removed
    upgrade2pro
  * add versioneer


2012-11-13   1.1.0:
-------------------
  * Many new features implemented by Bryan


2012-09-06   1.0.0:
-------------------
  * initial release<|MERGE_RESOLUTION|>--- conflicted
+++ resolved
@@ -1,40 +1,8 @@
-<<<<<<< HEAD
-2016-07-XX   4.2.0 (unreleased):
---------------------------------
-  * remove conda init, #2759
-  * remove conda package and conda bundle, #2760
-  * remove support for ftp:// repos, #2776
-  * replace sys.exit with exceptions, #2899, #2993, #3016
-  * start using finer-grained locking, #2962
-  * project structure enhancement, #2929
-  * force use of ruamel_yaml, #2762
-  * remove dead code, #2761
-  * remove legacy code in conda.install, #2969
-  * exit on link error instead of logging it, #2639
-  * clean up requests usage for fetching packages, #2755
-  * remove excess output from conda --help, #2872
-  * remove os.remove in update_prefix, #3006
-  * remove auxlib from project root, #2931
-  * vendor requests v2.10.0, #2930, #2949
-  * vendor auxlib 0.0.40, #2932, #2943
-  * vendor toolz 0.8.0, #2994
-  * expose full regex power for version specifications, #2933
-  * move progressbar to vendor directory, #2951
-  * merge conda-env into conda, #2950, #2952, #2954
-  * better error behavior if conda is spec'd for a non-root environment, #2956
-  * fix conda.recipe for new quirks with conda-build, #2959
-
-
-2016-07-09  4.1.8:
-------------------
-  * fix #3004 UNAUTHORIZED for url (null binstar token), #3008
-=======
 2016-07-12  4.1.8:
 ------------------
   * fix #3004 UNAUTHORIZED for url (null binstar token), #3008
   * fix overwrite existing redirect shortcuts when symlinking envs, #3025
   * partially revert no default shortcuts, #3032, #3047
->>>>>>> 7ee602c0
 
 
 2016-07-09  4.0.11:
