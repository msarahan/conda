<<<<<<< HEAD
4.1.13 (unreleased):
--------------------
  * improve handling of local dependency information, #2107
  * show warning message for pre-link scripts, #3727
  * error and exit for install of packages that require conda minimum version 4.3, #3726
  * fix conda/install.py single-file behavior, #3854


=======
>>>>>>> 86a0d218
2016-07-09  4.0.11:
-------------------
  * allow auto_update_conda from sysrc, #3015 via #3021


2016-06-29  4.0.10:
-------------------
  * fix #2846 revert the use of UNC paths; shorten trash filenames, #2859 via #2878
  * fix some permissions errors with more aggressive use of move_path_to_trash, #2882 via #2894


2016-06-15  4.0.9:
------------------
  * add auto_update_conda config parameter, #2686


2016-06-03   4.0.8:
-------------------
  * fix a potential problem with moving files to trash, #2587


2016-05-26   4.0.7:
-------------------
  * workaround for boto bug, #2380


2016-05-11   4.0.6:
-------------------
  * log "custom" versions as updates rather than downgrades, #2290
  * fixes a TypeError exception that can occur on install/update, #2331
  * fixes an error on Windows removing files with long path names, #2452


2016-03-16   4.0.5:
-------------------
  * improved help documentation for install, update, and remove, #2262
  * fixes #2229 and #2250 related to conda update errors on Windows, #2251
  * fixes #2258 conda list for pip packages on Windows, #2264


2016-03-10   4.0.4:
-------------------
  * revert #2217 closing request sessions, #2233


2016-03-10   4.0.3:
-------------------
  * adds a `conda clean --all` feature, #2211
  * solver performance improvements, #2209
  * fixes conda list for pip packages on windows, #2216
  * quiets some logging for package downloads under python 3, #2217
  * more urls for `conda list --explicit`, #1855
  * prefer more "latest builds" for more packages, #2227
  * fixes a bug with dependecy resolution and features, #2226


2016-03-08   4.0.2:
-------------------
  * fixes track_features in ~/.condarc being a list, see also #2203
  * fixes incorrect path in lock file error #2195
  * fixes issues with cloning environments, #2193, #2194
  * fixes a strange interaction between features and versions, #2206
  * fixes a bug in low-level SAT clause generation creating a
    preference for older versions, #2199


2016-03-07   4.0.1:
-------------------
  * fixes an install issue caused by md5 checksum mismatches, #2183
  * remove auxlib build dependency, #2188


2016-03-04   4.0.0:
-------------------
  * The solver has been retooled significantly. Performance
    should be improved in most circumstances, and a number of issues
    involving feature conflicts should be resolved.
  * `conda update <package>` now handles depedencies properly
    according to the setting of the "update_deps" configuration:
        --update-deps: conda will also update any dependencies as needed
                       to install the latest verison of the requrested
                       packages.  The minimal set of changes required to
                       achieve this is sought.
        --no-update-deps: conda will update the packages *only* to the
                       extent that no updates to the dependencies are
                       required
    The previous behavior, which would update the packages without regard to
    their dependencies, could result in a broken configuration, and has been
    removed.
  * Conda finally has an official logo.
  * Fix `conda clean --packages` on Windows, #1944
  * Conda sub-commands now support dashes in names, #1840


2016-XX-XX   3.19.4:
--------------------
  * improve handling of local dependency information, #2107
  * show warning message for pre-link scripts, #3727
  * error and exit for install of packages that require conda minimum version 4.3, #3726
  * fix conda/install.py single-file behavior, #3854


2016-02-19   3.19.3:
--------------------
  * fix critical issue, see #2106


2016-02-19   3.19.2:
--------------------
  * add basic activate/deactivate, conda activate/deactivate/ls for fish,
    see #545
  * remove error when CONDA_FORCE_32BIT is set on 32-bit systems, #1985
  * suppress help text for --unknown option, #2051
  * fix issue with conda create --clone post-link scripts, #2007
  * fix a permissions issue on windows, #2083


2016-02-01   3.19.1:
--------------------
  * resolve.py: properly escape periods in version numbers, #1926
  * support for pinning Lua by default, #1934
  * remove hard-coded test URLs, a module cio_test is now expected when
    CIO_TEST is set


2015-12-17   3.19.0:
--------------------
  * OpenBSD 5.x support, #1891
  * improve install CLI to make Miniconda -f work, #1905


2015-12-10   3.18.9:
--------------------
  * allow chaning default_channels (only applies to "system" condarc), from
    from CLI, #1886
  * improve default for --show-channel-urls in conda list, #1900


2015-12-03   3.18.8:
--------------------
  * always attempt to delete files in rm_rf, #1864


2015-12-02   3.18.7:
--------------------
  * simplify call to menuinst.install()
  * add menuinst as dependency on Windows
  * add ROOT_PREFIX to post-link (and pre_unlink) environment


2015-11-19   3.18.6:
--------------------
  * improve conda clean when user lacks permissions, #1807
  * make show_channel_urls default to True, #1771
  * cleaner write tests, #1735
  * fix documentation, #1709
  * improve conda clean when directories don't exist, #1808


2015-11-11   3.18.5:
--------------------
  * fix bad menuinst exception handling, #1798
  * add workaround for unresolved dependencies on Windows


2015-11-09   3.18.4:
--------------------
  * allow explicit file to contain MD5 hashsums
  * add --md5 option to "conda list --explicit"
  * stop infinite recursion during certain resolve operations, #1749
  * add dependencies even if strictness == 3, #1766


2015-10-15   3.18.3:
--------------------
  * added a pruning step for more efficient solves, #1702
  * disallow conda-env to be installed into non-root environment
  * improve error output for bad command input, #1706
  * pass env name and setup cmd to menuinst, #1699


2015-10-12   3.18.2:
--------------------
  * add "conda list --explicit" which contains the URLs of all conda packages
    to be installed, and can used with the install/create --file option, #1688
  * fix a potential issue in conda clean
  * avoid issues with LookupErrors when updating Python in the root
    environment on Windows
  * don't fetch the index from the network with conda remove
  * when installing conda packages directly, "conda install <pkg>.tar.bz2",
    unlink any installed package with that name (not just the installed one)
  * allow menu items to be installed in non-root env, #1692


2015-09-28   3.18.1:
--------------------
  * fix: removed reference to win_ignore_root in plan module


2015-09-28   3.18.0:
--------------------
  * allow Python to be updated in root environment on Windows, #1657
  * add defaults to specs after getting pinned specs (allows to pin a
    different version of Python than what is installed)
  * show what older versions are in the solutions in the resolve debug log
  * fix some issues with Python 3.5
  * respect --no-deps when installing from .tar or .tar.bz2
  * avoid infinite recursion with NoPackagesFound and conda update --all --file
  * fix conda update --file
  * toposort: Added special case to remove 'pip' dependency from 'python'
  * show dotlog messages during hint generation with --debug
  * disable the max_only heuristic during hint generation
  * new version comparison algorithm, which consistently compares any version
    string, and better handles version strings using things like alpha, beta,
    rc, post, and dev. This should remove any inconsistent version comparison
    that would lead to conda installing an incorrect version.
  * use the trash in rm_rf, meaning more things will get the benefit of the
    trash system on Windows
  * add the ability to pass the --file argument multiple times
  * add conda upgrade alias for conda update
  * add update_dependencies condarc option and --update-deps/--no-update-deps
    command line flags
  * allow specs with conda update --all
  * add --show-channel-urls and --no-show-channel-urls command line options
  * add always_copy condarc option
  * conda clean properly handles multiple envs directories. This breaks
    backwards compatibility with some of the --json output. Some of the old
    --json keys are kept for backwards compatibility.


2015-09-11   3.17.0:
--------------------
  * add windows_forward_slashes option to walk_prefix(), see #1513
  * add ability to set CONDA_FORCE_32BIT environment variable, it should
    should only be used when running conda-build, #1555
  * add config option to makes the python dependency on pip optional, #1577
  * fix an UnboundLocalError
  * print note about pinned specs in no packages found error
  * allow wildcards in AND-connected version specs
  * print pinned specs to the debug log
  * fix conda create --clone with create_default_packages
  * give a better error when a proxy isn't found for a given scheme
  * enable running 'conda run' in offline mode
  * fix issue where hardlinked cache contents were being overwritten
  * correctly skip packages whose dependencies can't be found with conda
    update --all
  * use clearer terminology in -m help text.
  * use splitlines to break up multiple lines throughout the codebase
  * fix AttributeError with SSLError


2015-08-10   3.16.0:
--------------------
  * rename binstar -> anaconda, see #1458
  * fix --use-local when the conda-bld directory doesn't exist
  * fixed --offline option when using "conda create --clone", see #1487
  * don't mask recursion depth errors
  * add conda search --reverse-dependency
  * check whether hardlinking is available before linking when
    using "python install.py --link" directly, see #1490
  * don't exit nonzero when installing a package with no dependencies
  * check which features are installed in an environment via track_features,
    not features
  * set the verify flag directly on CondaSession (fixes conda skeleton not
    respecting the ssl_verify option)


2015-07-23   3.15.1:
--------------------
  * fix conda with older versions of argcomplete
  * restore the --force-pscheck option as a no-op for backwards
    compatibility


2015-07-22   3.15.0:
--------------------
  * sort the output of conda info package correctly
  * enable tab completion of conda command extensions using
    argcomplete. Command extensions that import conda should use
    conda.cli.conda_argparse.ArgumentParser instead of
    argparse.ArgumentParser. Otherwise, they should enable argcomplete
    completion manually.
  * allow psutil and pycosat to be updated in the root environment on Windows
  * remove all mentions of pscheck. The --force-pscheck flag has been removed.
  * added support for S3 channels
  * fix color issues from pip in conda list on Windows
  * add support for other machine types on Linux, in particular ppc64le
  * add non_x86_linux_machines set to config module
  * allow ssl_verify to accept strings in addition to boolean values in condarc
  * enable --set to work with both boolean and string values


2015-06-29   3.14.1:
--------------------
  * make use of Crypto.Signature.PKCS1_PSS module, see #1388
  * note when features are being used in the unsatisfiable hint


2015-06-16   3.14.0:
--------------------
  * add ability to verify signed packages, see #1343 (and conda-build #430)
  * fix issue when trying to add 'pip' dependency to old python packages
  * provide option "conda info --unsafe-channels" for getting unobscured
    channel list, #1374


2015-06-04   3.13.0:
--------------------
  * avoid the Windows file lock by moving files to a trash directory, #1133
  * handle env dirs not existing in the Environments completer
  * rename binstar.org -> anaconda.org, see #1348
  * speed up 'source activate' by ~40%


2015-05-05   3.12.0:
--------------------
  * correctly allow conda to update itself
  * print which file leads to the "unable to remove file" error on Windows
  * add support for the no_proxy environment variable, #1171
  * add a much faster hint generation for unsatisfiable packages, which is now
    always enabled (previously it would not run if there were more than ten
    specs). The new hint only gives one set of conflicting packages, rather
    than all sets, so multiple passes may be necessary to fix such issues
  * conda extensions that import conda should use
    conda.cli.conda_argparser.ArgumentParser instead of
    argparse.ArgumentParser to conform to the conda help guidelines (e.g., all
    help messages should be capitalized with periods, and the options should
    be preceded by "Options:" for the sake of help2man).
  * add confirmation dialog to conda remove. Fixes conda remove --dry-run.


2015-04-22   3.11.0:
--------------------
  * fix issue where forced update on Windows could cause a package to break
  * remove detection of running processes that might conflict
  * deprecate --force-pscheck (now a no-op argument)
  * make conda search --outdated --names-only work, fixes #1252
  * handle the history file not having read or write permissions better
  * make multiple package resolutions warning easier to read
  * add --full-name to conda list
  * improvements to command help


2015-04-06   3.10.1:
--------------------
  * fix logic in @memoized for unhashable args
  * restored json cache of repodata, see #1249
  * hide binstar tokens in conda info --json
  * handle CIO_TEST='2 '
  * always find the solution with minimal number of packages, even if there
    are many solutions
  * allow comments at the end of the line in requirement files
  * don't update the progressbar until after the item is finished running
  * add conda/<version> to HTTP header User-Agent string


2015-03-12   3.10.0:
--------------------
  * change default repo urls to be https
  * add --offline to conda search
  * add --names-only and --full-name to conda search
  * add tab completion for packages to conda search


2015-02-24   3.9.1:
-------------------
  * pscheck: check for processes in the current environment, see #1157
  * don't write to the history file if nothing has changed, see #1148
  * conda update --all installs packages without version restrictions (except
    for Python), see #1138
  * conda update --all ignores the anaconda metapackage, see #1138
  * use forward slashes for file urls on Windows
  * don't symlink conda in the root environment from activate
  * use the correct package name in the progress bar info
  * use json progress bars for unsatisfiable dependencies hints
  * don't let requests decode gz files when downloaded


2015-02-16   3.9.0:
-------------------
  * remove (de)activation scripts from conda, those are now in conda-env
  * pip is now always added as a Python dependency
  * allow conda to be installed into environments which start with _
  * add argcomplete tab completion for environments with the -n flag, and for
    package names with install, update, create, and remove


2015-02-03   3.8.4:
-------------------
  * copy (de)activate scripts from conda-env
  * Add noarch (sub) directory support


2015-01-28   3.8.3:
-------------------
  * simplified how ROOT_PREFIX is obtained in (de)activate


2015-01-27   3.8.2:
-------------------
  * add conda clean --source-cache to clean the conda build source caches
  * add missing quotes in (de)activate.bat, fixes problem in Windows when
    conda is installed into a directory with spaces
  * fix conda install --copy


2015-01-23   3.8.1:
-------------------
  * add missing utf-8 decoding, fixes Python 3 bug when icondata to json file


2015-01-22   3.8.0:
-------------------
  * move active script into conda-env, which is now a new dependency
  * load the channel urls in the correct order when using concurrent.futures
  * add optional 'icondata' key to json files in conda-meta directory, which
    contain the base64 encoded png file or the icon
  * remove a debug print statement


2014-12-18   3.7.4:
-------------------
  * add --offline option to install, create, update and remove commands, and
    also add ability to set "offline: True" in condarc file
  * add conda uninstall as alias for conda remove
  * add conda info --root
  * add conda.pip module
  * fix CONDARC pointing to non-existing file, closes issue #961
  * make update -f work if the package is already up-to-date
  * fix possible TypeError when printing an error message
  * link packages in topologically sorted order (so that pre-link scripts can
    assume that the dependencies are installed)
  * add --copy flag to install
  * prevent the progressbar from crashing conda when fetching in some
    situations


2014-11-05   3.7.3:
-------------------
  * conda install from a local conda package (or a tar fill which
    contains conda packages), will now also install the dependencies
    listed by the installed packages.
  * add SOURCE_DIR environment variable in pre-link subprocess
  * record all created environments in ~/.conda/environments.txt


2014-10-31   3.7.2:
-------------------
  * only show the binstar install message once
  * print the fetching repodata dot after the repodata is fetched
  * write the install and remove specs to the history file
  * add '-y' as an alias to '--yes'
  * the `--file` option to conda config now defaults to
    os.environ.get('CONDARC')
  * some improvements to documentation (--help output)
  * add user_rc_path and sys_rc_path to conda info --json
  * cache the proxy username and password
  * avoid warning about conda in pscheck
  * make ~/.conda/envs the first user envs dir


2014-10-07   3.7.1:
-------------------
  * improve error message for forgetting to use source with activate and
    deactivate, see issue #601
  * don't allow to remove the current environment, see issue #639
  * don't fail if binstar_client can't be imported for other reasons,
    see issue #925
  * allow spaces to be contained in conda run
  * only show the conda install binstar hint if binstar is not installed
  * conda info package_spec now gives detailed info on packages. conda info
    path has been removed, as it is duplicated by conda package -w path.


2014-09-19   3.7.0:
-------------------
  * faster algorithm for --alt-hint
  * don't allow channel_alias with allow_other_channels: false if it is set in
    the system .condarc
  * don't show long "no packages found" error with update --all
  * automatically add the Binstar token to urls when the binstar client is
    installed and logged in
  * carefully avoid showing the binstar token or writing it to a file
  * be more careful in conda config about keys that are the wrong type
  * don't expect directories starting with conda- to be commands
  * no longer recommend to run conda init after pip installing conda. A pip
    installed conda will now work without being initialized to create and
    manage other environments
  * the rm function on Windows now works around access denied errors
  * fix channel urls now showing with conda list with show_channel_urls set to
    true


2014-09-08   3.6.4:
-------------------
  * fix removing packages that aren't in the channels any more
  * Pretties output for --alt-hint


2014-09-04   3.6.3:
-------------------
  * skip packages that can't be found with update --all
  * add --use-local to search and remove
  * allow --use-local to be used along with -c (--channels) and
    --override-channels. --override-channels now requires either -c or
    --use-local
  * allow paths in has_prefix to be quoted, to allow for spaces in paths on
    Windows
  * retain Unix style path separators for prefixes in has_prefix on
    Windows (if the placeholder path uses /, replace it with a path that uses
    /, not \)
  * fix bug in --use-local due to API changes in conda-build
  * include user site directories in conda info -s
  * make binary has_prefix replacement work with spaces after the prefix
  * make binary has_prefix replacement replace multiple occurrences of the
    placeholder in the same null-terminated string
  * don't show packages from other platforms as installed or cached in conda
    search
  * be more careful about not warning about conda itself in pscheck
  * Use a progress bar for the unsatisfiable packages hint generation
  * Don't use TemporaryFile in try_write, as it is too slow when it fails
  * Ignore InsecureRequestWarning when ssl_verify is False
  * conda remove removes features tracked by removed packages in
    track_features


2014-08-20   3.6.2:
-------------------
  * add --use-index-cache to conda remove
  * fix a bug where features (like mkl) would be selected incorrectly
  * use concurrent.future.ThreadPool to fetch package metadata asynchronously
    in Python 3.
  * do the retries in rm_rf on every platform
  * use a higher cutoff for package name misspellings
  * allow changing default channels in "system" .condarc


2014-08-13   3.6.1:
-------------------
  * add retries to download in fetch module
  * improved error messages for missing packages
  * more robust rm_rf on Windows
  * print multiline help for subcommands correctly


2014-08-11   3.6.0:
-------------------
  * correctly check if a package can be hard-linked if it isn't extracted yet
  * change how the package plan is printed to better show what is new,
    updated, and downgraded
  * use suggest_normalized_version in the resolve module. Now versions like
    1.0alpha that are not directly recognized by verlib's NormalizedVersion
    are supported better
  * conda run command, to run apps and commands from packages
  * more complete --json API. Every conda command should fully support --json
    output now.
  * show the conda_build and requests versions in conda info
  * include packages from setup.py develop in conda list (with use_pip)
  * raise a warning instead of dying when the history file is invalid
  * use urllib.quote on the proxy password
  * make conda search --outdated --canonical work
  * pin the Python version during conda init
  * fix some metadata that is written for Python during conda init
  * allow comments in a pinned file
  * allow installing and updating menuinst on Windows
  * allow conda create with both --file and listed packages
  * better handling of some nonexistent packages
  * fix command line flags in conda package
  * fix a bug in the ftp adapter


2014-06-10   3.5.5:
-------------------
  * remove another instance pycosat version detection, which fails on
    Windows, see issue #761


2014-06-10   3.5.4:
-------------------
  * remove pycosat version detection, which fails on Windows, see issue #761


2014-06-09   3.5.3:
-------------------
  * fix conda update to correctly not install packages that are already
    up-to-date
  * always fail with connection error in download
  * the package resolution is now much faster and uses less memory
  * add ssl_verify option in condarc to allow ignoring SSL certificate
    verification, see issue #737


2014-05-27   3.5.2:
-------------------
  * fix bug in activate.bat and deactivate.bat on Windows


2014-05-26   3.5.1:
-------------------
  * fix proxy support - conda now prompts for proxy username and password
    again
  * fix activate.bat on Windows with spaces in the path
  * update optional psutil dependency was updated to psutil 2.0 or higher


2014-05-15   3.5.0:
-------------------
  * replace use of urllib2 with requests. requests is now a hard dependency of
    conda.
  * add ability to only allow system-wise specified channels
  * hide binstar from output of conda info


2014-05-05   3.4.3:
-------------------
  * allow prefix replacement in binary files, see issue #710
  * check if creating hard link is possible and otherwise copy,
    during install
  * allow circular dependencies


2014-04-21   3.4.2:
-------------------
  * conda clean --lock: skip directories that don't exist, fixes #648
  * fixed empty history file causing crash, issue #644
  * remove timezone information from history file, fixes issue #651
  * fix PackagesNotFound error for missing recursive dependencies
  * change the default for adding cache from the local package cache -
    known is now the default and the option to use index metadata from the
    local package cache is --unknown
  * add --alt-hint as a method to get an alternate form of a hint for
    unsatisfiable packages
  * add conda package --ls-files to list files in a package
  * add ability to pin specs in an environment. To pin a spec, add a file
    called pinned to the environment's conda-meta directory with the specs to
    pin. Pinned specs are always kept installed, unless the --no-pin flag is
    used.
  * fix keyboard interrupting of external commands. Now keyboard interupting
    conda build correctly removes the lock file
  * add no_link ability to conda, see issue #678


2014-04-07   3.4.1:
-------------------
  * always use a pkgs cache directory associated with an envs directory, even
    when using -p option with an arbitrary a prefix which is not inside an
    envs dir
  * add setting of PYTHONHOME to conda info --system
  * skip packages with bad metadata


2014-04-02   3.4.0:
-------------------
  * added revision history to each environment:
      - conda list --revisions
      - conda install --revision
      - log is stored in conda-meta/history
  * allow parsing pip-style requirement files with --file option and in command
    line arguments, e.g. conda install 'numpy>=1.7', issue #624
  * fix error message for --file option when file does not exist
  * allow DEFAULTS in CONDA_ENVS_PATH, which expands to the defaults settings,
    including the condarc file
  * don't install a package with a feature (like mkl) unless it is
    specifically requested (i.e., that feature is already enabled in that
    environment)
  * add ability to show channel URLs when displaying what is going to be
    downloaded by setting "show_channel_urls: True" in condarc
  * fix the --quiet option
  * skip packages that have dependencies that can't be found


2014-03-24   3.3.2:
-------------------
  * fix the --file option
  * check install arguments before fetching metadata
  * fix a printing glitch with the progress bars
  * give a better error message for conda clean with no arguments
  * don't include unknown packages when searching another platform


2014-03-19   3.3.1:
-------------------
  * Fix setting of PS1 in activate.
  * Add conda update --all.
  * Allow setting CONDARC=' ' to use no condarc.
  * Add conda clean --packages.
  * Don't include bin/conda, bin/activate, or bin/deactivate in conda
    package.


2014-03-18   3.3.0:
-------------------
  * allow new package specification, i.e. ==, >=, >, <=, <, != separated
    by ',' for example: >=2.3,<3.0
  * add ability to disable self update of conda, by setting
    "self_update: False" in .condarc
  * Try installing packages using the old way of just installing the maximum
    versions of things first. This provides a major speedup of solving the
    package specifications in the cases where this scheme works.
  * Don't include python=3.3 in the specs automatically for the Python 3
    version of conda.  This allows you to do "conda create -n env package" for
    a package that only has a Python 2 version without specifying
    "python=2". This change has no effect in Python 2.
  * Automatically put symlinks to conda, activate, and deactivate in each
    environment on Unix.
  * On Unix, activate and deactivate now remove the root environment from the
    PATH. This should prevent "bleed through" issues with commands not
    installed in the activated environment but that are installed in the root
    environment. If you have "setup.py develop" installed conda on Unix, you
    should run this command again, as the activate and deactivate scripts have
    changed.
  * Begin work to support Python 3.4.
  * Fix a bug in version comparison
  * Fix usage of sys.stdout and sys.stderr in environments like pythonw on
    Windows where they are nonstandard file descriptors.


2014-03-12   3.2.1:
-------------------
  * fix installing packages with irrational versions
  * fix installation in the api
  * use a logging handler to print the dots


2014-03-11   3.2.0:
-------------------
  * print dots to the screen for progress
  * move logic functions from resolve to logic module


2014-03-07   3.2.0a1:
---------------------
  * conda now uses pseudo-boolean constraints in the SAT solver. This allows
    it to search for all versions at once, rather than only the latest (issue
    #491).
  * Conda contains a brand new logic submodule for converting pseudo-boolean
    constraints into SAT clauses.


2014-03-07   3.1.1:
-------------------
  * check if directory exists, fixed issue #591


2014-03-07   3.1.0:
-------------------
  * local packages in cache are now added to the index, this may be disabled
    by using the --known option, which only makes conda use index metadata
    from the known remote channels
  * add --use-index-cache option to enable using cache of channel index files
  * fix ownership of files when installing as root on Linux
  * conda search: add '.' symbol for extracted (cached) packages


2014-02-20   3.0.6:
-------------------
  * fix 'conda update' taking build number into account


2014-02-17   3.0.5:
-------------------
  * allow packages from create_default_packages to be overridden from the
    command line
  * fixed typo install.py, issue #566
  * try to prevent accidentally installing into a non-root conda environment


2014-02-14   3.0.4:
-------------------
  * conda update: don't try to update packages that are already up-to-date


2014-02-06   3.0.3:
-------------------
  * improve the speed of clean --lock
  * some fixes to conda config
  * more tests added
  * choose the first solution rather than the last when there are more than
    one, since this is more likely to be the one you want.


2014-02-03   3.0.2:
-------------------
  * fix detection of prefix being writable


2014-01-31   3.0.1:
-------------------
  * bug: not having track_features in condarc now uses default again
  * improved test suite
  * remove numpy version being treated special in plan module
  * if the post-link.(bat|sh) fails, don't treat it as though it installed,
    i.e. it is not added to conda-meta
  * fix activate if CONDA_DEFAULT_ENV is invalid
  * fix conda config --get to work with list keys again
  * print the total download size
  * fix a bug that was preventing conda from working in Python 3
  * add ability to run pre-link script, issue #548


2014-01-24   3.0.0:
-------------------
  * removed build, convert, index, and skeleton commands, which are now
    part of the conda-build project: https://github.com/conda/conda-build
  * limited pip integration to `conda list`, that means
    `conda install` no longer calls `pip install` # !!!
  * add ability to call sub-commands named 'conda-x'
  * The -c flag to conda search is now shorthand for --channel, not
    --canonical (this is to be consistent with other conda commands)
  * allow changing location of .condarc file using the CONDARC environment
    variable
  * conda search now shows the channel that the package comes from
  * conda search has a new --platform flag for searching for packages in other
    platforms.
  * remove condarc warnings: issue #526#issuecomment-33195012


2014-01-17   2.3.1:
-------------------
  * add ability create info/no_softlink
  * add conda convert command to convert non-platform-dependent packages from
    one platform to another (experimental)
  * unify create, install, and update code. This adds many features to create
    and update that were previously only available to install. A backwards
    incompatible change is that conda create -f now means --force, not
    --file.


2014-01-16   2.3.0:
-------------------
  * automatically prepend http://conda.binstar.org/ (or the value of
    channel_alias in the .condarc file) to channels whenever the
    channel is not a URL or the word 'defaults or 'system'
  * recipes made with the skeleton pypi command will use setuptools instead of
    distribute
  * re-work the setuptools dependency and entry_point logic so that
    non console_script entry_points for packages with a dependency on
    setuptools will get correct build script with conda skeleton pypi
  * add -m, --mkdir option to conda install
  * add ability to disable soft-linking


2014-01-06   2.2.8:
-------------------
  * add check for chrpath (on Linux) before build is started, see issue #469
  * conda build: fixed ELF headers not being recognized on Python 3
  * fixed issues: #467, #476


2014-01-02   2.2.7:
-------------------
  * fixed bug in conda build related to lchmod not being available on all
    platforms


2013-12-31   2.2.6:
-------------------
  * fix test section for automatic recipe creation from pypi
    using --build-recipe
  * minor Py3k fixes for conda build on Linux
  * copy symlinks as symlinks, issue #437
  * fix explicit install (e.g. from output of `conda list -e`) in root env
  * add pyyaml to the list of packages which can not be removed from root
    environment
  * fixed minor issues: #365, #453


2013-12-17   2.2.5:
-------------------
  * conda build: move broken packages to conda-bld/broken
  * conda config: automatically add the 'defaults' channel
  * conda build: improve error handling for invalid recipe directory
  * add ability to set build string, issue #425
  * fix LD_RUN_PATH not being set on Linux under Python 3,
    see issue #427, thanks peter1000


2013-12-10   2.2.4:
-------------------
  * add support for execution with the -m switch (issue #398), i.e. you
    can execute conda also as: python -m conda
  * add a deactivate script for windows
  * conda build adds .pth-file when it encounters an egg (TODO)
  * add ability to preserve egg directory when building using
        build/preserve_egg_dir: True
  * allow track_features in ~/.condarc
  * Allow arbitrary source, issue #405
  * fixed minor issues: #393, #402, #409, #413


2013-12-03   2.2.3:
-------------------
  * add "foreign mode", i.e. disallow install of certain packages when
    using a "foreign" Python, such as the system Python
  * remove activate/deactivate from source tarball created by sdist.sh,
    in order to not overwrite activate script from virtualenvwrapper


2013-11-27   2.2.2:
-------------------
  * remove ARCH environment variable for being able to change architecture
  * add PKG_NAME, PKG_VERSION to environment when running build.sh,
    .<name>-post-link.sh and .<name>-pre-unlink.sh


2013-11-15   2.2.1:
-------------------
  * minor fixes related to make conda pip installable
  * generated conda meta-data missing 'files' key, fixed issue #357


2013-11-14   2.2.0:
-------------------
  * add conda init command, to allow installing conda via pip
  * fix prefix being replaced by placeholder after conda build on Unix
  * add 'use_pip' to condarc configuration file
  * fixed activate on Windows to set CONDA_DEFAULT_ENV
  * allow setting "always_yes: True" in condarc file, which implies always
    using the --yes option whenever asked to proceed


2013-11-07   2.1.0:
-------------------
  * fix rm_egg_dirs so that the .egg_info file can be a zip file
  * improve integration with pip
      * conda list now shows pip installed packages
      * conda install will try to install via "pip install" if no
        conda package is available (unless --no-pip is provided)
      * conda build has a new --build-recipe option which
        will create a recipe (stored in <root>/conda-recipes) from pypi
        then build a conda package (and install it)
      * pip list and pip install only happen if pip is installed
  * enhance the locking mechanism so that conda can call itself in the same
    process.


2013-11-04   2.0.4:
-------------------
  * ensure lowercase name when generating package info, fixed issue #329
  * on Windows, handle the .nonadmin files


2013-10-28   2.0.3:
-------------------
  * update bundle format
  * fix bug when displaying packages to be downloaded (thanks Crystal)


2013-10-27   2.0.2:
-------------------
  * add --index-cache option to clean command, see issue #321
  * use RPATH (instead of RUNPATH) when building packages on Linux


2013-10-23   2.0.1:
-------------------
  * add --no-prompt option to conda skeleton pypi
  * add create_default_packages to condarc (and --no-default-packages option
    to create command)


2013-10-01   2.0.0:
-------------------
  * added user/root mode and ability to soft-link across filesystems
  * added create --clone option for copying local environments
  * fixed behavior when installing into an environment which does not
    exist yet, i.e. an error occurs
  * fixed install --no-deps option
  * added --export option to list command
  * allow building of packages in "user mode"
  * regular environment locations now used for build and test
  * add ability to disallow specification names
  * add ability to read help messages from a file when install location is RO
  * restore backwards compatibility of share/clone for conda-api
  * add new conda bundle command and format
  * pass ARCH environment variable to build scripts
  * added progress bar to source download for conda build, issue #230
  * added ability to use url instead of local file to conda install --file
    and conda create --file options


2013-09-06   1.9.1:
-------------------
  * fix bug in new caching of repodata index


2013-09-05   1.9.0:
-------------------
  * add caching of repodata index
  * add activate command on Windows
  * add conda package --which option, closes issue 163
  * add ability to install file which contains multiple packages, issue 256
  * move conda share functionality to conda package --share
  * update documentation
  * improve error messages when external dependencies are unavailable
  * add implementation for issue 194: post-link or pre-unlink may append
    to a special file ${PREFIX}/.messages.txt for messages, which is display
    to the user's console after conda completes all actions
  * add conda search --outdated option, which lists only installed packages
    for which newer versions are available
  * fixed numerous Py3k issues, in particular with the build command


2013-08-16   1.8.2:
-------------------
  * add conda build --check option
  * add conda clean --lock option
  * fixed error in recipe causing conda traceback, issue 158
  * fixes conda build error in Python 3, issue 238
  * improve error message when test command fails, as well as issue 229
  * disable Python (and other packages which are used by conda itself)
    to be updated in root environment on Windows
  * simplified locking, in particular locking should never crash conda
    when files cannot be created due to permission problems


2013-08-07   1.8.1:
-------------------
  * fixed conda update for no arguments, issue 237
  * fix setting prefix before calling should_do_win_subprocess()
    part of issue 235
  * add basic subversion support when building
  * add --output option to conda build


2013-07-31   1.8.0:
-------------------
  * add Python 3 support (thanks almarklein)
  * add Mercurial support when building from source (thanks delicb)
  * allow Python (and other packages which are used by conda itself)
    to be updated in root environment on Windows
  * add conda config command
  * add conda clean command
  * removed the conda pip command
  * improve locking to be finer grained
  * made activate/deactivate work with zsh (thanks to mika-fischer)
  * allow conda build to take tarballs containing a recipe as arguments
  * add PKG_CONFIG_PATH to build environment variables
  * fix entry point scripts pointing to wrong python when building Python 3
    packages
  * allow source/sha1 in meta.yaml, issue 196
  * more informative message when there are unsatisfiable package
    specifications
  * ability to set the proxy urls in condarc
  * conda build asks to upload to binstar. This can also be configured by
    changing binstar_upload in condarc.
  * basic tab completion if the argcomplete package is installed and eval
    "$(register-python-argcomplete conda)" is added to the bash profile.


2013-07-02   1.7.2:
-------------------
  * fixed conda update when packages include a post-link step which was
    caused by subprocess being lazily imported, fixed by 0d0b860
  * improve error message when 'chrpath' or 'patch' is not installed and
    needed by build framework
  * fixed sharing/cloning being broken (issue 179)
  * add the string LOCKERROR to the conda lock error message


2013-06-21   1.7.1:
-------------------
  * fix "executable" not being found on Windows when ending with .bat when
    launching application
  * give a better error message from when a repository does not exist


2013-06-20   1.7.0:
-------------------
  * allow ${PREFIX} in app_entry
  * add binstar upload information after conda build finishes


2013-06-20   1.7.0a2:
---------------------
  * add global conda lock file for only allowing one instance of conda
    to run at the same time
  * add conda skeleton command to create recipes from PyPI
  * add ability to run post-link and pre-unlink script


2013-06-13   1.7.0a1:
---------------------
  * add ability to build conda packages from "recipes", using the conda build
    command, for some examples, see:
    https://github.com/ContinuumIO/conda-recipes
  * fixed bug in conda install --force
  * conda update command no longer uses anaconda as default package name
  * add proxy support
  * added application API to conda.api module
  * add -c/--channel and --override-channels flags (issue 121).
  * add default and system meta-channels, for use in .condarc and with -c
    (issue 122).
  * fixed ability to install ipython=0.13.0 (issue 130)


2013-06-05   1.6.0:
-------------------
  * update package command to reflect changes in repodata
  * fixed refactoring bugs in share/clone
  * warn when anaconda processes are running on install in Windows (should
    fix most permissions errors on Windows)


2013-05-31   1.6.0rc2:
----------------------
  * conda with no arguments now prints help text (issue 111)
  * don't allow removing conda from root environment
  * conda update python does no longer update to Python 3, also ensure that
    conda itself is always installed into the root environment (issue 110)


2013-05-30   1.6.0rc1:
----------------------
  * major internal refactoring
  * use new "depends" key in repodata
  * uses pycosat to solve constraints more efficiently
  * add hard-linking on Windows
  * fixed linking across filesystems (issue 103)
  * add conda remove --features option
  * added more tests, in particular for new dependency resolver
  * add internal DSL to perform install actions
  * add package size to download preview
  * add conda install --force and --no-deps options
  * fixed conda help command
  * add conda remove --all option for removing entire environment
  * fixed source activate on systems where sourcing a gives "bash" as $0
  * add information about installed versions to conda search command
  * removed known "locations"
  * add output about installed packages when update and install do nothing
  * changed default when prompted for y/n in CLI to yes


2013-04-29   1.5.2:
-------------------
  * fixed issue 59: bad error message when pkgs dir is not writable


2013-04-19   1.5.1:
-------------------
  * fixed issue 71 and (73 duplicate): not being able to install packages
    starting with conda (such as 'conda-api')
  * fixed issue 69 (not being able to update Python / NumPy)
  * fixed issue 76 (cannot install mkl on OSX)


2013-03-22   1.5.0:
-------------------
  * add conda share and clone commands
  * add (hidden) --output-json option to clone, share and info commands
    to support the conda-api package
  * add repo sub-directory type 'linux-armv6l'


2013-03-12   1.4.6:
-------------------
  * fixed channel selection (issue #56)


2013-03-11   1.4.5:
-------------------
  * fix issue #53 with install for meta packages
  * add -q/--quiet option to update command


2013-03-09   1.4.4:
-------------------
  * use numpy 1.7 as default on all platfroms


2013-03-09   1.4.3:
-------------------
  * fixed bug in conda.builder.share.clone_bundle()


2013-03-08   1.4.2:
-------------------
  * feature selection fix for update
  * Windows: don't allow linking or unlinking python from the root
             environment because the file lock, see issue #42


2013-03-07   1.4.1:
-------------------
  * fix some feature selection bugs
  * never exit in activate and deactivate
  * improve help and error messages


2013-03-05   1.4.0:
-------------------
  * fixed conda pip NAME==VERSION
  * added conda info --license option
  * add source activate and deactivate commands
  * rename the old activate and deactivate to link and unlink
  * add ability for environments to track "features"
  * add ability to distinguish conda build packages from Anaconda
    packages by adding a "file_hash" meta-data field in info/index.json
  * add conda.builder.share module


2013-02-05   1.3.5:
-------------------
  * fixed detecting untracked files on Windows
  * removed backwards compatibility to conda 1.0 version


2013-01-28   1.3.4:
-------------------
  * fixed conda installing itself into environments (issue #10)
  * fixed non-existing channels being silently ignored (issue #12)
  * fixed trailing slash in ~/.condarc file cause crash (issue #13)
  * fixed conda list not working when ~/.condarc is missing (issue #14)
  * fixed conda install not working for Python 2.6 environment (issue #17)
  * added simple first cut implementation of remove command (issue #11)
  * pip, build commands: only package up new untracked files
  * allow a system-wide <sys.prefix>/.condarc (~/.condarc takes precedence)
  * only add pro channel is no condarc file exists (and license is valid)


2013-01-23   1.3.3:
-------------------
  * fix conda create not filtering channels correctly
  * remove (hidden) --test and --testgui options


2013-01-23   1.3.2:
-------------------
  * fix deactivation of packages with same build number
    note that conda upgrade did not suffer from this problem, as was using
    separate logic


2013-01-22   1.3.1:
-------------------
  * fix bug in conda update not installing new dependencies


2013-01-22   1.3.0:
-------------------
  * added conda package command
  * added conda index command
  * added -c, --canonical option to list and search commands
  * fixed conda --version on Windows
  * add this changelog


2012-11-21   1.2.1:
-------------------
  * remove ambiguity from conda update command


2012-11-20   1.2.0:
-------------------
  * "conda upgrade" now updates from AnacondaCE to Anaconda (removed
    upgrade2pro
  * add versioneer


2012-11-13   1.1.0:
-------------------
  * Many new features implemented by Bryan


2012-09-06   1.0.0:
-------------------
  * initial release<|MERGE_RESOLUTION|>--- conflicted
+++ resolved
@@ -1,14 +1,3 @@
-<<<<<<< HEAD
-4.1.13 (unreleased):
---------------------
-  * improve handling of local dependency information, #2107
-  * show warning message for pre-link scripts, #3727
-  * error and exit for install of packages that require conda minimum version 4.3, #3726
-  * fix conda/install.py single-file behavior, #3854
-
-
-=======
->>>>>>> 86a0d218
 2016-07-09  4.0.11:
 -------------------
   * allow auto_update_conda from sysrc, #3015 via #3021
