--- conflicted
+++ resolved
@@ -1,47 +1,6 @@
-<<<<<<< HEAD
-4.1.13 (unreleased):
---------------------
-  * use install.rm_rf for TemporaryDirectory cleanup, #3425
-  * fix the api->conda substitution, #3456
-
-
-2016-09-08  4.1.12:
--------------------
-  * fix #2837 "File exists" in symlinked path with parallel activations, #3210
-  * fix prune option when installing packages, #3354
-  * change check for placeholder to be more friendly to long PATH, #3349
-
-
-2016-07-26  4.1.11:
--------------------
-  * fix PS1 backup in activate script, #3135 via #3155
-  * correct resolution for 'handle failures in binstar_client more generaly', #3156
-
-
-2016-07-25  4.1.10:
--------------------
-  * ignore symlink failure because of read-only file system, #3055
-  * backpaort shortcut tests, #3064
-  * fix #2979 redefition of $SHELL variable, #3081
-  * fix #3060 --clone root --copy exception, #3080
-
-
-2016-07-20  4.1.9:
-------------------
-  * fix #3104, add global BINSTAR_TOKEN_PAT
-  * handle failures in binstar_client more general
-
-
-2016-07-12  4.1.8:
-------------------
-  * fix #3004 UNAUTHORIZED for url (null binstar token), #3008
-  * fix overwrite existing redirect shortcuts when symlinking envs, #3025
-  * partially revert no default shortcuts, #3032, #3047
-=======
 2016-XX-XX   3.19.4:
 --------------------
   * improve handling of local dependency information
->>>>>>> 69cd3bef
 
 
 2016-07-09  4.0.11:
