<<<<<<< HEAD
2016-07-09  4.1.8:
------------------
  * fix #3004 UNAUTHORIZED for url (null binstar token), #3008


2016-07-07  4.1.7:
------------------
  * add msys2 channel to defaults on Windows, #2999
  * fix #2939 channel_alias issues; improve offline enforcement, #2964
  * fix #2970, #2974 improve handling of file:// URLs inside channel, #2976


2016-07-01  4.1.6:
------------------
  * slow down exp backoff from 1 ms to 100 ms factor, #2944
  * set max time on exp_backoff to ~6.5 sec,#2955
  * fix #2914 add/subtract from PATH; kill folder output text, #2917
  * normalize use of get_index behavior across clone/explicit, #2937
  * wrap root prefix check with normcase, #2938


2016-06-29  4.1.5:
------------------
  * more conservative auto updates of conda #2900
  * fix some permissions errors with more aggressive use of move_path_to_trash, #2882
  * fix #2891 error if allow_other_channels setting is used, #2896
  * fix #2886, #2907 installing a tarball directly from the package cache, #2908
  * fix #2681, #2778 reverting #2320 lock behavior changes, #2915
=======
2016-07-09  4.0.11:
-------------------
  * allow auto_update_conda from sysrc, #3015 via #3021
>>>>>>> ed9fd54f


2016-06-29  4.0.10:
-------------------
  * fix #2846 revert the use of UNC paths; shorten trash filenames, #2859 via #2878
  * fix some permissions errors with more aggressive use of move_path_to_trash, #2882 via #2894


2016-06-15  4.0.9:
------------------
  * add auto_update_conda config parameter, #2686


2016-06-03   4.0.8:
-------------------
  * fix a potential problem with moving files to trash, #2587


2016-05-26   4.0.7:
-------------------
  * workaround for boto bug, #2380


2016-05-11   4.0.6:
-------------------
  * log "custom" versions as updates rather than downgrades, #2290
  * fixes a TypeError exception that can occur on install/update, #2331
  * fixes an error on Windows removing files with long path names, #2452


2016-03-16   4.0.5:
-------------------
  * improved help documentation for install, update, and remove, #2262
  * fixes #2229 and #2250 related to conda update errors on Windows, #2251
  * fixes #2258 conda list for pip packages on Windows, #2264


2016-03-10   4.0.4:
-------------------
  * revert #2217 closing request sessions, #2233


2016-03-10   4.0.3:
-------------------
  * adds a `conda clean --all` feature, #2211
  * solver performance improvements, #2209
  * fixes conda list for pip packages on windows, #2216
  * quiets some logging for package downloads under python 3, #2217
  * more urls for `conda list --explicit`, #1855
  * prefer more "latest builds" for more packages, #2227
  * fixes a bug with dependecy resolution and features, #2226


2016-03-08   4.0.2:
-------------------
  * fixes track_features in ~/.condarc being a list, see also #2203
  * fixes incorrect path in lock file error #2195
  * fixes issues with cloning environments, #2193, #2194
  * fixes a strange interaction between features and versions, #2206
  * fixes a bug in low-level SAT clause generation creating a
    preference for older versions, #2199


2016-03-07   4.0.1:
-------------------
  * fixes an install issue caused by md5 checksum mismatches, #2183
  * remove auxlib build dependency, #2188


2016-03-04   4.0.0:
-------------------
  * The solver has been retooled significantly. Performance
    should be improved in most circumstances, and a number of issues
    involving feature conflicts should be resolved.
  * `conda update <package>` now handles depedencies properly
    according to the setting of the "update_deps" configuration:
        --update-deps: conda will also update any dependencies as needed
                       to install the latest verison of the requrested
                       packages.  The minimal set of changes required to
                       achieve this is sought.
        --no-update-deps: conda will update the packages *only* to the
                       extent that no updates to the dependencies are
                       required
    The previous behavior, which would update the packages without regard to
    their dependencies, could result in a broken configuration, and has been
    removed.
  * Conda finally has an official logo.
  * Fix `conda clean --packages` on Windows, #1944
  * Conda sub-commands now support dashes in names, #1840


2016-02-19   3.19.3:
--------------------
  * fix critical issue, see #2106


2016-02-19   3.19.2:
--------------------
  * add basic activate/deactivate, conda activate/deactivate/ls for fish,
    see #545
  * remove error when CONDA_FORCE_32BIT is set on 32-bit systems, #1985
  * suppress help text for --unknown option, #2051
  * fix issue with conda create --clone post-link scripts, #2007
  * fix a permissions issue on windows, #2083


2016-02-01   3.19.1:
--------------------
  * resolve.py: properly escape periods in version numbers, #1926
  * support for pinning Lua by default, #1934
  * remove hard-coded test URLs, a module cio_test is now expected when
    CIO_TEST is set


2015-12-17   3.19.0:
--------------------
  * OpenBSD 5.x support, #1891
  * improve install CLI to make Miniconda -f work, #1905


2015-12-10   3.18.9:
--------------------
  * allow chaning default_channels (only applies to "system" condarc), from
    from CLI, #1886
  * improve default for --show-channel-urls in conda list, #1900


2015-12-03   3.18.8:
--------------------
  * always attempt to delete files in rm_rf, #1864


2015-12-02   3.18.7:
--------------------
  * simplify call to menuinst.install()
  * add menuinst as dependency on Windows
  * add ROOT_PREFIX to post-link (and pre_unlink) environment


2015-11-19   3.18.6:
--------------------
  * improve conda clean when user lacks permissions, #1807
  * make show_channel_urls default to True, #1771
  * cleaner write tests, #1735
  * fix documentation, #1709
  * improve conda clean when directories don't exist, #1808


2015-11-11   3.18.5:
--------------------
  * fix bad menuinst exception handling, #1798
  * add workaround for unresolved dependencies on Windows


2015-11-09   3.18.4:
--------------------
  * allow explicit file to contain MD5 hashsums
  * add --md5 option to "conda list --explicit"
  * stop infinite recursion during certain resolve operations, #1749
  * add dependencies even if strictness == 3, #1766


2015-10-15   3.18.3:
--------------------
  * added a pruning step for more efficient solves, #1702
  * disallow conda-env to be installed into non-root environment
  * improve error output for bad command input, #1706
  * pass env name and setup cmd to menuinst, #1699


2015-10-12   3.18.2:
--------------------
  * add "conda list --explicit" which contains the URLs of all conda packages
    to be installed, and can used with the install/create --file option, #1688
  * fix a potential issue in conda clean
  * avoid issues with LookupErrors when updating Python in the root
    environment on Windows
  * don't fetch the index from the network with conda remove
  * when installing conda packages directly, "conda install <pkg>.tar.bz2",
    unlink any installed package with that name (not just the installed one)
  * allow menu items to be installed in non-root env, #1692


2015-09-28   3.18.1:
--------------------
  * fix: removed reference to win_ignore_root in plan module


2015-09-28   3.18.0:
--------------------
  * allow Python to be updated in root environment on Windows, #1657
  * add defaults to specs after getting pinned specs (allows to pin a
    different version of Python than what is installed)
  * show what older versions are in the solutions in the resolve debug log
  * fix some issues with Python 3.5
  * respect --no-deps when installing from .tar or .tar.bz2
  * avoid infinite recursion with NoPackagesFound and conda update --all --file
  * fix conda update --file
  * toposort: Added special case to remove 'pip' dependency from 'python'
  * show dotlog messages during hint generation with --debug
  * disable the max_only heuristic during hint generation
  * new version comparison algorithm, which consistently compares any version
    string, and better handles version strings using things like alpha, beta,
    rc, post, and dev. This should remove any inconsistent version comparison
    that would lead to conda installing an incorrect version.
  * use the trash in rm_rf, meaning more things will get the benefit of the
    trash system on Windows
  * add the ability to pass the --file argument multiple times
  * add conda upgrade alias for conda update
  * add update_dependencies condarc option and --update-deps/--no-update-deps
    command line flags
  * allow specs with conda update --all
  * add --show-channel-urls and --no-show-channel-urls command line options
  * add always_copy condarc option
  * conda clean properly handles multiple envs directories. This breaks
    backwards compatibility with some of the --json output. Some of the old
    --json keys are kept for backwards compatibility.


2015-09-11   3.17.0:
--------------------
  * add windows_forward_slashes option to walk_prefix(), see #1513
  * add ability to set CONDA_FORCE_32BIT environment variable, it should
    should only be used when running conda-build, #1555
  * add config option to makes the python dependency on pip optional, #1577
  * fix an UnboundLocalError
  * print note about pinned specs in no packages found error
  * allow wildcards in AND-connected version specs
  * print pinned specs to the debug log
  * fix conda create --clone with create_default_packages
  * give a better error when a proxy isn't found for a given scheme
  * enable running 'conda run' in offline mode
  * fix issue where hardlinked cache contents were being overwritten
  * correctly skip packages whose dependencies can't be found with conda
    update --all
  * use clearer terminology in -m help text.
  * use splitlines to break up multiple lines throughout the codebase
  * fix AttributeError with SSLError


2015-08-10   3.16.0:
--------------------
  * rename binstar -> anaconda, see #1458
  * fix --use-local when the conda-bld directory doesn't exist
  * fixed --offline option when using "conda create --clone", see #1487
  * don't mask recursion depth errors
  * add conda search --reverse-dependency
  * check whether hardlinking is available before linking when
    using "python install.py --link" directly, see #1490
  * don't exit nonzero when installing a package with no dependencies
  * check which features are installed in an environment via track_features,
    not features
  * set the verify flag directly on CondaSession (fixes conda skeleton not
    respecting the ssl_verify option)


2015-07-23   3.15.1:
--------------------
  * fix conda with older versions of argcomplete
  * restore the --force-pscheck option as a no-op for backwards
    compatibility


2015-07-22   3.15.0:
--------------------
  * sort the output of conda info package correctly
  * enable tab completion of conda command extensions using
    argcomplete. Command extensions that import conda should use
    conda.cli.conda_argparse.ArgumentParser instead of
    argparse.ArgumentParser. Otherwise, they should enable argcomplete
    completion manually.
  * allow psutil and pycosat to be updated in the root environment on Windows
  * remove all mentions of pscheck. The --force-pscheck flag has been removed.
  * added support for S3 channels
  * fix color issues from pip in conda list on Windows
  * add support for other machine types on Linux, in particular ppc64le
  * add non_x86_linux_machines set to config module
  * allow ssl_verify to accept strings in addition to boolean values in condarc
  * enable --set to work with both boolean and string values


2015-06-29   3.14.1:
--------------------
  * make use of Crypto.Signature.PKCS1_PSS module, see #1388
  * note when features are being used in the unsatisfiable hint


2015-06-16   3.14.0:
--------------------
  * add ability to verify signed packages, see #1343 (and conda-build #430)
  * fix issue when trying to add 'pip' dependency to old python packages
  * provide option "conda info --unsafe-channels" for getting unobscured
    channel list, #1374


2015-06-04   3.13.0:
--------------------
  * avoid the Windows file lock by moving files to a trash directory, #1133
  * handle env dirs not existing in the Environments completer
  * rename binstar.org -> anaconda.org, see #1348
  * speed up 'source activate' by ~40%


2015-05-05   3.12.0:
--------------------
  * correctly allow conda to update itself
  * print which file leads to the "unable to remove file" error on Windows
  * add support for the no_proxy environment variable, #1171
  * add a much faster hint generation for unsatisfiable packages, which is now
    always enabled (previously it would not run if there were more than ten
    specs). The new hint only gives one set of conflicting packages, rather
    than all sets, so multiple passes may be necessary to fix such issues
  * conda extensions that import conda should use
    conda.cli.conda_argparser.ArgumentParser instead of
    argparse.ArgumentParser to conform to the conda help guidelines (e.g., all
    help messages should be capitalized with periods, and the options should
    be preceded by "Options:" for the sake of help2man).
  * add confirmation dialog to conda remove. Fixes conda remove --dry-run.


2015-04-22   3.11.0:
--------------------
  * fix issue where forced update on Windows could cause a package to break
  * remove detection of running processes that might conflict
  * deprecate --force-pscheck (now a no-op argument)
  * make conda search --outdated --names-only work, fixes #1252
  * handle the history file not having read or write permissions better
  * make multiple package resolutions warning easier to read
  * add --full-name to conda list
  * improvements to command help


2015-04-06   3.10.1:
--------------------
  * fix logic in @memoized for unhashable args
  * restored json cache of repodata, see #1249
  * hide binstar tokens in conda info --json
  * handle CIO_TEST='2 '
  * always find the solution with minimal number of packages, even if there
    are many solutions
  * allow comments at the end of the line in requirement files
  * don't update the progressbar until after the item is finished running
  * add conda/<version> to HTTP header User-Agent string


2015-03-12   3.10.0:
--------------------
  * change default repo urls to be https
  * add --offline to conda search
  * add --names-only and --full-name to conda search
  * add tab completion for packages to conda search


2015-02-24   3.9.1:
-------------------
  * pscheck: check for processes in the current environment, see #1157
  * don't write to the history file if nothing has changed, see #1148
  * conda update --all installs packages without version restrictions (except
    for Python), see #1138
  * conda update --all ignores the anaconda metapackage, see #1138
  * use forward slashes for file urls on Windows
  * don't symlink conda in the root environment from activate
  * use the correct package name in the progress bar info
  * use json progress bars for unsatisfiable dependencies hints
  * don't let requests decode gz files when downloaded


2015-02-16   3.9.0:
-------------------
  * remove (de)activation scripts from conda, those are now in conda-env
  * pip is now always added as a Python dependency
  * allow conda to be installed into environments which start with _
  * add argcomplete tab completion for environments with the -n flag, and for
    package names with install, update, create, and remove


2015-02-03   3.8.4:
-------------------
  * copy (de)activate scripts from conda-env
  * Add noarch (sub) directory support


2015-01-28   3.8.3:
-------------------
  * simplified how ROOT_PREFIX is obtained in (de)activate


2015-01-27   3.8.2:
-------------------
  * add conda clean --source-cache to clean the conda build source caches
  * add missing quotes in (de)activate.bat, fixes problem in Windows when
    conda is installed into a directory with spaces
  * fix conda install --copy


2015-01-23   3.8.1:
-------------------
  * add missing utf-8 decoding, fixes Python 3 bug when icondata to json file


2015-01-22   3.8.0:
-------------------
  * move active script into conda-env, which is now a new dependency
  * load the channel urls in the correct order when using concurrent.futures
  * add optional 'icondata' key to json files in conda-meta directory, which
    contain the base64 encoded png file or the icon
  * remove a debug print statement


2014-12-18   3.7.4:
-------------------
  * add --offline option to install, create, update and remove commands, and
    also add ability to set "offline: True" in condarc file
  * add conda uninstall as alias for conda remove
  * add conda info --root
  * add conda.pip module
  * fix CONDARC pointing to non-existing file, closes issue #961
  * make update -f work if the package is already up-to-date
  * fix possible TypeError when printing an error message
  * link packages in topologically sorted order (so that pre-link scripts can
    assume that the dependencies are installed)
  * add --copy flag to install
  * prevent the progressbar from crashing conda when fetching in some
    situations


2014-11-05   3.7.3:
-------------------
  * conda install from a local conda package (or a tar fill which
    contains conda packages), will now also install the dependencies
    listed by the installed packages.
  * add SOURCE_DIR environment variable in pre-link subprocess
  * record all created environments in ~/.conda/environments.txt


2014-10-31   3.7.2:
-------------------
  * only show the binstar install message once
  * print the fetching repodata dot after the repodata is fetched
  * write the install and remove specs to the history file
  * add '-y' as an alias to '--yes'
  * the `--file` option to conda config now defaults to
    os.environ.get('CONDARC')
  * some improvements to documentation (--help output)
  * add user_rc_path and sys_rc_path to conda info --json
  * cache the proxy username and password
  * avoid warning about conda in pscheck
  * make ~/.conda/envs the first user envs dir


2014-10-07   3.7.1:
-------------------
  * improve error message for forgetting to use source with activate and
    deactivate, see issue #601
  * don't allow to remove the current environment, see issue #639
  * don't fail if binstar_client can't be imported for other reasons,
    see issue #925
  * allow spaces to be contained in conda run
  * only show the conda install binstar hint if binstar is not installed
  * conda info package_spec now gives detailed info on packages. conda info
    path has been removed, as it is duplicated by conda package -w path.


2014-09-19   3.7.0:
-------------------
  * faster algorithm for --alt-hint
  * don't allow channel_alias with allow_other_channels: false if it is set in
    the system .condarc
  * don't show long "no packages found" error with update --all
  * automatically add the Binstar token to urls when the binstar client is
    installed and logged in
  * carefully avoid showing the binstar token or writing it to a file
  * be more careful in conda config about keys that are the wrong type
  * don't expect directories starting with conda- to be commands
  * no longer recommend to run conda init after pip installing conda. A pip
    installed conda will now work without being initialized to create and
    manage other environments
  * the rm function on Windows now works around access denied errors
  * fix channel urls now showing with conda list with show_channel_urls set to
    true


2014-09-08   3.6.4:
-------------------
  * fix removing packages that aren't in the channels any more
  * Pretties output for --alt-hint


2014-09-04   3.6.3:
-------------------
  * skip packages that can't be found with update --all
  * add --use-local to search and remove
  * allow --use-local to be used along with -c (--channels) and
    --override-channels. --override-channels now requires either -c or
    --use-local
  * allow paths in has_prefix to be quoted, to allow for spaces in paths on
    Windows
  * retain Unix style path separators for prefixes in has_prefix on
    Windows (if the placeholder path uses /, replace it with a path that uses
    /, not \)
  * fix bug in --use-local due to API changes in conda-build
  * include user site directories in conda info -s
  * make binary has_prefix replacement work with spaces after the prefix
  * make binary has_prefix replacement replace multiple occurrences of the
    placeholder in the same null-terminated string
  * don't show packages from other platforms as installed or cached in conda
    search
  * be more careful about not warning about conda itself in pscheck
  * Use a progress bar for the unsatisfiable packages hint generation
  * Don't use TemporaryFile in try_write, as it is too slow when it fails
  * Ignore InsecureRequestWarning when ssl_verify is False
  * conda remove removes features tracked by removed packages in
    track_features


2014-08-20   3.6.2:
-------------------
  * add --use-index-cache to conda remove
  * fix a bug where features (like mkl) would be selected incorrectly
  * use concurrent.future.ThreadPool to fetch package metadata asynchronously
    in Python 3.
  * do the retries in rm_rf on every platform
  * use a higher cutoff for package name misspellings
  * allow changing default channels in "system" .condarc


2014-08-13   3.6.1:
-------------------
  * add retries to download in fetch module
  * improved error messages for missing packages
  * more robust rm_rf on Windows
  * print multiline help for subcommands correctly


2014-08-11   3.6.0:
-------------------
  * correctly check if a package can be hard-linked if it isn't extracted yet
  * change how the package plan is printed to better show what is new,
    updated, and downgraded
  * use suggest_normalized_version in the resolve module. Now versions like
    1.0alpha that are not directly recognized by verlib's NormalizedVersion
    are supported better
  * conda run command, to run apps and commands from packages
  * more complete --json API. Every conda command should fully support --json
    output now.
  * show the conda_build and requests versions in conda info
  * include packages from setup.py develop in conda list (with use_pip)
  * raise a warning instead of dying when the history file is invalid
  * use urllib.quote on the proxy password
  * make conda search --outdated --canonical work
  * pin the Python version during conda init
  * fix some metadata that is written for Python during conda init
  * allow comments in a pinned file
  * allow installing and updating menuinst on Windows
  * allow conda create with both --file and listed packages
  * better handling of some nonexistent packages
  * fix command line flags in conda package
  * fix a bug in the ftp adapter


2014-06-10   3.5.5:
-------------------
  * remove another instance pycosat version detection, which fails on
    Windows, see issue #761


2014-06-10   3.5.4:
-------------------
  * remove pycosat version detection, which fails on Windows, see issue #761


2014-06-09   3.5.3:
-------------------
  * fix conda update to correctly not install packages that are already
    up-to-date
  * always fail with connection error in download
  * the package resolution is now much faster and uses less memory
  * add ssl_verify option in condarc to allow ignoring SSL certificate
    verification, see issue #737


2014-05-27   3.5.2:
-------------------
  * fix bug in activate.bat and deactivate.bat on Windows


2014-05-26   3.5.1:
-------------------
  * fix proxy support - conda now prompts for proxy username and password
    again
  * fix activate.bat on Windows with spaces in the path
  * update optional psutil dependency was updated to psutil 2.0 or higher


2014-05-15   3.5.0:
-------------------
  * replace use of urllib2 with requests. requests is now a hard dependency of
    conda.
  * add ability to only allow system-wise specified channels
  * hide binstar from output of conda info


2014-05-05   3.4.3:
-------------------
  * allow prefix replacement in binary files, see issue #710
  * check if creating hard link is possible and otherwise copy,
    during install
  * allow circular dependencies


2014-04-21   3.4.2:
-------------------
  * conda clean --lock: skip directories that don't exist, fixes #648
  * fixed empty history file causing crash, issue #644
  * remove timezone information from history file, fixes issue #651
  * fix PackagesNotFound error for missing recursive dependencies
  * change the default for adding cache from the local package cache -
    known is now the default and the option to use index metadata from the
    local package cache is --unknown
  * add --alt-hint as a method to get an alternate form of a hint for
    unsatisfiable packages
  * add conda package --ls-files to list files in a package
  * add ability to pin specs in an environment. To pin a spec, add a file
    called pinned to the environment's conda-meta directory with the specs to
    pin. Pinned specs are always kept installed, unless the --no-pin flag is
    used.
  * fix keyboard interrupting of external commands. Now keyboard interupting
    conda build correctly removes the lock file
  * add no_link ability to conda, see issue #678


2014-04-07   3.4.1:
-------------------
  * always use a pkgs cache directory associated with an envs directory, even
    when using -p option with an arbitrary a prefix which is not inside an
    envs dir
  * add setting of PYTHONHOME to conda info --system
  * skip packages with bad metadata


2014-04-02   3.4.0:
-------------------
  * added revision history to each environment:
      - conda list --revisions
      - conda install --revision
      - log is stored in conda-meta/history
  * allow parsing pip-style requirement files with --file option and in command
    line arguments, e.g. conda install 'numpy>=1.7', issue #624
  * fix error message for --file option when file does not exist
  * allow DEFAULTS in CONDA_ENVS_PATH, which expands to the defaults settings,
    including the condarc file
  * don't install a package with a feature (like mkl) unless it is
    specifically requested (i.e., that feature is already enabled in that
    environment)
  * add ability to show channel URLs when displaying what is going to be
    downloaded by setting "show_channel_urls: True" in condarc
  * fix the --quiet option
  * skip packages that have dependencies that can't be found


2014-03-24   3.3.2:
-------------------
  * fix the --file option
  * check install arguments before fetching metadata
  * fix a printing glitch with the progress bars
  * give a better error message for conda clean with no arguments
  * don't include unknown packages when searching another platform


2014-03-19   3.3.1:
-------------------
  * Fix setting of PS1 in activate.
  * Add conda update --all.
  * Allow setting CONDARC=' ' to use no condarc.
  * Add conda clean --packages.
  * Don't include bin/conda, bin/activate, or bin/deactivate in conda
    package.


2014-03-18   3.3.0:
-------------------
  * allow new package specification, i.e. ==, >=, >, <=, <, != separated
    by ',' for example: >=2.3,<3.0
  * add ability to disable self update of conda, by setting
    "self_update: False" in .condarc
  * Try installing packages using the old way of just installing the maximum
    versions of things first. This provides a major speedup of solving the
    package specifications in the cases where this scheme works.
  * Don't include python=3.3 in the specs automatically for the Python 3
    version of conda.  This allows you to do "conda create -n env package" for
    a package that only has a Python 2 version without specifying
    "python=2". This change has no effect in Python 2.
  * Automatically put symlinks to conda, activate, and deactivate in each
    environment on Unix.
  * On Unix, activate and deactivate now remove the root environment from the
    PATH. This should prevent "bleed through" issues with commands not
    installed in the activated environment but that are installed in the root
    environment. If you have "setup.py develop" installed conda on Unix, you
    should run this command again, as the activate and deactivate scripts have
    changed.
  * Begin work to support Python 3.4.
  * Fix a bug in version comparison
  * Fix usage of sys.stdout and sys.stderr in environments like pythonw on
    Windows where they are nonstandard file descriptors.


2014-03-12   3.2.1:
-------------------
  * fix installing packages with irrational versions
  * fix installation in the api
  * use a logging handler to print the dots


2014-03-11   3.2.0:
-------------------
  * print dots to the screen for progress
  * move logic functions from resolve to logic module


2014-03-07   3.2.0a1:
---------------------
  * conda now uses pseudo-boolean constraints in the SAT solver. This allows
    it to search for all versions at once, rather than only the latest (issue
    #491).
  * Conda contains a brand new logic submodule for converting pseudo-boolean
    constraints into SAT clauses.


2014-03-07   3.1.1:
-------------------
  * check if directory exists, fixed issue #591


2014-03-07   3.1.0:
-------------------
  * local packages in cache are now added to the index, this may be disabled
    by using the --known option, which only makes conda use index metadata
    from the known remote channels
  * add --use-index-cache option to enable using cache of channel index files
  * fix ownership of files when installing as root on Linux
  * conda search: add '.' symbol for extracted (cached) packages


2014-02-20   3.0.6:
-------------------
  * fix 'conda update' taking build number into account


2014-02-17   3.0.5:
-------------------
  * allow packages from create_default_packages to be overridden from the
    command line
  * fixed typo install.py, issue #566
  * try to prevent accidentally installing into a non-root conda environment


2014-02-14   3.0.4:
-------------------
  * conda update: don't try to update packages that are already up-to-date


2014-02-06   3.0.3:
-------------------
  * improve the speed of clean --lock
  * some fixes to conda config
  * more tests added
  * choose the first solution rather than the last when there are more than
    one, since this is more likely to be the one you want.


2014-02-03   3.0.2:
-------------------
  * fix detection of prefix being writable


2014-01-31   3.0.1:
-------------------
  * bug: not having track_features in condarc now uses default again
  * improved test suite
  * remove numpy version being treated special in plan module
  * if the post-link.(bat|sh) fails, don't treat it as though it installed,
    i.e. it is not added to conda-meta
  * fix activate if CONDA_DEFAULT_ENV is invalid
  * fix conda config --get to work with list keys again
  * print the total download size
  * fix a bug that was preventing conda from working in Python 3
  * add ability to run pre-link script, issue #548


2014-01-24   3.0.0:
-------------------
  * removed build, convert, index, and skeleton commands, which are now
    part of the conda-build project: https://github.com/conda/conda-build
  * limited pip integration to `conda list`, that means
    `conda install` no longer calls `pip install` # !!!
  * add ability to call sub-commands named 'conda-x'
  * The -c flag to conda search is now shorthand for --channel, not
    --canonical (this is to be consistent with other conda commands)
  * allow changing location of .condarc file using the CONDARC environment
    variable
  * conda search now shows the channel that the package comes from
  * conda search has a new --platform flag for searching for packages in other
    platforms.
  * remove condarc warnings: issue #526#issuecomment-33195012


2014-01-17   2.3.1:
-------------------
  * add ability create info/no_softlink
  * add conda convert command to convert non-platform-dependent packages from
    one platform to another (experimental)
  * unify create, install, and update code. This adds many features to create
    and update that were previously only available to install. A backwards
    incompatible change is that conda create -f now means --force, not
    --file.


2014-01-16   2.3.0:
-------------------
  * automatically prepend http://conda.binstar.org/ (or the value of
    channel_alias in the .condarc file) to channels whenever the
    channel is not a URL or the word 'defaults or 'system'
  * recipes made with the skeleton pypi command will use setuptools instead of
    distribute
  * re-work the setuptools dependency and entry_point logic so that
    non console_script entry_points for packages with a dependency on
    setuptools will get correct build script with conda skeleton pypi
  * add -m, --mkdir option to conda install
  * add ability to disable soft-linking


2014-01-06   2.2.8:
-------------------
  * add check for chrpath (on Linux) before build is started, see issue #469
  * conda build: fixed ELF headers not being recognized on Python 3
  * fixed issues: #467, #476


2014-01-02   2.2.7:
-------------------
  * fixed bug in conda build related to lchmod not being available on all
    platforms


2013-12-31   2.2.6:
-------------------
  * fix test section for automatic recipe creation from pypi
    using --build-recipe
  * minor Py3k fixes for conda build on Linux
  * copy symlinks as symlinks, issue #437
  * fix explicit install (e.g. from output of `conda list -e`) in root env
  * add pyyaml to the list of packages which can not be removed from root
    environment
  * fixed minor issues: #365, #453


2013-12-17   2.2.5:
-------------------
  * conda build: move broken packages to conda-bld/broken
  * conda config: automatically add the 'defaults' channel
  * conda build: improve error handling for invalid recipe directory
  * add ability to set build string, issue #425
  * fix LD_RUN_PATH not being set on Linux under Python 3,
    see issue #427, thanks peter1000


2013-12-10   2.2.4:
-------------------
  * add support for execution with the -m switch (issue #398), i.e. you
    can execute conda also as: python -m conda
  * add a deactivate script for windows
  * conda build adds .pth-file when it encounters an egg (TODO)
  * add ability to preserve egg directory when building using
        build/preserve_egg_dir: True
  * allow track_features in ~/.condarc
  * Allow arbitrary source, issue #405
  * fixed minor issues: #393, #402, #409, #413


2013-12-03   2.2.3:
-------------------
  * add "foreign mode", i.e. disallow install of certain packages when
    using a "foreign" Python, such as the system Python
  * remove activate/deactivate from source tarball created by sdist.sh,
    in order to not overwrite activate script from virtualenvwrapper


2013-11-27   2.2.2:
-------------------
  * remove ARCH environment variable for being able to change architecture
  * add PKG_NAME, PKG_VERSION to environment when running build.sh,
    .<name>-post-link.sh and .<name>-pre-unlink.sh


2013-11-15   2.2.1:
-------------------
  * minor fixes related to make conda pip installable
  * generated conda meta-data missing 'files' key, fixed issue #357


2013-11-14   2.2.0:
-------------------
  * add conda init command, to allow installing conda via pip
  * fix prefix being replaced by placeholder after conda build on Unix
  * add 'use_pip' to condarc configuration file
  * fixed activate on Windows to set CONDA_DEFAULT_ENV
  * allow setting "always_yes: True" in condarc file, which implies always
    using the --yes option whenever asked to proceed


2013-11-07   2.1.0:
-------------------
  * fix rm_egg_dirs so that the .egg_info file can be a zip file
  * improve integration with pip
      * conda list now shows pip installed packages
      * conda install will try to install via "pip install" if no
        conda package is available (unless --no-pip is provided)
      * conda build has a new --build-recipe option which
        will create a recipe (stored in <root>/conda-recipes) from pypi
        then build a conda package (and install it)
      * pip list and pip install only happen if pip is installed
  * enhance the locking mechanism so that conda can call itself in the same
    process.


2013-11-04   2.0.4:
-------------------
  * ensure lowercase name when generating package info, fixed issue #329
  * on Windows, handle the .nonadmin files


2013-10-28   2.0.3:
-------------------
  * update bundle format
  * fix bug when displaying packages to be downloaded (thanks Crystal)


2013-10-27   2.0.2:
-------------------
  * add --index-cache option to clean command, see issue #321
  * use RPATH (instead of RUNPATH) when building packages on Linux


2013-10-23   2.0.1:
-------------------
  * add --no-prompt option to conda skeleton pypi
  * add create_default_packages to condarc (and --no-default-packages option
    to create command)


2013-10-01   2.0.0:
-------------------
  * added user/root mode and ability to soft-link across filesystems
  * added create --clone option for copying local environments
  * fixed behavior when installing into an environment which does not
    exist yet, i.e. an error occurs
  * fixed install --no-deps option
  * added --export option to list command
  * allow building of packages in "user mode"
  * regular environment locations now used for build and test
  * add ability to disallow specification names
  * add ability to read help messages from a file when install location is RO
  * restore backwards compatibility of share/clone for conda-api
  * add new conda bundle command and format
  * pass ARCH environment variable to build scripts
  * added progress bar to source download for conda build, issue #230
  * added ability to use url instead of local file to conda install --file
    and conda create --file options


2013-09-06   1.9.1:
-------------------
  * fix bug in new caching of repodata index


2013-09-05   1.9.0:
-------------------
  * add caching of repodata index
  * add activate command on Windows
  * add conda package --which option, closes issue 163
  * add ability to install file which contains multiple packages, issue 256
  * move conda share functionality to conda package --share
  * update documentation
  * improve error messages when external dependencies are unavailable
  * add implementation for issue 194: post-link or pre-unlink may append
    to a special file ${PREFIX}/.messages.txt for messages, which is display
    to the user's console after conda completes all actions
  * add conda search --outdated option, which lists only installed packages
    for which newer versions are available
  * fixed numerous Py3k issues, in particular with the build command


2013-08-16   1.8.2:
-------------------
  * add conda build --check option
  * add conda clean --lock option
  * fixed error in recipe causing conda traceback, issue 158
  * fixes conda build error in Python 3, issue 238
  * improve error message when test command fails, as well as issue 229
  * disable Python (and other packages which are used by conda itself)
    to be updated in root environment on Windows
  * simplified locking, in particular locking should never crash conda
    when files cannot be created due to permission problems


2013-08-07   1.8.1:
-------------------
  * fixed conda update for no arguments, issue 237
  * fix setting prefix before calling should_do_win_subprocess()
    part of issue 235
  * add basic subversion support when building
  * add --output option to conda build


2013-07-31   1.8.0:
-------------------
  * add Python 3 support (thanks almarklein)
  * add Mercurial support when building from source (thanks delicb)
  * allow Python (and other packages which are used by conda itself)
    to be updated in root environment on Windows
  * add conda config command
  * add conda clean command
  * removed the conda pip command
  * improve locking to be finer grained
  * made activate/deactivate work with zsh (thanks to mika-fischer)
  * allow conda build to take tarballs containing a recipe as arguments
  * add PKG_CONFIG_PATH to build environment variables
  * fix entry point scripts pointing to wrong python when building Python 3
    packages
  * allow source/sha1 in meta.yaml, issue 196
  * more informative message when there are unsatisfiable package
    specifications
  * ability to set the proxy urls in condarc
  * conda build asks to upload to binstar. This can also be configured by
    changing binstar_upload in condarc.
  * basic tab completion if the argcomplete package is installed and eval
    "$(register-python-argcomplete conda)" is added to the bash profile.


2013-07-02   1.7.2:
-------------------
  * fixed conda update when packages include a post-link step which was
    caused by subprocess being lazily imported, fixed by 0d0b860
  * improve error message when 'chrpath' or 'patch' is not installed and
    needed by build framework
  * fixed sharing/cloning being broken (issue 179)
  * add the string LOCKERROR to the conda lock error message


2013-06-21   1.7.1:
-------------------
  * fix "executable" not being found on Windows when ending with .bat when
    launching application
  * give a better error message from when a repository does not exist


2013-06-20   1.7.0:
-------------------
  * allow ${PREFIX} in app_entry
  * add binstar upload information after conda build finishes


2013-06-20   1.7.0a2:
---------------------
  * add global conda lock file for only allowing one instance of conda
    to run at the same time
  * add conda skeleton command to create recipes from PyPI
  * add ability to run post-link and pre-unlink script


2013-06-13   1.7.0a1:
---------------------
  * add ability to build conda packages from "recipes", using the conda build
    command, for some examples, see:
    https://github.com/ContinuumIO/conda-recipes
  * fixed bug in conda install --force
  * conda update command no longer uses anaconda as default package name
  * add proxy support
  * added application API to conda.api module
  * add -c/--channel and --override-channels flags (issue 121).
  * add default and system meta-channels, for use in .condarc and with -c
    (issue 122).
  * fixed ability to install ipython=0.13.0 (issue 130)


2013-06-05   1.6.0:
-------------------
  * update package command to reflect changes in repodata
  * fixed refactoring bugs in share/clone
  * warn when anaconda processes are running on install in Windows (should
    fix most permissions errors on Windows)


2013-05-31   1.6.0rc2:
----------------------
  * conda with no arguments now prints help text (issue 111)
  * don't allow removing conda from root environment
  * conda update python does no longer update to Python 3, also ensure that
    conda itself is always installed into the root environment (issue 110)


2013-05-30   1.6.0rc1:
----------------------
  * major internal refactoring
  * use new "depends" key in repodata
  * uses pycosat to solve constraints more efficiently
  * add hard-linking on Windows
  * fixed linking across filesystems (issue 103)
  * add conda remove --features option
  * added more tests, in particular for new dependency resolver
  * add internal DSL to perform install actions
  * add package size to download preview
  * add conda install --force and --no-deps options
  * fixed conda help command
  * add conda remove --all option for removing entire environment
  * fixed source activate on systems where sourcing a gives "bash" as $0
  * add information about installed versions to conda search command
  * removed known "locations"
  * add output about installed packages when update and install do nothing
  * changed default when prompted for y/n in CLI to yes


2013-04-29   1.5.2:
-------------------
  * fixed issue 59: bad error message when pkgs dir is not writable


2013-04-19   1.5.1:
-------------------
  * fixed issue 71 and (73 duplicate): not being able to install packages
    starting with conda (such as 'conda-api')
  * fixed issue 69 (not being able to update Python / NumPy)
  * fixed issue 76 (cannot install mkl on OSX)


2013-03-22   1.5.0:
-------------------
  * add conda share and clone commands
  * add (hidden) --output-json option to clone, share and info commands
    to support the conda-api package
  * add repo sub-directory type 'linux-armv6l'


2013-03-12   1.4.6:
-------------------
  * fixed channel selection (issue #56)


2013-03-11   1.4.5:
-------------------
  * fix issue #53 with install for meta packages
  * add -q/--quiet option to update command


2013-03-09   1.4.4:
-------------------
  * use numpy 1.7 as default on all platfroms


2013-03-09   1.4.3:
-------------------
  * fixed bug in conda.builder.share.clone_bundle()


2013-03-08   1.4.2:
-------------------
  * feature selection fix for update
  * Windows: don't allow linking or unlinking python from the root
             environment because the file lock, see issue #42


2013-03-07   1.4.1:
-------------------
  * fix some feature selection bugs
  * never exit in activate and deactivate
  * improve help and error messages


2013-03-05   1.4.0:
-------------------
  * fixed conda pip NAME==VERSION
  * added conda info --license option
  * add source activate and deactivate commands
  * rename the old activate and deactivate to link and unlink
  * add ability for environments to track "features"
  * add ability to distinguish conda build packages from Anaconda
    packages by adding a "file_hash" meta-data field in info/index.json
  * add conda.builder.share module


2013-02-05   1.3.5:
-------------------
  * fixed detecting untracked files on Windows
  * removed backwards compatibility to conda 1.0 version


2013-01-28   1.3.4:
-------------------
  * fixed conda installing itself into environments (issue #10)
  * fixed non-existing channels being silently ignored (issue #12)
  * fixed trailing slash in ~/.condarc file cause crash (issue #13)
  * fixed conda list not working when ~/.condarc is missing (issue #14)
  * fixed conda install not working for Python 2.6 environment (issue #17)
  * added simple first cut implementation of remove command (issue #11)
  * pip, build commands: only package up new untracked files
  * allow a system-wide <sys.prefix>/.condarc (~/.condarc takes precedence)
  * only add pro channel is no condarc file exists (and license is valid)


2013-01-23   1.3.3:
-------------------
  * fix conda create not filtering channels correctly
  * remove (hidden) --test and --testgui options


2013-01-23   1.3.2:
-------------------
  * fix deactivation of packages with same build number
    note that conda upgrade did not suffer from this problem, as was using
    separate logic


2013-01-22   1.3.1:
-------------------
  * fix bug in conda update not installing new dependencies


2013-01-22   1.3.0:
-------------------
  * added conda package command
  * added conda index command
  * added -c, --canonical option to list and search commands
  * fixed conda --version on Windows
  * add this changelog


2012-11-21   1.2.1:
-------------------
  * remove ambiguity from conda update command


2012-11-20   1.2.0:
-------------------
  * "conda upgrade" now updates from AnacondaCE to Anaconda (removed
    upgrade2pro
  * add versioneer


2012-11-13   1.1.0:
-------------------
  * Many new features implemented by Bryan


2012-09-06   1.0.0:
-------------------
  * initial release<|MERGE_RESOLUTION|>--- conflicted
+++ resolved
@@ -1,37 +1,6 @@
-<<<<<<< HEAD
-2016-07-09  4.1.8:
-------------------
-  * fix #3004 UNAUTHORIZED for url (null binstar token), #3008
-
-
-2016-07-07  4.1.7:
-------------------
-  * add msys2 channel to defaults on Windows, #2999
-  * fix #2939 channel_alias issues; improve offline enforcement, #2964
-  * fix #2970, #2974 improve handling of file:// URLs inside channel, #2976
-
-
-2016-07-01  4.1.6:
-------------------
-  * slow down exp backoff from 1 ms to 100 ms factor, #2944
-  * set max time on exp_backoff to ~6.5 sec,#2955
-  * fix #2914 add/subtract from PATH; kill folder output text, #2917
-  * normalize use of get_index behavior across clone/explicit, #2937
-  * wrap root prefix check with normcase, #2938
-
-
-2016-06-29  4.1.5:
-------------------
-  * more conservative auto updates of conda #2900
-  * fix some permissions errors with more aggressive use of move_path_to_trash, #2882
-  * fix #2891 error if allow_other_channels setting is used, #2896
-  * fix #2886, #2907 installing a tarball directly from the package cache, #2908
-  * fix #2681, #2778 reverting #2320 lock behavior changes, #2915
-=======
 2016-07-09  4.0.11:
 -------------------
   * allow auto_update_conda from sysrc, #3015 via #3021
->>>>>>> ed9fd54f
 
 
 2016-06-29  4.0.10:
