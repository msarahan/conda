--- conflicted
+++ resolved
@@ -1,12 +1,7 @@
 [tool:pytest]
 minversion = 3.0
 testpaths = conda tests
-<<<<<<< HEAD
-norecursedirs = .* *.egg* build dist conda/_vendor/* conda_env/*
-usefixtures = suppress_resource_warning
-=======
 norecursedirs = .* *.egg* build dist env ve conda/_vendor/* conda_env/*
->>>>>>> 4c75b798
 addopts =
     --ignore setup.py
     --ignore conda/__main__.py
