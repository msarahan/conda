--- conflicted
+++ resolved
@@ -2,10 +2,6 @@
 minversion = 3.0
 testpaths = conda tests
 norecursedirs = .* *.egg* build dist env ve conda/_vendor/* conda_env/*
-<<<<<<< HEAD
-usefixtures = suppress_resource_warning
-=======
->>>>>>> 1c0e1828
 addopts =
     --ignore setup.py
     --ignore conda/__main__.py
