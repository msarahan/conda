--- conflicted
+++ resolved
@@ -1,12 +1,8 @@
 [pytest]
 norecursedirs = .* *.egg* build dist
 addopts =
-<<<<<<< HEAD
-    --junitxml junit.xml
-=======
     -k "not test_activate"
     --junitxml=junit.xml
->>>>>>> fba4b674
     --ignore setup.py
     --cov conda
     --cov-report term-missing
